--- conflicted
+++ resolved
@@ -91,16 +91,14 @@
             }
         }
     }
-<<<<<<< HEAD
+
     if (isBatch && TfGetenv("ARNOLD_FORCE_ABORT_ON_LICENSE_FAIL", "0") != "0" && !AiLicenseIsAvailable()) {
         AiMsgError("Arborting: ARNOLD_FORCE_ABORT_ON_LICENSE_FAIL is set and Arnold license not found");
         return nullptr;
     }
-    auto* delegate = new HdArnoldRenderDelegate(isBatch, context, nullptr);
-=======
-    
+
     auto* delegate = new HdArnoldRenderDelegate(isBatch, context, nullptr, sessionType);
->>>>>>> 822ca4c7
+
     for (const auto& setting : settingsMap) {
         delegate->SetRenderSetting(setting.first, setting.second);
     }
