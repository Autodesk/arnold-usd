--- conflicted
+++ resolved
@@ -43,14 +43,12 @@
     if (BUILD_HEADERS_AS_SOURCES)
         target_sources(usdImagingArnold PRIVATE ${HDR})
     endif ()
-<<<<<<< HEAD
+
     set(USDIMAGING_LIBS ar;arch;plug;tf;trace;vt;gf;work;sdf;sdr;hf;hd;hdsi;usd;usdGeom;usdImaging;usdLux;usdShade)
-=======
-    set(USDIMAGING_LIBS ar;arch;plug;tf;trace;vt;gf;work;sdf;sdr;hf;hd;usd;usdGeom;usdImaging;usdLux;usdShade)
     if (${USD_VERSION} VERSION_GREATER_EQUAL "0.25.05")
         list(APPEND USDIMAGING_LIBS hdsi)
     endif()
->>>>>>> c312946b
+
     if (${USD_VERSION} VERSION_LESS "0.25.05")
         list(APPEND USDIMAGING_LIBS ndr)
     endif()
