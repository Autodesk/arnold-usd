--- conflicted
+++ resolved
@@ -17,17 +17,10 @@
 #include <pxr/base/gf/vec3i.h>
 
 #include <ai.h>
-<<<<<<< HEAD
 
 // memcpy
 #include <cstring>
 
-=======
-
-// memcpy
-#include <cstring>
-
->>>>>>> 74aaa474
 // TOOD(pal): use a more efficient locking mechanism than the std::mutex.
 PXR_NAMESPACE_OPEN_SCOPE
 
@@ -81,7 +74,6 @@
         }
     };
 };
-<<<<<<< HEAD
 
 inline bool operator==(const ConversionKey& a, const ConversionKey& b) { return a.from == b.from && a.to == b.to; }
 
@@ -117,43 +109,6 @@
     return std::max(-127, std::min(static_cast<int>(from * 127.0f), 127));
 }
 
-=======
-
-inline bool operator==(const ConversionKey& a, const ConversionKey& b) { return a.from == b.from && a.to == b.to; }
-
-inline bool supportedComponentFormat(HdFormat format)
-{
-    const auto componentFormat = HdGetComponentFormat(format);
-    return componentFormat == HdFormatUNorm8 || componentFormat == HdFormatSNorm8 ||
-           componentFormat == HdFormatFloat16 || componentFormat == HdFormatFloat32 || componentFormat == HdFormatInt32;
-}
-
-template <typename TO, typename FROM>
-inline TO convertType(FROM from)
-{
-    return static_cast<TO>(from);
-}
-
-// TODO(pal): Dithering?
-template <>
-inline uint8_t convertType(float from)
-{
-    return std::max(0, std::min(static_cast<int>(from * 255.0f), 255));
-}
-
-template <>
-inline uint8_t convertType(GfHalf from)
-{
-    return std::max(0, std::min(static_cast<int>(from * 255.0f), 255));
-}
-
-template <>
-inline int8_t convertType(float from)
-{
-    return std::max(-127, std::min(static_cast<int>(from * 127.0f), 127));
-}
-
->>>>>>> 74aaa474
 template <>
 inline int8_t convertType(GfHalf from)
 {
@@ -264,16 +219,10 @@
     return true;
 }
 
-<<<<<<< HEAD
-#ifndef USD_HAS_UPDATED_COMPOSITOR
-=======
 #ifdef USD_HAS_UPDATED_RENDER_BUFFER
 void* HdArnoldRenderBuffer::Map()
 #else
->>>>>>> 74aaa474
 uint8_t* HdArnoldRenderBuffer::Map()
-#else
-void* HdArnoldRenderBuffer::Map()
 #endif
 {
     _mutex.lock();
@@ -285,15 +234,9 @@
 }
 
 void HdArnoldRenderBuffer::Unmap() { _mutex.unlock(); }
-<<<<<<< HEAD
 
 bool HdArnoldRenderBuffer::IsMapped() const { return false; }
 
-=======
-
-bool HdArnoldRenderBuffer::IsMapped() const { return false; }
-
->>>>>>> 74aaa474
 void HdArnoldRenderBuffer::_Deallocate()
 {
     std::lock_guard<std::mutex> _guard(_mutex);
