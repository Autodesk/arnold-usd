--- conflicted
+++ resolved
@@ -358,17 +358,8 @@
         //  example. ie. is husk creating a separate render delegate for each frame, or syncs the changes?
         AiBegin(AI_SESSION_INTERACTIVE);    
     }
-<<<<<<< HEAD
-    // TODO(pal): We need to investigate if it's safe to set session to AI_SESSION_BATCH when rendering in husk for
-    //  example. ie. is husk creating a separate render delegate for each frame, or syncs the changes?
-    AiBegin(AI_SESSION_INTERACTIVE);
     _supportedRprimTypes = {HdPrimTypeTokens->mesh, HdPrimTypeTokens->volume, HdPrimTypeTokens->points,
                             HdPrimTypeTokens->basisCurves};
-=======
-    
-    _supportedRprimTypes = {
-        HdPrimTypeTokens->mesh, HdPrimTypeTokens->volume, HdPrimTypeTokens->points, HdPrimTypeTokens->basisCurves};
->>>>>>> ab354b0f
     auto* shapeIter = AiUniverseGetNodeEntryIterator(AI_NODE_SHAPE);
     while (!AiNodeEntryIteratorFinished(shapeIter)) {
         const auto* nodeEntry = AiNodeEntryIteratorGetNext(shapeIter);
