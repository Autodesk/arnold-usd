// Copyright 2019 Luma Pictures
//
// Licensed under the Apache License, Version 2.0 (the "License");
// you may not use this file except in compliance with the License.
// You may obtain a copy of the License at
//
//     http://www.apache.org/licenses/LICENSE-2.0
//
// Unless required by applicable law or agreed to in writing, software
// distributed under the License is distributed on an "AS IS" BASIS,
// WITHOUT WARRANTIES OR CONDITIONS OF ANY KIND, either express or implied.
// See the License for the specific language governing permissions and
// limitations under the License.
//
// Modifications Copyright 2019 Autodesk, Inc.
//
// Licensed under the Apache License, Version 2.0 (the "License");
// you may not use this file except in compliance with the License.
// You may obtain a copy of the License at
//
//     http://www.apache.org/licenses/LICENSE-2.0
//
// Unless required by applicable law or agreed to in writing, software
// distributed under the License is distributed on an "AS IS" BASIS,
// WITHOUT WARRANTIES OR CONDITIONS OF ANY KIND, either express or implied.
// See the License for the specific language governing permissions and
// limitations under the License.
/// @file render_pass.h
///
/// Utilities for handling Render Passes.
#pragma once

#include <pxr/pxr.h>
#include "api.h"

#include <pxr/base/gf/matrix4d.h>
#include <pxr/imaging/hd/renderPass.h>
#ifdef USD_HAS_FULLSCREEN_SHADER
#include <pxr/imaging/hdx/fullscreenShader.h>
#else
#include <pxr/imaging/hdx/compositor.h>
#endif

#include "render_buffer.h"
#include "render_delegate.h"

#include <ai.h>

PXR_NAMESPACE_OPEN_SCOPE

/// Utility class for handling Render Passes.
class HdArnoldRenderPass : public HdRenderPass {
public:
    /// Constructor for HdArnoldRenderPass.
    ///
    /// @param delegate Pointer to the Render Delegate.
    /// @param index Pointer to the Render Index.
    /// @param collection RPrim Collection to bind for rendering.
    HDARNOLD_API
    HdArnoldRenderPass(HdArnoldRenderDelegate* delegate, HdRenderIndex* index, const HdRprimCollection& collection);
    /// Destructor for HdArnoldRenderPass.
    HDARNOLD_API
    ~HdArnoldRenderPass() override;

    /// Returns true if the render has converged.
    ///
    /// @return True if the render has converged.
    bool IsConverged() const override { return _isConverged; }

protected:
    /// Executing the Render Pass.
    ///
    /// This function is continously executed, until IsConverged returns true.
    ///
    /// @param renderPassState Pointer to the Hydra Render Pass State.
    /// @param renderTags List of tags to render, currently unused.
    HDARNOLD_API
    void _Execute(const HdRenderPassStateSharedPtr& renderPassState, const TfTokenVector& renderTags) override;

    /// Tells if the aov bindings has changed.
    ///
    /// \param aovBindings Hydra AOV bindings from the render pass.
    /// \return Returns true if the aov bindings are the same, false otherwise.
    HDARNOLD_API
    bool _RenderBuffersChanged(const HdRenderPassAovBindingVector& aovBindings);

    /// Clears render buffers and destroys any assigned filter.
    HDARNOLD_API
    void _ClearRenderBuffers();

private:
    HdArnoldRenderBufferStorage _renderBuffers;   ///< Render buffer storage.
    HdArnoldRenderBufferStorage _fallbackBuffers; ///< Render buffer storage if there are no aov bindings.
    HdArnoldRenderBuffer _fallbackColor;          ///< Color render buffer if there are no aov bindings.
    HdArnoldRenderBuffer _fallbackDepth;          ///< Depth render buffer if there are no aov bindings.
    HdArnoldRenderBuffer _fallbackPrimId;         ///< Prim ID buffer if there are no aov bindings.
    AtArray* _fallbackOutputs;                    ///< AtArray storing the fallback outputs definitions.

    HdArnoldRenderDelegate* _delegate; ///< Pointer to the Render Delegate.
    AtNode* _camera = nullptr;         ///< Pointer to the Arnold Camera.
    AtNode* _beautyFilter = nullptr;   ///< Pointer to the beauty Arnold Filter.
    AtNode* _closestFilter = nullptr;  ///< Pointer to the closest Arnold Filter.
<<<<<<< HEAD
    AtNode* _mainDriver = nullptr;     ///< Pointer to the Arnold Driver.
    AtNode* _aovDriver = nullptr;
=======
    AtNode* _mainDriver = nullptr;     ///< Pointer to the Arnold Driver writing color, position and depth.
    AtNode* _aovDriver = nullptr;      ///< Pointer to the Arnold Driver writing other AOVs.
>>>>>>> 020763b5

#ifdef USD_HAS_FULLSCREEN_SHADER
    HdxFullscreenShader _fullscreenShader; ///< Hydra utility to blit to OpenGL.
#else
    HdxCompositor _compositor; ///< Hydra compositor to blit to OpenGL.
#endif

    GfMatrix4d _viewMtx; ///< View matrix of the camera.
    GfMatrix4d _projMtx; ///< Projection matrix of the camera.

    int _width = 0;  ///< Width of the render buffer.
    int _height = 0; ///< Height of the render buffer.

    bool _isConverged = false;          ///< State of the render convergence.
    bool _usingFallbackBuffers = false; ///< If the render pass is using the fallback buffers.
};

PXR_NAMESPACE_CLOSE_SCOPE<|MERGE_RESOLUTION|>--- conflicted
+++ resolved
@@ -100,13 +100,8 @@
     AtNode* _camera = nullptr;         ///< Pointer to the Arnold Camera.
     AtNode* _beautyFilter = nullptr;   ///< Pointer to the beauty Arnold Filter.
     AtNode* _closestFilter = nullptr;  ///< Pointer to the closest Arnold Filter.
-<<<<<<< HEAD
-    AtNode* _mainDriver = nullptr;     ///< Pointer to the Arnold Driver.
-    AtNode* _aovDriver = nullptr;
-=======
     AtNode* _mainDriver = nullptr;     ///< Pointer to the Arnold Driver writing color, position and depth.
     AtNode* _aovDriver = nullptr;      ///< Pointer to the Arnold Driver writing other AOVs.
->>>>>>> 020763b5
 
 #ifdef USD_HAS_FULLSCREEN_SHADER
     HdxFullscreenShader _fullscreenShader; ///< Hydra utility to blit to OpenGL.
