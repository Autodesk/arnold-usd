// Copyright 2019 Luma Pictures
//
// Licensed under the Apache License, Version 2.0 (the "License");
// you may not use this file except in compliance with the License.
// You may obtain a copy of the License at
//
//     http://www.apache.org/licenses/LICENSE-2.0
//
// Unless required by applicable law or agreed to in writing, software
// distributed under the License is distributed on an "AS IS" BASIS,
// WITHOUT WARRANTIES OR CONDITIONS OF ANY KIND, either express or implied.
// See the License for the specific language governing permissions and
// limitations under the License.
//
// Modifications Copyright 2019 Autodesk, Inc.
//
// Licensed under the Apache License, Version 2.0 (the "License");
// you may not use this file except in compliance with the License.
// You may obtain a copy of the License at
//
//     http://www.apache.org/licenses/LICENSE-2.0
//
// Unless required by applicable law or agreed to in writing, software
// distributed under the License is distributed on an "AS IS" BASIS,
// WITHOUT WARRANTIES OR CONDITIONS OF ANY KIND, either express or implied.
// See the License for the specific language governing permissions and
// limitations under the License.
#include "volume.h"

#include <pxr/base/tf/dl.h>

#include <pxr/imaging/hd/changeTracker.h>

#include <pxr/usd/sdf/assetPath.h>

#include "constant_strings.h"
#include "material.h"
#include "openvdb_asset.h"
#include "utils.h"

<<<<<<< HEAD
=======
#include <iostream>

#ifdef BUILD_HOUDINI_TOOLS
>>>>>>> 473079dc
#include <pxr/base/arch/defines.h>
#include <pxr/base/arch/env.h>
#include <pxr/base/arch/library.h>
#include <pxr/base/tf/pathUtils.h>

// These don't seem to be publicly exposed anywhere?
#if defined(ARCH_OS_WINDOWS)
#include <Windows.h>
#define GETSYM(handle, name) GetProcAddress((HMODULE)handle, name)
#else
#include <dlfcn.h>
#define WINAPI
#define GETSYM(handle, name) dlsym(handle, name)
#endif

PXR_NAMESPACE_OPEN_SCOPE

namespace {

using HouGetHoudiniVdbPrimitive = void* (*)(const char*, const char*);
using HouGetHoudiniVolumePrimitive = void* (*)(const char*, const char*, int);
struct HouFnSet {
    HouGetHoudiniVdbPrimitive getVdbVolumePrimitive = nullptr;
    HouGetHoudiniVolumePrimitive getHoudiniVolumePrimitive = nullptr;

    HouFnSet()
    {
        constexpr auto getVdbName = "SOPgetVDBVolumePrimitive";
        constexpr auto getHoudiniName = "SOPgetHoudiniVolumePrimitive";
        const auto HFS = ArchGetEnv("HFS");
        const auto dsoPath = HFS + ARCH_PATH_SEP + "houdini" + ARCH_PATH_SEP + "dso" + ARCH_PATH_SEP + "USD_SopVol" +
                             ARCH_LIBRARY_SUFFIX;
        // We don't have to worry about unloading the library, as our library
        // will be unloaded before Houdini exits.
        auto* sopVol = ArchLibraryOpen(dsoPath, ARCH_LIBRARY_NOW);
        if (sopVol == nullptr) {
            return;
        }
        getVdbVolumePrimitive = reinterpret_cast<HouGetHoudiniVdbPrimitive>(GETSYM(sopVol, getVdbName));
        getHoudiniVolumePrimitive = reinterpret_cast<HouGetHoudiniVolumePrimitive>(GETSYM(sopVol, getHoudiniName));
    }
};

const HouFnSet& GetHouFunctionSet()
{
    static HouFnSet ret;
    return ret;
}

using HtoAConvertPrimVdbToArnold = void (*)(void*, int, void**);

struct HtoAFnSet {
    HtoAConvertPrimVdbToArnold convertPrimVdbToArnold = nullptr;

    HtoAFnSet()
    {
        // The symbol is stored in _htoa_pygeo.so in python2.7libs, and
        // htoa is typically configured using HOUDINI_PATH. We should refine
        // this method in the future.
        constexpr auto convertVdbName = "HtoAConvertPrimVdbToArnold";
        const auto HOUDINI_PATH = ArchGetEnv("HOUDINI_PATH");
<<<<<<< HEAD
        void* htoaPygeo = nullptr;
=======
>>>>>>> 473079dc
        auto searchForPygeo = [&](const std::string& path) -> bool {
            if (path == "&") {
                return false;
            }
            const auto dsoPath = path + ARCH_PATH_SEP + "python2.7libs" + ARCH_PATH_SEP + "_htoa_pygeo" +
// HTOA sets this library's extension to .so even on linux.
#ifdef ARCH_OS_WINDOWS
                                ".dll"
#else
                                ".so"
#endif
                ;
<<<<<<< HEAD
            htoaPygeo = ArchLibraryOpen(dsoPath, ARCH_LIBRARY_NOW);
=======
            void* htoaPygeo = ArchLibraryOpen(dsoPath, ARCH_LIBRARY_NOW);
>>>>>>> 473079dc
            if (htoaPygeo == nullptr) {
                return false;
            }
            convertPrimVdbToArnold = reinterpret_cast<HtoAConvertPrimVdbToArnold>(GETSYM(htoaPygeo, convertVdbName));
            if (convertPrimVdbToArnold == nullptr) {
                TF_WARN("Error loading %s from %s", convertVdbName, dsoPath.c_str());
            }
            return true;
        };
        const auto houdiniPaths = TfStringSplit(HOUDINI_PATH, ARCH_PATH_LIST_SEP);
        for (const auto& houdiniPath : houdiniPaths) {
            if (searchForPygeo(houdiniPath)) {
                return;
            }
#ifndef ARCH_OS_WINDOWS
            if (TfStringContains(houdiniPath, ";")) {
                const auto subPaths = TfStringSplit(houdiniPath, ";");
                for (const auto& subPath : subPaths) {
                    if (searchForPygeo(subPath)) {
                        return;
                    }
                }
            }
#endif
        }
<<<<<<< HEAD
=======
        std::cerr << "[HdArnold] Cannot load _htoa_pygeo library required for volume rendering in Solaris" << std::endl;
>>>>>>> 473079dc
    }
};

const HtoAFnSet GetHtoAFunctionSet()
{
    static HtoAFnSet ret;
    return ret;
}

} // namespace

// clang-format off
TF_DEFINE_PRIVATE_TOKENS(_tokens,
    (openvdbAsset)
    (filePath)
);
// clang-format on

HdArnoldVolume::HdArnoldVolume(HdArnoldRenderDelegate* delegate, const SdfPath& id, const SdfPath& instancerId)
    : HdVolume(id, instancerId), _delegate(delegate)
{
}

HdArnoldVolume::~HdArnoldVolume()
{
    for (auto* volume : _volumes) {
        AiNodeDestroy(volume);
    }
    for (auto* volume : _inMemoryVolumes) {
        AiNodeDestroy(volume);
    }
}

void HdArnoldVolume::Sync(
    HdSceneDelegate* delegate, HdRenderParam* renderParam, HdDirtyBits* dirtyBits, const TfToken& reprToken)
{
    TF_UNUSED(reprToken);
    auto* param = reinterpret_cast<HdArnoldRenderParam*>(renderParam);
    const auto& id = GetId();
    auto volumesChanged = false;
    if (HdChangeTracker::IsTopologyDirty(*dirtyBits, id)) {
        param->End();
        _CreateVolumes(id, delegate);
        volumesChanged = true;
    }

    if (volumesChanged || (*dirtyBits & HdChangeTracker::DirtyMaterialId)) {
        param->End();
        const auto* material = reinterpret_cast<const HdArnoldMaterial*>(
            delegate->GetRenderIndex().GetSprim(HdPrimTypeTokens->material, delegate->GetMaterialId(id)));
        auto* volumeShader = material != nullptr ? material->GetVolumeShader() : _delegate->GetFallbackVolumeShader();
        for (auto& volume : _volumes) {
            AiNodeSetPtr(volume, str::shader, volumeShader);
        }
        for (auto& volume : _inMemoryVolumes) {
            AiNodeSetPtr(volume, str::shader, volumeShader);
        }
    }

    if (HdChangeTracker::IsTransformDirty(*dirtyBits, id)) {
        param->End();
        HdArnoldSetTransform(_volumes, delegate, GetId());
        HdArnoldSetTransform(_inMemoryVolumes, delegate, GetId());
    }

    *dirtyBits = HdChangeTracker::Clean;
}

void HdArnoldVolume::_CreateVolumes(const SdfPath& id, HdSceneDelegate* delegate)
{
    std::unordered_map<std::string, std::vector<TfToken>> openvdbs;
    std::unordered_map<std::string, std::vector<TfToken>> houVdbs;
    const auto fieldDescriptors = delegate->GetVolumeFieldDescriptors(id);
    for (const auto& field : fieldDescriptors) {
        auto* openvdbAsset = dynamic_cast<HdArnoldOpenvdbAsset*>(
            delegate->GetRenderIndex().GetBprim(_tokens->openvdbAsset, field.fieldId));
        if (openvdbAsset == nullptr) {
            continue;
        }
        openvdbAsset->TrackVolumePrimitive(id);
        const auto vv = delegate->Get(field.fieldId, _tokens->filePath);
        if (vv.IsHolding<SdfAssetPath>()) {
            const auto& assetPath = vv.UncheckedGet<SdfAssetPath>();
            auto path = assetPath.GetResolvedPath();
            if (path.empty()) {
                path = assetPath.GetAssetPath();
            }
            if (TfStringStartsWith(path, "op:")) {
                auto& fields = houVdbs[path];
                if (std::find(fields.begin(), fields.end(), field.fieldName) == fields.end()) {
                    fields.push_back(field.fieldName);
                }
                continue;
            }
            auto& fields = openvdbs[path];
            if (std::find(fields.begin(), fields.end(), field.fieldName) == fields.end()) {
                fields.push_back(field.fieldName);
            }
        }
    }

    _volumes.erase(
        std::remove_if(
            _volumes.begin(), _volumes.end(),
            [&openvdbs](AtNode* node) -> bool {
                if (openvdbs.find(std::string(AiNodeGetStr(node, str::filename).c_str())) == openvdbs.end()) {
                    AiNodeDestroy(node);
                    return true;
                }
                return false;
            }),
        _volumes.end());

    for (const auto& openvdb : openvdbs) {
        AtNode* volume = nullptr;
        for (auto& v : _volumes) {
            if (openvdb.first == AiNodeGetStr(v, str::filename).c_str()) {
                volume = v;
                break;
            }
        }
        if (volume == nullptr) {
            volume = AiNode(_delegate->GetUniverse(), str::volume);
            AiNodeSetUInt(volume, str::id, static_cast<unsigned int>(GetPrimId()) + 1);
            AiNodeSetStr(volume, str::filename, openvdb.first.c_str());
            AiNodeSetStr(volume, str::name, id.AppendChild(TfToken(TfStringPrintf("p_%p", volume))).GetText());
            _volumes.push_back(volume);
        }
        const auto numFields = openvdb.second.size();
        auto* fields = AiArrayAllocate(numFields, 1, AI_TYPE_STRING);
        for (auto i = decltype(numFields){0}; i < numFields; ++i) {
            AiArraySetStr(fields, i, AtString(openvdb.second[i].GetText()));
        }
        AiNodeSetArray(volume, str::grids, fields);
    }

    for (auto* volume : _inMemoryVolumes) {
        AiNodeDestroy(volume);
    }
    _inMemoryVolumes.clear();

    if (houVdbs.empty()) {
        return;
    }

    const auto& houFnSet = GetHouFunctionSet();
    if (houFnSet.getVdbVolumePrimitive == nullptr || houFnSet.getHoudiniVolumePrimitive == nullptr) {
        return;
    }

    const auto& htoaFnSet = GetHtoAFunctionSet();
    if (htoaFnSet.convertPrimVdbToArnold == nullptr) {
        return;
    }

    for (const auto& houVdb : houVdbs) {
        std::vector<void*> gridVec;
        for (const auto& field : houVdb.second) {
            auto* primVdb = houFnSet.getVdbVolumePrimitive(houVdb.first.c_str(), field.GetText());
            if (primVdb == nullptr) {
                continue;
            }
            gridVec.push_back(primVdb);
        }
        if (gridVec.empty()) {
            continue;
        }

        auto* volume = AiNode(_delegate->GetUniverse(), str::volume);
        AiNodeSetStr(volume, str::name, id.AppendChild(TfToken(TfStringPrintf("p_%p", volume))).GetText());
        htoaFnSet.convertPrimVdbToArnold(volume, static_cast<int>(gridVec.size()), gridVec.data());
        AiNodeSetUInt(volume, str::id, static_cast<unsigned int>(GetPrimId()) + 1);
        _inMemoryVolumes.push_back(volume);
    }
}

HdDirtyBits HdArnoldVolume::GetInitialDirtyBitsMask() const { return HdChangeTracker::AllDirty; }

HdDirtyBits HdArnoldVolume::_PropagateDirtyBits(HdDirtyBits bits) const { return bits & HdChangeTracker::AllDirty; }

void HdArnoldVolume::_InitRepr(const TfToken& reprToken, HdDirtyBits* dirtyBits)
{
    TF_UNUSED(reprToken);
    TF_UNUSED(dirtyBits);
}

PXR_NAMESPACE_CLOSE_SCOPE<|MERGE_RESOLUTION|>--- conflicted
+++ resolved
@@ -38,12 +38,8 @@
 #include "openvdb_asset.h"
 #include "utils.h"
 
-<<<<<<< HEAD
-=======
 #include <iostream>
 
-#ifdef BUILD_HOUDINI_TOOLS
->>>>>>> 473079dc
 #include <pxr/base/arch/defines.h>
 #include <pxr/base/arch/env.h>
 #include <pxr/base/arch/library.h>
@@ -105,10 +101,6 @@
         // this method in the future.
         constexpr auto convertVdbName = "HtoAConvertPrimVdbToArnold";
         const auto HOUDINI_PATH = ArchGetEnv("HOUDINI_PATH");
-<<<<<<< HEAD
-        void* htoaPygeo = nullptr;
-=======
->>>>>>> 473079dc
         auto searchForPygeo = [&](const std::string& path) -> bool {
             if (path == "&") {
                 return false;
@@ -121,11 +113,7 @@
                                 ".so"
 #endif
                 ;
-<<<<<<< HEAD
-            htoaPygeo = ArchLibraryOpen(dsoPath, ARCH_LIBRARY_NOW);
-=======
             void* htoaPygeo = ArchLibraryOpen(dsoPath, ARCH_LIBRARY_NOW);
->>>>>>> 473079dc
             if (htoaPygeo == nullptr) {
                 return false;
             }
@@ -151,10 +139,7 @@
             }
 #endif
         }
-<<<<<<< HEAD
-=======
         std::cerr << "[HdArnold] Cannot load _htoa_pygeo library required for volume rendering in Solaris" << std::endl;
->>>>>>> 473079dc
     }
 };
 
