--- conflicted
+++ resolved
@@ -117,11 +117,7 @@
 #if ARNOLD_VERSION_NUMBER > 60201
         return outputName == name;
 #else
-<<<<<<< HEAD
-        return strcmp(outputName, name.c_str()) == 0;
-=======
         return strcmp(outputName, name) == 0;
->>>>>>> 7433a8c0
 #endif
     };
     while (AiOutputIteratorGetNext(iterator, &outputName, &pixelType, &bucketData)) {
