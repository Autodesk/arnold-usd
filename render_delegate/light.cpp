// Copyright 2019 Luma Pictures
//
// Licensed under the Apache License, Version 2.0 (the "License");
// you may not use this file except in compliance with the License.
// You may obtain a copy of the License at
//
//     http://www.apache.org/licenses/LICENSE-2.0
//
// Unless required by applicable law or agreed to in writing, software
// distributed under the License is distributed on an "AS IS" BASIS,
// WITHOUT WARRANTIES OR CONDITIONS OF ANY KIND, either express or implied.
// See the License for the specific language governing permissions and
// limitations under the License.
//
// Modifications Copyright 2019 Autodesk, Inc.
//
// Licensed under the Apache License, Version 2.0 (the "License");
// you may not use this file except in compliance with the License.
// You may obtain a copy of the License at
//
//     http://www.apache.org/licenses/LICENSE-2.0
//
// Unless required by applicable law or agreed to in writing, software
// distributed under the License is distributed on an "AS IS" BASIS,
// WITHOUT WARRANTIES OR CONDITIONS OF ANY KIND, either express or implied.
// See the License for the specific language governing permissions and
// limitations under the License.
#include "light.h"

#include <pxr/usd/usdLux/tokens.h>

#include <pxr/usd/sdf/assetPath.h>

#include <vector>

#include <constant_strings.h>
#include "material.h"
#include "utils.h"

PXR_NAMESPACE_OPEN_SCOPE

namespace {

// These tokens are not exposed in 19.5.
// clang-format off
TF_DEFINE_PRIVATE_TOKENS(
    _tokens,
    // Shaping parameters are not part of HdTokens in older USD versions
    ((shapingFocus, "shaping:focus"))
    ((shapingFocusTint, "shaping:focusTint"))
    ((shapingConeAngle, "shaping:cone:angle"))
    ((shapingConeSoftness, "shaping:cone:softness"))
    ((shapingIesFile, "shaping:ies:file"))
    ((shapingIesAngleScale, "shaping:ies:angleScale"))
    ((shapingIesNormalize, "shaping:ies:normalize"))
    (treatAsPoint)
    // Barndoor parameters for Houdini
    (barndoorbottom)
    (barndoorbottomedge)
    (barndoorleft)
    (barndoorleftedge)
    (barndoorright)
    (barndoorrightedge)
    (barndoortop)
    (barndoortopedge)
    (filters)
    ((emptyLink, "__arnold_empty_link__"))
);
// clang-format on

struct ParamDesc {
    ParamDesc(const char* aname, const TfToken& hname) : arnoldName(aname), hdName(hname) {}
    AtString arnoldName;
    TfToken hdName;
};

#if PXR_VERSION >= 2102
std::vector<ParamDesc> genericParams = {
<<<<<<< HEAD
    {"intensity", UsdLuxTokens->inputsIntensity},
    {"exposure", UsdLuxTokens->inputsExposure},
    {"color", UsdLuxTokens->inputsColor},
    {"diffuse", UsdLuxTokens->inputsDiffuse},
    {"specular", UsdLuxTokens->inputsSpecular},
    {"normalize", UsdLuxTokens->inputsNormalize},
#if PXR_VERSION >= 2105
    {"cast_shadows", UsdLuxTokens->inputsShadowEnable},
    {"shadow_color", UsdLuxTokens->inputsShadowColor},
=======
    {"intensity", UsdLuxTokens->inputsIntensity}, {"exposure", UsdLuxTokens->inputsExposure},
    {"color", UsdLuxTokens->inputsColor},         {"diffuse", UsdLuxTokens->inputsDiffuse},
    {"specular", UsdLuxTokens->inputsSpecular},   {"normalize", UsdLuxTokens->inputsNormalize},
#if PXR_VERSION >= 2105
    {"cast_shadows", UsdLuxTokens->inputsShadowEnable}, {"shadow_color", UsdLuxTokens->inputsShadowColor},
>>>>>>> ddbc4d8d
#else
    {"cast_shadows", UsdLuxTokens->shadowEnable}, {"shadow_color", UsdLuxTokens->shadowColor},
#endif
};

std::vector<ParamDesc> pointParams = {{"radius", UsdLuxTokens->inputsRadius}};

std::vector<ParamDesc> spotParams = {
<<<<<<< HEAD
    {"radius", UsdLuxTokens->inputsRadius},
#if PXR_VERSION >= 2105
    {"cosine_power", UsdLuxTokens->inputsShapingFocus}
#else
    {"cosine_power", UsdLuxTokens->shapingFocus}
#endif
};

std::vector<ParamDesc> photometricParams = {
#if PXR_VERSION >= 2105
    {"filename", UsdLuxTokens->inputsShapingIesFile},
#else
    {"filename", UsdLuxTokens->shapingIesFile},
#endif
    {"radius", UsdLuxTokens->inputsRadius}};
=======
#if PXR_VERSION >= 2105
    {"radius", UsdLuxTokens->inputsRadius}, {"cosine_power", UsdLuxTokens->inputsShapingFocus}};
#else
    {"radius", UsdLuxTokens->inputsRadius}, {"cosine_power", UsdLuxTokens->shapingFocus}};
#endif

std::vector<ParamDesc> photometricParams = {
#if PXR_VERSION >= 2105
    {"filename", UsdLuxTokens->inputsShapingIesFile}, {"radius", UsdLuxTokens->inputsRadius}};
#else
    {"filename", UsdLuxTokens->shapingIesFile}, {"radius", UsdLuxTokens->inputsRadius}};
#endif
>>>>>>> ddbc4d8d

std::vector<ParamDesc> distantParams = {{"angle", UsdLuxTokens->inputsAngle}};

std::vector<ParamDesc> diskParams = {{"radius", UsdLuxTokens->inputsRadius}};

std::vector<ParamDesc> cylinderParams = {{"radius", UsdLuxTokens->inputsRadius}};
#else
std::vector<ParamDesc> genericParams = {
    {"intensity", HdLightTokens->intensity},
    {"exposure", HdLightTokens->exposure},
    {"color", HdLightTokens->color},
    {"diffuse", HdLightTokens->diffuse},
    {"specular", HdLightTokens->specular},
    {"normalize", HdLightTokens->normalize},
    {"cast_shadows", HdLightTokens->shadowEnable},
    {"shadow_color", HdLightTokens->shadowColor},
};

std::vector<ParamDesc> pointParams = {{"radius", HdLightTokens->radius}};

std::vector<ParamDesc> spotParams = {{"radius", HdLightTokens->radius}, {"cosine_power", HdLightTokens->shapingFocus}};

std::vector<ParamDesc> photometricParams = {{"filename", _tokens->shapingIesFile}, {"radius", HdLightTokens->radius}};

std::vector<ParamDesc> distantParams = {{"angle", HdLightTokens->angle}};

std::vector<ParamDesc> diskParams = {{"radius", HdLightTokens->radius}};

std::vector<ParamDesc> cylinderParams = {{"radius", HdLightTokens->radius}};
#endif

void iterateParams(
    AtNode* light, const AtNodeEntry* nentry, const SdfPath& id, HdSceneDelegate* delegate,
    const std::vector<ParamDesc>& params)
{
    for (const auto& param : params) {
        const auto* pentry = AiNodeEntryLookUpParameter(nentry, param.arnoldName);
        if (pentry == nullptr) {
            continue;
        }

        HdArnoldSetParameter(light, pentry, delegate->GetLightParamValue(id, param.hdName));
    }
}

AtString getLightType(HdSceneDelegate* delegate, const SdfPath& id)
{
    auto isDefault = [&](const TfToken& paramName, float defaultVal) -> bool {
        auto val = delegate->GetLightParamValue(id, paramName);
        if (val.IsEmpty()) {
            return true;
        }
        if (val.IsHolding<float>()) {
            return defaultVal == val.UncheckedGet<float>();
        }
        if (val.IsHolding<double>()) {
            return defaultVal == static_cast<float>(val.UncheckedGet<double>());
        }
        // If it's holding an unexpected type, we won't be
        // able to deal with that anyway, so treat it as
        // default
        return true;
    };
    auto hasIesFile = [&]() -> bool {
#if PXR_VERSION >= 2105
        auto val = delegate->GetLightParamValue(id, UsdLuxTokens->inputsShapingIesFile);
#elif PXR_VERSION >= 2102
        auto val = delegate->GetLightParamValue(id, UsdLuxTokens->shapingIesFile);
#else
        auto val = delegate->GetLightParamValue(id, _tokens->shapingIesFile);
#endif
        if (val.IsEmpty()) {
            return false;
        }
        if (val.IsHolding<std::string>()) {
            return !val.UncheckedGet<std::string>().empty();
        }
        if (val.IsHolding<SdfAssetPath>()) {
            const auto path = val.UncheckedGet<SdfAssetPath>();
            return !path.GetResolvedPath().empty() || !path.GetAssetPath().empty();
        }
        return false;
    };
    // If any of the shaping params exists or non-default we have a spot light.
#if PXR_VERSION >= 2105
<<<<<<< HEAD
    if (!isDefault(UsdLuxTokens->inputsShapingFocus, 0.0f) ||
        !isDefault(UsdLuxTokens->inputsShapingConeAngle, 180.0f) ||
=======
    if (!isDefault(UsdLuxTokens->inputsShapingFocus, 0.0f) || !isDefault(UsdLuxTokens->inputsShapingConeAngle, 180.0f) ||
>>>>>>> ddbc4d8d
        !isDefault(UsdLuxTokens->inputsShapingConeSoftness, 0.0f)) {
#elif PXR_VERSION >= 2102
    if (!isDefault(UsdLuxTokens->shapingFocus, 0.0f) || !isDefault(UsdLuxTokens->shapingConeAngle, 180.0f) ||
        !isDefault(UsdLuxTokens->shapingConeSoftness, 0.0f)) {
#else
    if (!isDefault(_tokens->shapingFocus, 0.0f) || !isDefault(_tokens->shapingConeAngle, 180.0f) ||
        !isDefault(_tokens->shapingConeSoftness, 0.0f)) {
#endif
        return str::spot_light;
    }
    return hasIesFile() ? str::photometric_light : str::point_light;
}

auto spotLightSync = [](AtNode* light, AtNode** filter, const AtNodeEntry* nentry, const SdfPath& id,
                        HdSceneDelegate* sceneDelegate, HdArnoldRenderDelegate* renderDelegate) {
    iterateParams(light, nentry, id, sceneDelegate, spotParams);
#if PXR_VERSION >= 2105
<<<<<<< HEAD
    const auto hdAngle =
        sceneDelegate->GetLightParamValue(id, UsdLuxTokens->inputsShapingConeAngle).GetWithDefault(180.0f);
    const auto softness =
        sceneDelegate->GetLightParamValue(id, UsdLuxTokens->inputsShapingConeSoftness).GetWithDefault(0.0f);
#elif PXR_VERSION >= 2102
    const auto hdAngle = delegate->GetLightParamValue(id, UsdLuxTokens->shapingConeAngle).GetWithDefault(180.0f);
    const auto softness = delegate->GetLightParamValue(id, UsdLuxTokens->shapingConeSoftness).GetWithDefault(0.0f);
=======
    const auto hdAngle = sceneDelegate->GetLightParamValue(id, UsdLuxTokens->inputsShapingConeAngle).GetWithDefault(180.0f);
    const auto softness = sceneDelegate->GetLightParamValue(id, UsdLuxTokens->inputsShapingConeSoftness).GetWithDefault(0.0f);
#elif PXR_VERSION >= 2102
    const auto hdAngle = sceneDelegate->GetLightParamValue(id, UsdLuxTokens->shapingConeAngle).GetWithDefault(180.0f);
    const auto softness = sceneDelegate->GetLightParamValue(id, UsdLuxTokens->shapingConeSoftness).GetWithDefault(0.0f);
>>>>>>> ddbc4d8d
#else
    const auto hdAngle = sceneDelegate->GetLightParamValue(id, _tokens->shapingConeAngle).GetWithDefault(180.0f);
    const auto softness = sceneDelegate->GetLightParamValue(id, _tokens->shapingConeSoftness).GetWithDefault(0.0f);
#endif
    const auto arnoldAngle = hdAngle * 2.0f;
    const auto penumbra = arnoldAngle * softness;
    AiNodeSetFlt(light, str::cone_angle, arnoldAngle);
    AiNodeSetFlt(light, str::penumbra_angle, penumbra);
    // Barndoor parameters are only exposed in houdini for now.
    auto hasBarndoor = false;
    auto getBarndoor = [&](const TfToken& name) -> float {
        const auto barndoor = AiClamp(sceneDelegate->GetLightParamValue(id, name).GetWithDefault(0.0f), 0.0f, 1.0f);
        if (barndoor > AI_EPSILON) {
            hasBarndoor = true;
        }
        return barndoor;
    };
    const auto barndoorbottom = getBarndoor(_tokens->barndoorbottom);
    const auto barndoorbottomedge = getBarndoor(_tokens->barndoorbottomedge);
    const auto barndoorleft = getBarndoor(_tokens->barndoorleft);
    const auto barndoorleftedge = getBarndoor(_tokens->barndoorleftedge);
    const auto barndoorright = getBarndoor(_tokens->barndoorright);
    const auto barndoorrightedge = getBarndoor(_tokens->barndoorrightedge);
    const auto barndoortop = getBarndoor(_tokens->barndoortop);
    const auto barndoortopedge = getBarndoor(_tokens->barndoortopedge);
    auto createBarndoor = [&]() { *filter = AiNode(renderDelegate->GetUniverse(), str::barndoor); };
    if (hasBarndoor) {
        // We check if the filter is non-zero and if it's a barndoor
        if (*filter == nullptr) {
            createBarndoor();
        } else if (!AiNodeIs(*filter, str::barndoor)) {
            AiNodeDestroy(*filter);
            createBarndoor();
        }
        // The edge parameters behave differently in Arnold vs Houdini.
        // For bottom left/right and right top/bottom we have to invert the Houdini value.
        AiNodeSetFlt(*filter, str::barndoor_bottom_left, 1.0f - barndoorbottom);
        AiNodeSetFlt(*filter, str::barndoor_bottom_right, 1.0f - barndoorbottom);
        AiNodeSetFlt(*filter, str::barndoor_bottom_edge, barndoorbottomedge);
        AiNodeSetFlt(*filter, str::barndoor_left_top, barndoorleft);
        AiNodeSetFlt(*filter, str::barndoor_left_bottom, barndoorleft);
        AiNodeSetFlt(*filter, str::barndoor_left_edge, barndoorleftedge);
        AiNodeSetFlt(*filter, str::barndoor_right_top, 1.0f - barndoorright);
        AiNodeSetFlt(*filter, str::barndoor_right_bottom, 1.0f - barndoorright);
        AiNodeSetFlt(*filter, str::barndoor_right_edge, barndoorrightedge);
        AiNodeSetFlt(*filter, str::barndoor_top_left, barndoortop);
        AiNodeSetFlt(*filter, str::barndoor_top_right, barndoortop);
        AiNodeSetFlt(*filter, str::barndoor_top_edge, barndoortopedge);
        AiNodeSetPtr(light, str::filters, *filter);
    } else {
        // We disconnect the filter.
        AiNodeSetArray(light, str::filters, AiArray(0, 1, AI_TYPE_NODE));
    }
};

auto pointLightSync = [](AtNode* light, AtNode** filter, const AtNodeEntry* nentry, const SdfPath& id,
                         HdSceneDelegate* sceneDelegate, HdArnoldRenderDelegate* renderDelegate) {
    TF_UNUSED(filter);
#if PXR_VERSION >= 2102
    const auto treatAsPointValue = sceneDelegate->GetLightParamValue(id, UsdLuxTokens->treatAsPoint);
#else
    const auto treatAsPointValue = sceneDelegate->GetLightParamValue(id, _tokens->treatAsPoint);
#endif
    if (treatAsPointValue.IsHolding<bool>() && treatAsPointValue.UncheckedGet<bool>()) {
        AiNodeSetFlt(light, str::radius, 0.0f);
        AiNodeSetBool(light, str::normalize, true);
    } else {
        iterateParams(light, nentry, id, sceneDelegate, pointParams);
    }
};

auto photometricLightSync = [](AtNode* light, AtNode** filter, const AtNodeEntry* nentry, const SdfPath& id,
                               HdSceneDelegate* sceneDelegate, HdArnoldRenderDelegate* renderDelegate) {
    TF_UNUSED(filter);
    iterateParams(light, nentry, id, sceneDelegate, photometricParams);
};

// Spot lights are sphere lights with shaping parameters

auto distantLightSync = [](AtNode* light, AtNode** filter, const AtNodeEntry* nentry, const SdfPath& id,
                           HdSceneDelegate* sceneDelegate, HdArnoldRenderDelegate* renderDelegate) {
    TF_UNUSED(filter);
    iterateParams(light, nentry, id, sceneDelegate, distantParams);
};

auto diskLightSync = [](AtNode* light, AtNode** filter, const AtNodeEntry* nentry, const SdfPath& id,
                        HdSceneDelegate* sceneDelegate, HdArnoldRenderDelegate* renderDelegate) {
    TF_UNUSED(filter);
    iterateParams(light, nentry, id, sceneDelegate, diskParams);
};

auto rectLightSync = [](AtNode* light, AtNode** filter, const AtNodeEntry* nentry, const SdfPath& id,
                        HdSceneDelegate* sceneDelegate, HdArnoldRenderDelegate* renderDelegate) {
    TF_UNUSED(filter);
    float width = 1.0f;
    float height = 1.0f;
#if PXR_VERSION >= 2102
    const auto& widthValue = sceneDelegate->GetLightParamValue(id, UsdLuxTokens->inputsWidth);
#else
    const auto& widthValue = sceneDelegate->GetLightParamValue(id, HdLightTokens->width);
#endif
    if (widthValue.IsHolding<float>()) {
        width = widthValue.UncheckedGet<float>();
    }
#if PXR_VERSION >= 2102
    const auto& heightValue = sceneDelegate->GetLightParamValue(id, UsdLuxTokens->inputsHeight);
#else
    const auto& heightValue = sceneDelegate->GetLightParamValue(id, HdLightTokens->height);
#endif
    if (heightValue.IsHolding<float>()) {
        height = heightValue.UncheckedGet<float>();
    }

    width /= 2.0f;
    height /= 2.0f;

    AiNodeSetArray(
        light, str::vertices,
        AiArray(
            4, 1, AI_TYPE_VECTOR, AtVector(-width, height, 0.0f), AtVector(width, height, 0.0f),
            AtVector(width, -height, 0.0f), AtVector(-width, -height, 0.0f)));
};

auto cylinderLightSync = [](AtNode* light, AtNode** filter, const AtNodeEntry* nentry, const SdfPath& id,
                            HdSceneDelegate* sceneDelegate, HdArnoldRenderDelegate* renderDelegate) {
    TF_UNUSED(filter);
    iterateParams(light, nentry, id, sceneDelegate, cylinderParams);
    float length = 1.0f;
#if PXR_VERSION >= 2102
    const auto& lengthValue = sceneDelegate->GetLightParamValue(id, UsdLuxTokens->inputsLength);
#else
    const auto& lengthValue = sceneDelegate->GetLightParamValue(id, UsdLuxTokens->length);
#endif
    if (lengthValue.IsHolding<float>()) {
        length = lengthValue.UncheckedGet<float>();
    }
    length /= 2.0f;
    AiNodeSetVec(light, str::bottom, -length, 0.0f, 0.0f);
    AiNodeSetVec(light, str::top, length, 0.0f, 0.0f);
};

auto domeLightSync = [](AtNode* light, AtNode** filter, const AtNodeEntry* nentry, const SdfPath& id,
                        HdSceneDelegate* sceneDelegate, HdArnoldRenderDelegate* renderDelegate) {
    TF_UNUSED(filter);
#if PXR_VERSION >= 2102
    const auto& formatValue = sceneDelegate->GetLightParamValue(id, UsdLuxTokens->inputsTextureFormat);
#else
    const auto& formatValue = sceneDelegate->GetLightParamValue(id, UsdLuxTokens->textureFormat);
#endif
    if (formatValue.IsHolding<TfToken>()) {
        const auto& textureFormat = formatValue.UncheckedGet<TfToken>();
        if (textureFormat == UsdLuxTokens->latlong) {
            AiNodeSetStr(light, str::format, str::latlong);
        } else if (textureFormat == UsdLuxTokens->mirroredBall) {
            AiNodeSetStr(light, str::format, str::mirrored_ball);
        } else {
            AiNodeSetStr(light, str::format, str::angular); // default value
        }
    }
};

/// Utility class to translate Hydra lights for th Render Delegate.
class HdArnoldGenericLight : public HdLight {
public:
    using SyncParams = void (*)(
        AtNode*, AtNode** filter, const AtNodeEntry*, const SdfPath&, HdSceneDelegate*, HdArnoldRenderDelegate*);

    /// Internal constructor for creating HdArnoldGenericLight.
    ///
    /// @param delegate Pointer to the Render Delegate.
    /// @param id Path to the Hydra Primitive.
    /// @param arnoldType The type of the Arnold light.
    /// @param sync Function object syncing light specific parameters between
    ///  the Hydra Primitive and the Arnold Light.
    /// @param supportsTexture Value to indicate if the light supports textures.
    HdArnoldGenericLight(
        HdArnoldRenderDelegate* delegate, const SdfPath& id, const AtString& arnoldType, const SyncParams& sync,
        bool supportsTexture = false);

    /// Destructor for the Arnold Light.
    ///
    /// Destroys Arnold Light and any shaders created.
    ~HdArnoldGenericLight() override;

    /// Syncing parameters from the Hydra primitive to the Arnold light.
    ///
    /// @param sceneDelegate Pointer to the Scene Delegate.
    /// @param renderParam Pointer to HdArnoldRenderParam.
    /// @param dirtyBits Dirty Bits of the Hydra primitive.
    void Sync(HdSceneDelegate* sceneDelegate, HdRenderParam* renderParam, HdDirtyBits* dirtyBits) override;

    /// Returns the set of initial dirty bits.
    ///
    /// @return Value of the initial dirty bits.
    HdDirtyBits GetInitialDirtyBitsMask() const override;

    /// Sets up the texture for the Arnold Light.
    ///
    /// @param value Value holding an SdfAssetPath to the texture.
    void SetupTexture(const VtValue& value);

    /// Returns the stored arnold light node.
    ///
    /// @return The arnold light node stored.
    AtNode* GetLightNode() const;

private:
    SyncParams _syncParams;            ///< Function object to sync light parameters.
    HdArnoldRenderDelegate* _delegate; ///< Pointer to the Render Delegate.
    AtNode* _light;                    ///< Pointer to the Arnold Light.
    AtNode* _texture = nullptr;        ///< Pointer to the Arnold Texture Shader.
    AtNode* _filter = nullptr;         ///< Pointer to the Arnold Light filter for barndoor effects.
    TfToken _lightLink;                ///< Light Link collection the light belongs to.
    TfToken _shadowLink;               ///< Shadow Link collection the light belongs to.
    bool _supportsTexture = false;     ///< Value indicating texture support.
};

HdArnoldGenericLight::HdArnoldGenericLight(
    HdArnoldRenderDelegate* delegate, const SdfPath& id, const AtString& arnoldType,
    const HdArnoldGenericLight::SyncParams& sync, bool supportsTexture)
    : HdLight(id),
      _syncParams(sync),
      _delegate(delegate),
      _lightLink(_tokens->emptyLink),
      _shadowLink(_tokens->emptyLink),
      _supportsTexture(supportsTexture)
{
    _light = AiNode(_delegate->GetUniverse(), arnoldType);
    if (id.IsEmpty()) {
        AiNodeSetFlt(_light, str::intensity, 0.0f);
    } else {
        AiNodeSetStr(_light, str::name, AtString(id.GetText()));
    }
}

HdArnoldGenericLight::~HdArnoldGenericLight()
{
    if (_lightLink != _tokens->emptyLink) {
        _delegate->DeregisterLightLinking(_lightLink, this, false);
    }
    if (_shadowLink != _tokens->emptyLink) {
        _delegate->DeregisterLightLinking(_shadowLink, this, true);
    }
    AiNodeDestroy(_light);
    if (_texture != nullptr) {
        AiNodeDestroy(_texture);
    }
    if (_filter != nullptr) {
        AiNodeDestroy(_filter);
    }
}

void HdArnoldGenericLight::Sync(HdSceneDelegate* sceneDelegate, HdRenderParam* renderParam, HdDirtyBits* dirtyBits)
{
    auto* param = reinterpret_cast<HdArnoldRenderParam*>(renderParam);
    TF_UNUSED(sceneDelegate);
    TF_UNUSED(dirtyBits);
    const auto& id = GetId();
    if (*dirtyBits & HdLight::DirtyParams) {
        // If the params have changed, we need to see if any of the shaping parameters were applied to the
        // sphere light.
        const auto* nentry = AiNodeGetNodeEntry(_light);
        const auto lightType = AiNodeEntryGetNameAtString(nentry);
        auto interrupted = false;
        if (lightType == str::spot_light || lightType == str::point_light || lightType == str::photometric_light) {
            const auto newLightType = getLightType(sceneDelegate, id);
            if (newLightType != lightType) {
                param->Interrupt();
                interrupted = true;
                const AtString oldName{AiNodeGetName(_light)};
                AiNodeDestroy(_light);
                _light = AiNode(_delegate->GetUniverse(), newLightType);
                nentry = AiNodeGetNodeEntry(_light);
                AiNodeSetStr(_light, str::name, oldName);
                if (newLightType == str::point_light) {
                    _syncParams = pointLightSync;
                } else if (newLightType == str::spot_light) {
                    _syncParams = spotLightSync;
                } else {
                    _syncParams = photometricLightSync;
                }
                if (_lightLink != _tokens->emptyLink) {
                    _delegate->DeregisterLightLinking(_shadowLink, this, false);
                    _lightLink = _tokens->emptyLink;
                }
                if (_shadowLink != _tokens->emptyLink) {
                    _delegate->DeregisterLightLinking(_shadowLink, this, true);
                    _shadowLink = _tokens->emptyLink;
                }
            }
        }
        // We need to force dirtying the transform, because AiNodeReset resets the transformation.
        *dirtyBits |= HdLight::DirtyTransform;
        if (!interrupted) {
            param->Interrupt();
        }

        AiNodeReset(_light);
        iterateParams(_light, nentry, id, sceneDelegate, genericParams);
        _syncParams(_light, &_filter, nentry, id, sceneDelegate, _delegate);
        if (_supportsTexture) {
#if PXR_VERSION >= 2102
            SetupTexture(sceneDelegate->GetLightParamValue(id, UsdLuxTokens->inputsTextureFile));
#else
            SetupTexture(sceneDelegate->GetLightParamValue(id, HdLightTokens->textureFile));
#endif
        }
        // Primvars are not officially supported on lights, but pre-20.11 the query functions checked for primvars
        // on all primitives uniformly. We have to pass the full name of the primvar post-20.11 to make this bit still
        // work.
        for (const auto& primvar : sceneDelegate->GetPrimvarDescriptors(id, HdInterpolation::HdInterpolationConstant)) {
            ConvertPrimvarToBuiltinParameter(
                _light, primvar.name,
                sceneDelegate->Get(
                    id,
#if PXR_VERSION >= 2011
                    TfToken { TfStringPrintf("primvars:%s", primvar.name.GetText()) }
#else
                    primvar.name
#endif
                    ));
        }
        const auto filtersValue = sceneDelegate->GetLightParamValue(id, _tokens->filters);
        if (filtersValue.IsHolding<SdfPathVector>()) {
            const auto& filterPaths = filtersValue.UncheckedGet<SdfPathVector>();
            std::vector<AtNode*> filters;
            filters.reserve(filterPaths.size());
            for (const auto& filterPath : filterPaths) {
                auto* filterMaterial = reinterpret_cast<const HdArnoldMaterial*>(
                    sceneDelegate->GetRenderIndex().GetSprim(HdPrimTypeTokens->material, filterPath));
                if (filterMaterial == nullptr) {
                    continue;
                }
                auto* filter = filterMaterial->GetSurfaceShader();
                if (filter == nullptr) {
                    continue;
                }
                auto* filterEntry = AiNodeGetNodeEntry(filter);
                // Light filters are shaders with a none output type.
                if (AiNodeEntryGetOutputType(filterEntry) == AI_TYPE_NONE) {
                    filters.push_back(filter);
                }
            }
            if (filters.empty()) {
                AiNodeSetArray(_light, str::filters, AiArray(0, 0, AI_TYPE_NODE));
            } else {
                AiNodeSetArray(_light, str::filters, AiArrayConvert(filters.size(), 1, AI_TYPE_NODE, filters.data()));
            }
        }
    }

    if (*dirtyBits & HdLight::DirtyTransform) {
        param->Interrupt();
        HdArnoldSetTransform(_light, sceneDelegate, id);
    }

    // TODO(pal): Test if there is a separate dirty bits for this, maybe DirtyCollection?
    auto updateLightLinking = [&](TfToken& currentLink, const TfToken& linkName, bool isShadow) {
        auto linkValue = sceneDelegate->GetLightParamValue(id, linkName);
        if (linkValue.IsHolding<TfToken>()) {
            const auto& link = linkValue.UncheckedGet<TfToken>();
            if (currentLink != link) {
                param->Interrupt();
                // The empty link value only exists when creating the class, so link can never match emptyLink.
                if (currentLink != _tokens->emptyLink) {
                    _delegate->DeregisterLightLinking(currentLink, this, isShadow);
                }
                _delegate->RegisterLightLinking(link, this, isShadow);
                currentLink = link;
            }
        }
    };
#if PXR_VERSION >= 2102
    updateLightLinking(_lightLink, UsdLuxTokens->lightLink, false);
    updateLightLinking(_shadowLink, UsdLuxTokens->shadowLink, true);
#else
    updateLightLinking(_lightLink, HdTokens->lightLink, false);
    updateLightLinking(_shadowLink, HdTokens->shadowLink, true);
#endif

    *dirtyBits = HdLight::Clean;
}

void HdArnoldGenericLight::SetupTexture(const VtValue& value)
{
    const auto* nentry = AiNodeGetNodeEntry(_light);
    const auto hasShader = AiNodeEntryLookUpParameter(nentry, str::shader) != nullptr;
    if (hasShader) {
        AiNodeSetPtr(_light, str::shader, nullptr);
    } else {
        AiNodeUnlink(_light, str::color);
    }
    if (_texture != nullptr) {
        AiNodeDestroy(_texture);
        _texture = nullptr;
    }
    if (!value.IsHolding<SdfAssetPath>()) {
        return;
    }
    const auto& assetPath = value.UncheckedGet<SdfAssetPath>();
    auto path = assetPath.GetResolvedPath();
    if (path.empty()) {
        path = assetPath.GetAssetPath();
    }

    if (path.empty()) {
        return;
    }
    _texture = AiNode(_delegate->GetUniverse(), str::image);
    AiNodeSetStr(_texture, str::filename, AtString(path.c_str()));
    if (hasShader) {
        AiNodeSetPtr(_light, str::shader, _texture);
    } else { // Connect to color if filename doesn't exists.
        AiNodeLink(_texture, str::color, _light);
    }
}

HdDirtyBits HdArnoldGenericLight::GetInitialDirtyBitsMask() const
{
    return HdLight::DirtyParams | HdLight::DirtyTransform;
}

AtNode* HdArnoldGenericLight::GetLightNode() const { return _light; }

} // namespace

namespace HdArnoldLight {

HdLight* CreatePointLight(HdArnoldRenderDelegate* renderDelegate, const SdfPath& id)
{
    return new HdArnoldGenericLight(renderDelegate, id, str::point_light, pointLightSync);
}

HdLight* CreateDistantLight(HdArnoldRenderDelegate* renderDelegate, const SdfPath& id)
{
    return new HdArnoldGenericLight(renderDelegate, id, str::distant_light, distantLightSync);
}

HdLight* CreateDiskLight(HdArnoldRenderDelegate* renderDelegate, const SdfPath& id)
{
    return new HdArnoldGenericLight(renderDelegate, id, str::disk_light, diskLightSync);
}

HdLight* CreateRectLight(HdArnoldRenderDelegate* renderDelegate, const SdfPath& id)
{
    return new HdArnoldGenericLight(renderDelegate, id, str::quad_light, rectLightSync, true);
}

HdLight* CreateCylinderLight(HdArnoldRenderDelegate* renderDelegate, const SdfPath& id)
{
    return new HdArnoldGenericLight(renderDelegate, id, str::cylinder_light, cylinderLightSync);
}

HdLight* CreateDomeLight(HdArnoldRenderDelegate* renderDelegate, const SdfPath& id)
{
    return new HdArnoldGenericLight(renderDelegate, id, str::skydome_light, domeLightSync, true);
}

AtNode* GetLightNode(const HdLight* light)
{
    if (Ai_unlikely(light == nullptr))
        return nullptr;
    return static_cast<const HdArnoldGenericLight*>(light)->GetLightNode();
}

} // namespace HdArnoldLight

PXR_NAMESPACE_CLOSE_SCOPE<|MERGE_RESOLUTION|>--- conflicted
+++ resolved
@@ -76,7 +76,6 @@
 
 #if PXR_VERSION >= 2102
 std::vector<ParamDesc> genericParams = {
-<<<<<<< HEAD
     {"intensity", UsdLuxTokens->inputsIntensity},
     {"exposure", UsdLuxTokens->inputsExposure},
     {"color", UsdLuxTokens->inputsColor},
@@ -86,13 +85,6 @@
 #if PXR_VERSION >= 2105
     {"cast_shadows", UsdLuxTokens->inputsShadowEnable},
     {"shadow_color", UsdLuxTokens->inputsShadowColor},
-=======
-    {"intensity", UsdLuxTokens->inputsIntensity}, {"exposure", UsdLuxTokens->inputsExposure},
-    {"color", UsdLuxTokens->inputsColor},         {"diffuse", UsdLuxTokens->inputsDiffuse},
-    {"specular", UsdLuxTokens->inputsSpecular},   {"normalize", UsdLuxTokens->inputsNormalize},
-#if PXR_VERSION >= 2105
-    {"cast_shadows", UsdLuxTokens->inputsShadowEnable}, {"shadow_color", UsdLuxTokens->inputsShadowColor},
->>>>>>> ddbc4d8d
 #else
     {"cast_shadows", UsdLuxTokens->shadowEnable}, {"shadow_color", UsdLuxTokens->shadowColor},
 #endif
@@ -101,23 +93,6 @@
 std::vector<ParamDesc> pointParams = {{"radius", UsdLuxTokens->inputsRadius}};
 
 std::vector<ParamDesc> spotParams = {
-<<<<<<< HEAD
-    {"radius", UsdLuxTokens->inputsRadius},
-#if PXR_VERSION >= 2105
-    {"cosine_power", UsdLuxTokens->inputsShapingFocus}
-#else
-    {"cosine_power", UsdLuxTokens->shapingFocus}
-#endif
-};
-
-std::vector<ParamDesc> photometricParams = {
-#if PXR_VERSION >= 2105
-    {"filename", UsdLuxTokens->inputsShapingIesFile},
-#else
-    {"filename", UsdLuxTokens->shapingIesFile},
-#endif
-    {"radius", UsdLuxTokens->inputsRadius}};
-=======
 #if PXR_VERSION >= 2105
     {"radius", UsdLuxTokens->inputsRadius}, {"cosine_power", UsdLuxTokens->inputsShapingFocus}};
 #else
@@ -130,7 +105,6 @@
 #else
     {"filename", UsdLuxTokens->shapingIesFile}, {"radius", UsdLuxTokens->inputsRadius}};
 #endif
->>>>>>> ddbc4d8d
 
 std::vector<ParamDesc> distantParams = {{"angle", UsdLuxTokens->inputsAngle}};
 
@@ -216,12 +190,8 @@
     };
     // If any of the shaping params exists or non-default we have a spot light.
 #if PXR_VERSION >= 2105
-<<<<<<< HEAD
     if (!isDefault(UsdLuxTokens->inputsShapingFocus, 0.0f) ||
         !isDefault(UsdLuxTokens->inputsShapingConeAngle, 180.0f) ||
-=======
-    if (!isDefault(UsdLuxTokens->inputsShapingFocus, 0.0f) || !isDefault(UsdLuxTokens->inputsShapingConeAngle, 180.0f) ||
->>>>>>> ddbc4d8d
         !isDefault(UsdLuxTokens->inputsShapingConeSoftness, 0.0f)) {
 #elif PXR_VERSION >= 2102
     if (!isDefault(UsdLuxTokens->shapingFocus, 0.0f) || !isDefault(UsdLuxTokens->shapingConeAngle, 180.0f) ||
@@ -239,21 +209,13 @@
                         HdSceneDelegate* sceneDelegate, HdArnoldRenderDelegate* renderDelegate) {
     iterateParams(light, nentry, id, sceneDelegate, spotParams);
 #if PXR_VERSION >= 2105
-<<<<<<< HEAD
     const auto hdAngle =
         sceneDelegate->GetLightParamValue(id, UsdLuxTokens->inputsShapingConeAngle).GetWithDefault(180.0f);
     const auto softness =
         sceneDelegate->GetLightParamValue(id, UsdLuxTokens->inputsShapingConeSoftness).GetWithDefault(0.0f);
 #elif PXR_VERSION >= 2102
-    const auto hdAngle = delegate->GetLightParamValue(id, UsdLuxTokens->shapingConeAngle).GetWithDefault(180.0f);
-    const auto softness = delegate->GetLightParamValue(id, UsdLuxTokens->shapingConeSoftness).GetWithDefault(0.0f);
-=======
-    const auto hdAngle = sceneDelegate->GetLightParamValue(id, UsdLuxTokens->inputsShapingConeAngle).GetWithDefault(180.0f);
-    const auto softness = sceneDelegate->GetLightParamValue(id, UsdLuxTokens->inputsShapingConeSoftness).GetWithDefault(0.0f);
-#elif PXR_VERSION >= 2102
     const auto hdAngle = sceneDelegate->GetLightParamValue(id, UsdLuxTokens->shapingConeAngle).GetWithDefault(180.0f);
     const auto softness = sceneDelegate->GetLightParamValue(id, UsdLuxTokens->shapingConeSoftness).GetWithDefault(0.0f);
->>>>>>> ddbc4d8d
 #else
     const auto hdAngle = sceneDelegate->GetLightParamValue(id, _tokens->shapingConeAngle).GetWithDefault(180.0f);
     const auto softness = sceneDelegate->GetLightParamValue(id, _tokens->shapingConeSoftness).GetWithDefault(0.0f);
