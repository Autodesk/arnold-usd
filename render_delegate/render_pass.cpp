--- conflicted
+++ resolved
@@ -62,16 +62,10 @@
     AiNodeSetStr(_driver, str::name, _delegate->GetLocalNodeName(str::renderPassDriver));
     auto* options = _delegate->GetOptions();
     _outputsWithoutDenoiser = AiArrayAllocate(3, 1, AI_TYPE_STRING);
-<<<<<<< HEAD
-    _outputsWithDenoiser    = AiArrayAllocate(4, 1, AI_TYPE_STRING);
-    const auto beautyString = TfStringPrintf("RGBA RGBA %s %s", AiNodeGetName(_beautyFilter), AiNodeGetName(_driver));
-    const auto denoiserString = TfStringPrintf("RGBA_denoise RGBA %s %s", AiNodeGetName(_denoiserFilter), AiNodeGetName(_driver));
-=======
     _outputsWithDenoiser = AiArrayAllocate(4, 1, AI_TYPE_STRING);
     const auto beautyString = TfStringPrintf("RGBA RGBA %s %s", AiNodeGetName(_beautyFilter), AiNodeGetName(_driver));
     const auto denoiserString =
         TfStringPrintf("RGBA_denoise RGBA %s %s", AiNodeGetName(_denoiserFilter), AiNodeGetName(_driver));
->>>>>>> 55f1979b
     // We need NDC, and the easiest way is to use the position.
     const auto positionString = TfStringPrintf("P VECTOR %s %s", AiNodeGetName(_closestFilter), AiNodeGetName(_driver));
     const auto idString = TfStringPrintf("ID UINT %s %s", AiNodeGetName(_closestFilter), AiNodeGetName(_driver));
@@ -85,12 +79,8 @@
     AiArraySetStr(_outputsWithDenoiser, 3, idString.c_str());
 
     _optixDenoiserInUse = delegate->GetEnableOptixDenoiser();
-<<<<<<< HEAD
-    AiNodeSetArray(options, str::outputs, AiArrayCopy(_optixDenoiserInUse ? _outputsWithDenoiser : _outputsWithoutDenoiser));
-=======
     AiNodeSetArray(
         options, str::outputs, AiArrayCopy(_optixDenoiserInUse ? _outputsWithDenoiser : _outputsWithoutDenoiser));
->>>>>>> 55f1979b
     AiNodeSetBool(_driver, str::enable_optix_denoiser, _optixDenoiserInUse);
 
     const auto& config = HdArnoldConfig::GetInstance();
@@ -132,12 +122,8 @@
         _optixDenoiserInUse = enableOptixDenoiser;
         renderParam->Restart();
         auto* options = _delegate->GetOptions();
-<<<<<<< HEAD
-        AiNodeSetArray(options, str::outputs, AiArrayCopy(_optixDenoiserInUse ? _outputsWithDenoiser : _outputsWithoutDenoiser));
-=======
         AiNodeSetArray(
             options, str::outputs, AiArrayCopy(_optixDenoiserInUse ? _outputsWithDenoiser : _outputsWithoutDenoiser));
->>>>>>> 55f1979b
         AiNodeSetBool(_driver, str::enable_optix_denoiser, _optixDenoiserInUse);
     }
 
