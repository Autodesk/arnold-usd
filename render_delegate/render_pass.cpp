// Copyright 2019 Luma Pictures
//
// Licensed under the Apache License, Version 2.0 (the "License");
// you may not use this file except in compliance with the License.
// You may obtain a copy of the License at
//
//     http://www.apache.org/licenses/LICENSE-2.0
//
// Unless required by applicable law or agreed to in writing, software
// distributed under the License is distributed on an "AS IS" BASIS,
// WITHOUT WARRANTIES OR CONDITIONS OF ANY KIND, either express or implied.
// See the License for the specific language governing permissions and
// limitations under the License.
//
// Modifications Copyright 2019 Autodesk, Inc.
//
// Licensed under the Apache License, Version 2.0 (the "License");
// you may not use this file except in compliance with the License.
// You may obtain a copy of the License at
//
//     http://www.apache.org/licenses/LICENSE-2.0
//
// Unless required by applicable law or agreed to in writing, software
// distributed under the License is distributed on an "AS IS" BASIS,
// WITHOUT WARRANTIES OR CONDITIONS OF ANY KIND, either express or implied.
// See the License for the specific language governing permissions and
// limitations under the License.
/*
 * TODO:
 * - Writing to the render buffers directly.
 */
#include "render_pass.h"

#include <pxr/base/tf/staticTokens.h>

#include <pxr/imaging/hd/renderPassState.h>

#include <algorithm>
#include <cstring> // memset

#include "config.h"
#include "constant_strings.h"
#include "nodes/nodes.h"
#include "render_buffer.h"
#include "utils.h"

PXR_NAMESPACE_OPEN_SCOPE

// clang-format off
TF_DEFINE_PRIVATE_TOKENS(_tokens,
    (color)
    (depth));
// clang-format on

HdArnoldRenderPass::HdArnoldRenderPass(
    HdArnoldRenderDelegate* delegate, HdRenderIndex* index, const HdRprimCollection& collection)
    : HdRenderPass(index, collection), _delegate(delegate)
{
    {
        AtString reason;
#if AI_VERSION_ARCH_NUM > 5
        _gpuSupportEnabled = AiDeviceTypeIsSupported(AI_DEVICE_TYPE_GPU, reason);
#endif
    }
    auto* universe = _delegate->GetUniverse();
    _camera = AiNode(universe, str::persp_camera);
    AiNodeSetPtr(AiUniverseGetOptions(universe), str::camera, _camera);
    AiNodeSetStr(_camera, str::name, _delegate->GetLocalNodeName(str::renderPassCamera));
    _beautyFilter = AiNode(universe, str::box_filter);
    AiNodeSetStr(_beautyFilter, str::name, _delegate->GetLocalNodeName(str::renderPassFilter));
    _closestFilter = AiNode(universe, str::closest_filter);
    AiNodeSetStr(_closestFilter, str::name, _delegate->GetLocalNodeName(str::renderPassClosestFilter));
    _driver = AiNode(universe, HdArnoldNodeNames::driver);
    AiNodeSetStr(_driver, str::name, _delegate->GetLocalNodeName(str::renderPassDriver));
    auto* options = _delegate->GetOptions();
    _outputsWithoutDenoiser = AiArrayAllocate(3, 1, AI_TYPE_STRING);
    _outputsWithDenoiser = AiArrayAllocate(4, 1, AI_TYPE_STRING);
    const auto beautyString = TfStringPrintf("RGBA RGBA %s %s", AiNodeGetName(_beautyFilter), AiNodeGetName(_driver));
    const auto denoiserString = TfStringPrintf(
        "RGBA_denoise RGBA %s %s", _delegate->GetLocalNodeName(str::renderPassDenoiserFilter).c_str(),
        AiNodeGetName(_driver));
    // We need NDC, and the easiest way is to use the position.
    const auto positionString = TfStringPrintf("P VECTOR %s %s", AiNodeGetName(_closestFilter), AiNodeGetName(_driver));
    const auto idString = TfStringPrintf("ID UINT %s %s", AiNodeGetName(_closestFilter), AiNodeGetName(_driver));
    AiArraySetStr(_outputsWithoutDenoiser, 0, beautyString.c_str());
    AiArraySetStr(_outputsWithoutDenoiser, 1, positionString.c_str());
    AiArraySetStr(_outputsWithoutDenoiser, 2, idString.c_str());

    AiArraySetStr(_outputsWithDenoiser, 0, beautyString.c_str());
    AiArraySetStr(_outputsWithDenoiser, 1, denoiserString.c_str());
    AiArraySetStr(_outputsWithDenoiser, 2, positionString.c_str());
    AiArraySetStr(_outputsWithDenoiser, 3, idString.c_str());

    _optixDenoiserInUse = _GetEnableOptixDenoiser();
    AiNodeSetArray(
        options, str::outputs, AiArrayCopy(_optixDenoiserInUse ? _outputsWithDenoiser : _outputsWithoutDenoiser));
    AiNodeSetBool(_driver, str::enable_optix_denoiser, _optixDenoiserInUse);

    const auto& config = HdArnoldConfig::GetInstance();
    AiNodeSetFlt(_camera, str::shutter_start, config.shutter_start);
    AiNodeSetFlt(_camera, str::shutter_end, config.shutter_end);
}

HdArnoldRenderPass::~HdArnoldRenderPass()
{
    AiNodeDestroy(_camera);
    AiNodeDestroy(_beautyFilter);
    AiNodeDestroy(_closestFilter);
    AiNodeDestroy(_driver);
    AiNodeDestroy(_denoiserFilter);
}

void HdArnoldRenderPass::_Execute(const HdRenderPassStateSharedPtr& renderPassState, const TfTokenVector& renderTags)
{
    TF_UNUSED(renderTags);
    auto* renderParam = reinterpret_cast<HdArnoldRenderParam*>(_delegate->GetRenderParam());
    const auto vp = renderPassState->GetViewport();

    const auto projMtx = renderPassState->GetProjectionMatrix();
    const auto viewMtx = renderPassState->GetWorldToViewMatrix();
    if (projMtx != _projMtx || viewMtx != _viewMtx) {
        _projMtx = projMtx;
        _viewMtx = viewMtx;
<<<<<<< HEAD
        renderParam->Restart();
=======
        renderParam->Interrupt();
>>>>>>> aa9f8c6b
        AiNodeSetMatrix(_camera, str::matrix, HdArnoldConvertMatrix(_viewMtx.GetInverse()));
        AiNodeSetMatrix(_driver, HdArnoldDriver::projMtx, HdArnoldConvertMatrix(_projMtx));
        AiNodeSetMatrix(_driver, HdArnoldDriver::viewMtx, HdArnoldConvertMatrix(_viewMtx));
        const auto fov = static_cast<float>(GfRadiansToDegrees(atan(1.0 / _projMtx[0][0]) * 2.0));
        AiNodeSetFlt(_camera, str::fov, fov);
    }

    const auto enableOptixDenoiser = _GetEnableOptixDenoiser();
    if (enableOptixDenoiser != _optixDenoiserInUse) {
        _optixDenoiserInUse = enableOptixDenoiser;
        renderParam->End();
        if (_denoiserFilter == nullptr) {
            _denoiserFilter = AiNode(_delegate->GetUniverse(), str::denoise_optix_filter);
            AiNodeSetStr(_denoiserFilter, str::name, _delegate->GetLocalNodeName(str::renderPassDenoiserFilter));
        }
        auto* options = _delegate->GetOptions();
        AiNodeSetArray(
            options, str::outputs, AiArrayCopy(_optixDenoiserInUse ? _outputsWithDenoiser : _outputsWithoutDenoiser));
        AiNodeSetBool(_driver, str::enable_optix_denoiser, _optixDenoiserInUse);
    }

    const auto width = static_cast<int>(vp[2]);
    const auto height = static_cast<int>(vp[3]);
    const auto numPixels = static_cast<size_t>(width * height);
    if (width != _width || height != _height) {
<<<<<<< HEAD
        renderParam->End();
=======
        renderParam->Interrupt();
>>>>>>> aa9f8c6b
        hdArnoldEmptyBucketQueue([](const HdArnoldBucketData*) {});
        const auto oldNumPixels = static_cast<size_t>(_width * _height);
        _width = width;
        _height = height;

        auto* options = _delegate->GetOptions();
        AiNodeSetInt(options, str::xres, _width);
        AiNodeSetInt(options, str::yres, _height);

        if (oldNumPixels < numPixels) {
            _colorBuffer.resize(numPixels, AtRGBA8());
            _depthBuffer.resize(numPixels, 1.0f);
            _primIdBuffer.resize(numPixels, -1);
            memset(_colorBuffer.data(), 0, oldNumPixels * sizeof(AtRGBA8));
            std::fill(_depthBuffer.begin(), _depthBuffer.begin() + oldNumPixels, 1.0f);
            std::fill(_primIdBuffer.begin(), _primIdBuffer.begin() + oldNumPixels, -1);
        } else {
            if (numPixels != oldNumPixels) {
                _colorBuffer.resize(numPixels);
                _depthBuffer.resize(numPixels);
                _primIdBuffer.resize(numPixels);
            }
            memset(_colorBuffer.data(), 0, numPixels * sizeof(AtRGBA8));
            std::fill(_depthBuffer.begin(), _depthBuffer.end(), 1.0f);
            std::fill(_primIdBuffer.begin(), _primIdBuffer.end(), -1);
        }
    }

    _isConverged = renderParam->Render();
    bool needsUpdate = false;
    hdArnoldEmptyBucketQueue([this, &needsUpdate](const HdArnoldBucketData* data) {
        const auto xo = AiClamp(data->xo, 0, _width - 1);
        const auto xe = AiClamp(data->xo + data->sizeX, 0, _width - 1);
        if (xe == xo) {
            return;
        }
        const auto yo = AiClamp(data->yo, 0, _height - 1);
        const auto ye = AiClamp(data->yo + data->sizeY, 0, _height - 1);
        if (ye == yo) {
            return;
        }
        needsUpdate = true;
        const auto beautyWidth = (xe - xo) * sizeof(AtRGBA8);
        const auto depthWidth = (xe - xo) * sizeof(float);
        const auto inOffsetG = xo - data->xo - data->sizeX * data->yo;
        const auto outOffsetG = _width * (_height - 1);
        for (auto y = yo; y < ye; ++y) {
            const auto inOffset = data->sizeX * y + inOffsetG;
            const auto outOffset = xo + outOffsetG - _width * y;
            memcpy(_colorBuffer.data() + outOffset, data->beauty.data() + inOffset, beautyWidth);
            memcpy(_depthBuffer.data() + outOffset, data->depth.data() + inOffset, depthWidth);
            memcpy(_primIdBuffer.data() + outOffset, data->primId.data() + inOffset, depthWidth);
        }
    });

    HdRenderPassAovBindingVector aovBindings = renderPassState->GetAovBindings();

    // If the buffers are empty, needsUpdate will be false.
    if (aovBindings.empty()) {
        // No AOV bindings means blit current framebuffer contents.
#ifdef USD_HAS_FULLSCREEN_SHADER
        if (needsUpdate) {
            _fullscreenShader.SetTexture(
                _tokens->color, _width, _height, HdFormat::HdFormatUNorm8Vec4, _colorBuffer.data());
            _fullscreenShader.SetTexture(
                _tokens->depth, _width, _height, HdFormatFloat32, reinterpret_cast<uint8_t*>(_depthBuffer.data()));
        }
        _fullscreenShader.SetProgramToCompositor(true);
        _fullscreenShader.Draw();
#else
        if (needsUpdate) {
#ifdef USD_HAS_UPDATED_COMPOSITOR
            _compositor.UpdateColor(_width, _height, HdFormat::HdFormatUNorm8Vec4, _colorBuffer.data());
#else
            _compositor.UpdateColor(_width, _height, reinterpret_cast<uint8_t*>(_colorBuffer.data()));
#endif
            _compositor.UpdateDepth(_width, _height, reinterpret_cast<uint8_t*>(_depthBuffer.data()));
        }
        _compositor.Draw();
#endif
    } else {
        // Blit from the framebuffer to the currently selected AOVs.
        for (auto& aov : aovBindings) {
            if (!TF_VERIFY(aov.renderBuffer != nullptr)) {
                continue;
            }

            auto* rb = static_cast<HdArnoldRenderBuffer*>(aov.renderBuffer);
            // Forward convergence state to the render buffers...
            rb->SetConverged(_isConverged);

            if (needsUpdate) {
                if (aov.aovName == HdAovTokens->color) {
                    rb->Blit(
                        HdFormatUNorm8Vec4, width, height, 0, width, reinterpret_cast<uint8_t*>(_colorBuffer.data()));
                } else if (aov.aovName == HdAovTokens->depth) {
                    rb->Blit(HdFormatFloat32, width, height, 0, width, reinterpret_cast<uint8_t*>(_depthBuffer.data()));
                } else if (aov.aovName == HdAovTokens->primId) {
                    rb->Blit(HdFormatInt32, width, height, 0, width, reinterpret_cast<uint8_t*>(_primIdBuffer.data()));
                }
            }
        }
    }
}

bool HdArnoldRenderPass::_GetEnableOptixDenoiser() { return _gpuSupportEnabled && _delegate->GetEnableOptixDenoiser(); }

PXR_NAMESPACE_CLOSE_SCOPE<|MERGE_RESOLUTION|>--- conflicted
+++ resolved
@@ -121,11 +121,7 @@
     if (projMtx != _projMtx || viewMtx != _viewMtx) {
         _projMtx = projMtx;
         _viewMtx = viewMtx;
-<<<<<<< HEAD
         renderParam->Restart();
-=======
-        renderParam->Interrupt();
->>>>>>> aa9f8c6b
         AiNodeSetMatrix(_camera, str::matrix, HdArnoldConvertMatrix(_viewMtx.GetInverse()));
         AiNodeSetMatrix(_driver, HdArnoldDriver::projMtx, HdArnoldConvertMatrix(_projMtx));
         AiNodeSetMatrix(_driver, HdArnoldDriver::viewMtx, HdArnoldConvertMatrix(_viewMtx));
@@ -151,11 +147,7 @@
     const auto height = static_cast<int>(vp[3]);
     const auto numPixels = static_cast<size_t>(width * height);
     if (width != _width || height != _height) {
-<<<<<<< HEAD
-        renderParam->End();
-=======
         renderParam->Interrupt();
->>>>>>> aa9f8c6b
         hdArnoldEmptyBucketQueue([](const HdArnoldBucketData*) {});
         const auto oldNumPixels = static_cast<size_t>(_width * _height);
         _width = width;
