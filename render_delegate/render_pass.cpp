--- conflicted
+++ resolved
@@ -199,10 +199,7 @@
     AiNodeDestroy(_beautyFilter);
     AiNodeDestroy(_closestFilter);
     AiNodeDestroy(_mainDriver);
-<<<<<<< HEAD
-=======
     AiNodeDestroy(_aovDriver);
->>>>>>> 020763b5
     // We are not assigning this array to anything, so needs to be manually destroyed.
     AiArrayDestroy(_fallbackOutputs);
 
