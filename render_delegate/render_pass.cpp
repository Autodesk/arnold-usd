--- conflicted
+++ resolved
@@ -255,11 +255,7 @@
 #else
                 HdFormat::HdFormatUNorm8Vec4,
 #endif
-<<<<<<< HEAD
-                _color);
-=======
                 color);
->>>>>>> 74aaa474
             _fullscreenShader.SetTexture(
                 _tokens->depth, _width, _height, HdFormatFloat32, reinterpret_cast<uint8_t*>(depth));
             _fallbackColor.Unmap();
