# Copyright 2020 Autodesk, Inc.
#
# Licensed under the Apache License, Version 2.0 (the "License");
# you may not use this file except in compliance with the License.
# You may obtain a copy of the License at
#
#     http://www.apache.org/licenses/LICENSE-2.0
#
# Unless required by applicable law or agreed to in writing, software
# distributed under the License is distributed on an "AS IS" BASIS,
# WITHOUT WARRANTIES OR CONDITIONS OF ANY KIND, either express or implied.
# See the License for the specific language governing permissions and
# limitations under the License.

option(USD_MONOLITHIC_BUILD "Monolithic build was used for USD." OFF)
option(USD_STATIC_BUILD "USD is built as a static, monolithic library." OFF)
option(TBB_STATIC_BUILD "TBB is built as a static library." OFF)
option(BUILD_USE_CUSTOM_BOOST "Using a custom boost layout." OFF)
option(BUILD_DISABLE_CXX11_ABI "Disable the use of the new CXX11 ABI" OFF)
option(BUILD_HEADERS_AS_SOURCES "Add headers are source files to the target to help when generating IDE projects." OFF)

option(BUILD_SCHEMAS "Builds the USD Schemas" ON)
option(BUILD_RENDER_DELEGATE "Builds the Render Delegate" ON)
option(BUILD_NDR_PLUGIN "Builds the NDR Plugin" ON)
option(BUILD_PROCEDURAL "Builds the Procedural" ON)
option(BUILD_USD_WRITER "Builds the USD Writer" ON)
option(BUILD_DOCS "Builds the Documentation" ON)
<<<<<<< HEAD
option(BUILD_UNIT_TEST "Build the unit tests" OFF)
=======
option(BUILD_TESTSUITE "Builds the testsuite" ON)
option(BUILD_UNIT_TESTS "Build the unit tests" OFF)
>>>>>>> 36b920bf

set(PREFIX_PROCEDURAL "procedural" CACHE STRING "Directory to install the procedural under.")
set(PREFIX_PLUGINS "plugin" CACHE STRING "Directory to install the plugins (Hydra and Ndr) under.")
set(PREFIX_HEADERS "include" CACHE STRING "Directory to install the headers under.")
set(PREFIX_LIB "lib" CACHE STRING "Directory to install the libraries under.")
set(PREFIX_BIN "bin" CACHE STRING "Directory to install the binaries under.")
set(PREFIX_DOCS "docs" CACHE STRING "Directory to install the documentation under.")<|MERGE_RESOLUTION|>--- conflicted
+++ resolved
@@ -25,12 +25,8 @@
 option(BUILD_PROCEDURAL "Builds the Procedural" ON)
 option(BUILD_USD_WRITER "Builds the USD Writer" ON)
 option(BUILD_DOCS "Builds the Documentation" ON)
-<<<<<<< HEAD
-option(BUILD_UNIT_TEST "Build the unit tests" OFF)
-=======
 option(BUILD_TESTSUITE "Builds the testsuite" ON)
 option(BUILD_UNIT_TESTS "Build the unit tests" OFF)
->>>>>>> 36b920bf
 
 set(PREFIX_PROCEDURAL "procedural" CACHE STRING "Directory to install the procedural under.")
 set(PREFIX_PLUGINS "plugin" CACHE STRING "Directory to install the plugins (Hydra and Ndr) under.")
