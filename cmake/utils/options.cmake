# Copyright 2020 Autodesk, Inc.
#
# Licensed under the Apache License, Version 2.0 (the "License");
# you may not use this file except in compliance with the License.
# You may obtain a copy of the License at
#
#     http://www.apache.org/licenses/LICENSE-2.0
#
# Unless required by applicable law or agreed to in writing, software
# distributed under the License is distributed on an "AS IS" BASIS,
# WITHOUT WARRANTIES OR CONDITIONS OF ANY KIND, either express or implied.
# See the License for the specific language governing permissions and
# limitations under the License.

option(USD_MONOLITHIC_BUILD "Monolithic build was used for USD." OFF)
option(USD_STATIC_BUILD "USD is built as a static, monolithic library." OFF)
option(TBB_STATIC_BUILD "TBB is built as a static library." OFF)
option(TBB_NO_EXPLICIT_LINKAGE "Explicit linkage of TBB libraries is disabled on windows." OFF)
option(BUILD_USE_CUSTOM_BOOST "Using a custom boost layout." OFF)
option(BUILD_DISABLE_CXX11_ABI "Disable the use of the new CXX11 ABI" OFF)
option(BUILD_HEADERS_AS_SOURCES "Add headers are source files to the target to help when generating IDE projects." OFF)

option(BUILD_SCHEMAS "Builds the USD Schemas" ON)
option(BUILD_RENDER_DELEGATE "Builds the Render Delegate" ON)
option(BUILD_NDR_PLUGIN "Builds the NDR Plugin" ON)
option(BUILD_PROCEDURAL "Builds the Procedural" ON)
option(BUILD_USD_WRITER "Builds the USD Writer" ON)
<<<<<<< HEAD
option(BUILD_SCHEMA_APIS "Builds the USD Schema APIs" OFF)
option(BUILD_USD_IMAGING_PLUGIN "Builds the USD Imaging plugins" OFF)
=======
option(BUILD_USD_IMAGING_PLUGIN "Builds the USD Imaging plugins" ON)
>>>>>>> c08f386d
option(BUILD_DOCS "Builds the Documentation" ON)
option(BUILD_TESTSUITE "Builds the testsuite" ON)
option(BUILD_UNIT_TESTS "Build the unit tests" OFF)

set(PREFIX_PROCEDURAL "procedural" CACHE STRING "Directory to install the procedural under.")
set(PREFIX_PLUGINS "plugin" CACHE STRING "Directory to install the plugins (Hydra and Ndr) under.")
set(PREFIX_HEADERS "include" CACHE STRING "Directory to install the headers under.")
set(PREFIX_LIB "lib" CACHE STRING "Directory to install the libraries under.")
set(PREFIX_BIN "bin" CACHE STRING "Directory to install the binaries under.")
set(PREFIX_DOCS "docs" CACHE STRING "Directory to install the documentation under.")<|MERGE_RESOLUTION|>--- conflicted
+++ resolved
@@ -25,12 +25,8 @@
 option(BUILD_NDR_PLUGIN "Builds the NDR Plugin" ON)
 option(BUILD_PROCEDURAL "Builds the Procedural" ON)
 option(BUILD_USD_WRITER "Builds the USD Writer" ON)
-<<<<<<< HEAD
 option(BUILD_SCHEMA_APIS "Builds the USD Schema APIs" OFF)
-option(BUILD_USD_IMAGING_PLUGIN "Builds the USD Imaging plugins" OFF)
-=======
 option(BUILD_USD_IMAGING_PLUGIN "Builds the USD Imaging plugins" ON)
->>>>>>> c08f386d
 option(BUILD_DOCS "Builds the Documentation" ON)
 option(BUILD_TESTSUITE "Builds the testsuite" ON)
 option(BUILD_UNIT_TESTS "Build the unit tests" OFF)
