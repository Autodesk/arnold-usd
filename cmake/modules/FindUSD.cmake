--- conflicted
+++ resolved
@@ -229,8 +229,6 @@
         endif()
         if (${USD_VERSION} VERSION_GREATER_EQUAL "0.25.05")
             list(APPEND ARNOLD_USD_LIBS_ hdsi;usdSkelImaging;ts)
-<<<<<<< HEAD
-=======
         endif()
         if (APPLE)
            set(HOUDINI_LIBS_LOCATION ${HOUDINI_LOCATION}/Frameworks/Houdini.framework/Versions/Current/Libraries)
@@ -238,7 +236,6 @@
            set(HOUDINI_LIBS_LOCATION ${HOUDINI_LOCATION}/dsolib)
         else()
            set(HOUDINI_LIBS_LOCATION ${HOUDINI_LOCATION}/bin)
->>>>>>> c312946b
         endif()
         foreach (lib ${ARNOLD_USD_LIBS_})
             # We alias standard usd targets to the Houdini ones if they are defined, hopefully this will allow to follow their path change
