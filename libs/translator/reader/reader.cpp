//
// SPDX-License-Identifier: Apache-2.0
//

// Copyright 2022 Autodesk, Inc.
//
// Licensed under the Apache License, Version 2.0 (the "License");
// you may not use this file except in compliance with the License.
// You may obtain a copy of the License at
//
//     http://www.apache.org/licenses/LICENSE-2.0
//
// Unless required by applicable law or agreed to in writing, software
// distributed under the License is distributed on an "AS IS" BASIS,
// WITHOUT WARRANTIES OR CONDITIONS OF ANY KIND, either express or implied.
// See the License for the specific language governing permissions and
// limitations under the License.
#include "reader.h"

#include <ai.h>

#include <pxr/usd/ar/resolver.h>
#include <pxr/usd/pcp/layerStack.h>
#include <pxr/usd/pcp/node.h>
#include <pxr/usd/usd/prim.h>
#include <pxr/usd/usd/variantSets.h>
#include <pxr/usd/usd/primRange.h>
#include <pxr/usd/usd/stage.h>
#include <pxr/usd/usd/primCompositionQuery.h>
#include <pxr/usd/usdGeom/camera.h>
#include <pxr/usd/usdGeom/pointInstancer.h>
#include <pxr/usd/usdGeom/primvarsAPI.h>
#include "read_skinning.h"
#include <pxr/usd/usdSkel/bindingAPI.h>
#include <pxr/usd/usdSkel/root.h>
#include <pxr/usd/usdSkel/blendShapeQuery.h>
#include <pxr/usd/usdUtils/stageCache.h>
#include <pxr/usd/usdRender/settings.h>
#include <pxr/usd/usdShade/nodeGraph.h>
#include <pxr/usd/usdShade/materialBindingAPI.h>

#include <cstdio>
#include <cstring>
#include <string>
#include <vector>

#include <constant_strings.h>

#include "prim_reader.h"
#include "registry.h"

#include "rendersettings_utils.h"
#include "parameters_utils.h"
//-*************************************************************************

PXR_NAMESPACE_USING_DIRECTIVE

namespace {

    // This is the class that is used to run a job from the WorkDispatcher
    struct _UsdArnoldPrimReaderJob {
        UsdPrim prim;
        UsdArnoldPrimReader *reader;
        UsdArnoldReaderContext *context;

        // function that gets executed when calling WorkDispatcher::Run
        void operator() () const {
            // use the primReader to read the input primitive, with the
            // provided context
            reader->Read(prim, *context);
            // delete the context that was created just for this job
            delete context;
        }
    };
    struct UsdThreadData {
        UsdThreadData() : threadId(0), threadCount(0), rootPrim(nullptr), 
                            context(nullptr), dispatcher(nullptr) {}

        unsigned int threadId;
        unsigned int threadCount;
        UsdPrim *rootPrim;
        UsdArnoldReaderThreadContext threadContext;
        UsdArnoldReaderContext *context;
        WorkDispatcher *dispatcher;
    };
};


static AtMutex s_globalReaderMutex;
static std::unordered_map<long int, int> s_cacheRefCount;
UsdArnoldReader::UsdArnoldReader()
        : _procParent(nullptr),
          _universe(nullptr),
          _convert(true),
          _debug(false),
          _threadCount(1),
          _mask(AI_NODE_ALL),
          _defaultShader(nullptr),
          _hasRootPrim(false),
          _readStep(READ_NOT_STARTED),
          _purpose(UsdGeomTokens->render),
          _dispatcher(nullptr),
          _readerRegistry(new UsdArnoldReaderRegistry())
    {}
UsdArnoldReader::~UsdArnoldReader()
{
    delete _readerRegistry;
    // If a TfNotice callback was used, we want to revoke it here
    if (_interactive && _objectsChangedNoticeKey.IsValid()) {
        TfNotice::Revoke(_objectsChangedNoticeKey);
    }
}

void UsdArnoldReader::TraverseStage(UsdPrim *rootPrim, UsdArnoldReaderContext &context, 
                                    int threadId, int threadCount,
                                    bool doPointInstancer, bool doSkelData, AtArray *matrix)
{    
    // Traverse the stage, either the full one, or starting from a root primitive
    // (in case an object_path is set). We need to have "pre" and "post" visits in order
    // to keep track of the primvars list at every point in the hierarchy.
    auto TraverseNodes = [](UsdPrimRange& range, UsdArnoldReaderContext &context, int threadId, int threadCount,
                                    bool doPointInstancer, bool doSkelData, AtArray *matrix, std::unordered_set<SdfPath, TfHash> *includeNodes = nullptr)
    {
        UsdArnoldReaderThreadContext &threadContext = *context.GetThreadContext();
        UsdArnoldReader *reader = threadContext.GetReader();
        TfToken visibility, purpose;
        bool multithread = (threadCount > 1);
        int index = 0;        
        int pointInstancerCount = 0;
        std::vector<std::vector<UsdGeomPrimvar> > &primvarsStack = threadContext.GetPrimvarsStack();
        UsdAttribute attr;
        const TimeSettings &time = reader->GetTimeSettings();
        int includeNodesCount = 0;
        float frame = time.frame;

        // List of primitives that were previously visible and that are now hidden
        SdfPathVector updateHiddenNodes;

        for (auto iter = range.begin(); iter != range.end(); ++iter) {
            const UsdPrim &prim(*iter);
            bool isInstanceable = prim.IsInstanceable();
            bool isIncludedNode = false;
                        
            if (includeNodes && includeNodes->find(prim.GetPath()) != includeNodes->end()) {
                isIncludedNode = true;
                // We have a dirty nodes filter, and this primitive is inside of it.
                if (iter.IsPostVisit()) 
                    includeNodesCount = std::max(0, includeNodesCount -1);
                else
                    includeNodesCount++;
            }

            std::string objType = prim.GetTypeName().GetText();
            // skip untyped primitives (unless they're an instance)
            if (objType.empty() && !isInstanceable)
                continue;

            // if this primitive is a point instancer, we want to hide everything below its hierarchy #458
            bool isPointInstancer = doPointInstancer && prim.IsA<UsdGeomPointInstancer>();

            bool isSkelRoot = doSkelData && prim.IsA<UsdSkelRoot>();

            // We traverse every primitive twice : once from root to leaf, 
            // then back from leaf to root. We don't want to anything during "post" visits
            // apart from popping the last element in the primvars stack.
            // This way, the last element in the stack will always match the current 
            // set of primvars
            if (iter.IsPostVisit()) {
                primvarsStack.pop_back();
                if (isPointInstancer)
                {
                    if (--pointInstancerCount <= 0)
                    {
                        pointInstancerCount = 0; // safety, to ensure we don't have negative values
                        threadContext.SetHidden(false);
                    }                
                }
                if (isSkelRoot) {
                    // FIXME make it a vector of pointers
                    threadContext.ClearSkelData();
                }

                if (!updateHiddenNodes.empty() && updateHiddenNodes.back() == prim.GetPath()) {
                    // Remove this primitive from the list of hidden nodes to be updated,
                    // during the "post-visit"
                    updateHiddenNodes.pop_back();
                }
                continue; 
            }
      
            if (isSkelRoot) {
                threadContext.CreateSkelData(prim);
            }
            // Get the inheritable primvars for this xform, by giving its parent ones as input
            UsdGeomPrimvarsAPI primvarsAPI(prim);
            std::vector<UsdGeomPrimvar> primvars = 
                primvarsAPI.FindIncrementallyInheritablePrimvars(primvarsStack.back());
            
            // if the returned vector is empty, we want to keep using the same list as our parent
            if (primvars.empty())
                primvarsStack.push_back(primvarsStack.back());
            else
                primvarsStack.push_back(primvars); // primvars were modified for this xform

            
            // Check if that primitive is set as being invisible.
            // If so, skip it and prune its children to avoid useless conversions
            // Special case for arnold schemas, they don't inherit from UsdGeomImageable
            // but we author these attributes nevertheless
            if (prim.IsA<UsdGeomImageable>() || objType.substr(0, 6) == "Arnold") {
                UsdGeomImageable imageable(prim);
                bool pruneChildren = false;
                attr = imageable.GetVisibilityAttr();
                if (attr && attr.HasAuthoredValue()) {

                    pruneChildren |= (attr.Get(&visibility, frame) && 
                            visibility == UsdGeomTokens->invisible);
                }

                attr = imageable.GetPurposeAttr();
                if (attr && attr.HasAuthoredValue()) {
                    pruneChildren |= ((attr.Get(&purpose, frame) && 
                            !purpose.IsEmpty() && 
                            purpose != UsdGeomTokens->default_ && 
                            purpose != reader->GetPurpose()));
                }
                
                if (pruneChildren ) {

                    if (isIncludedNode) {
                        // This primitive is being updated, but it's now hidden
                        updateHiddenNodes.push_back(prim.GetPath());
                    }
                    // Prune this primitive and its children, since it's not visible in the render.
                    // However, if this primitive was previously visible and was already exported,
                    // we need to force its translation again so that the arnold node 
                    // updates its visibility #2092
                    if (updateHiddenNodes.empty()) {
                        iter.PruneChildren();
                        continue;
                    }
                }
            }

            // Each thread only considers one primitive for every amount of threads.
            // Note that this must happen after the above visibility test, so that all 
            // threads count prims the same way
            if ((!multithread) || ((index++ + threadId) % threadCount) == 0) {

                // Export this primitive, unless we have an explicit list of nodes to include,
                // and this primitive is one of its children
                if (includeNodes == nullptr || includeNodesCount > 0) {
                        
                    // If this primitive was previously visible and it's now hidden, we must force
                    // the thread context to be hidden before we read this primitive
                    bool restoreHidden = updateHiddenNodes.empty() ? false : !threadContext.IsHidden();
                    if (restoreHidden)
                        threadContext.SetHidden(true);

                    reader->ReadPrimitive(prim, context, isInstanceable, matrix);

                    // Eventually restore the hidden context, to be visible again
                    if (restoreHidden)
                        threadContext.SetHidden(false);                    
                }
                // Note: if the registry didn't find any primReader, we're not prunning
                // its children nodes, but just skipping this one.
            }
            // Node graph primitives will be read
    #ifdef ARNOLD_USD_MATERIAL_READER
            if (prim.IsA<UsdShadeNodeGraph>()) {
                iter.PruneChildren();
                continue;
            }
    #endif
            // If this prim was a point instancer, we want to skip its children
            if (isPointInstancer)
            {
                ++pointInstancerCount;
                threadContext.SetHidden(true);
            }
        }
    };
    const UsdPrim root = (rootPrim) ? *rootPrim : _stage->GetPseudoRoot();
    if (!_updating) {
        UsdPrimRange range = UsdPrimRange::PreAndPostVisit(root);
        TraverseNodes(range, context, threadId, threadCount, doPointInstancer, doSkelData, matrix, nullptr);
    } else {

        UsdPrim updatedPrim;
        bool multiplePrims = false;
        bool exportRoot = false;
        std::unordered_set<SdfPath, TfHash> dirtyMaterials;

        for (const auto& p : _listener._dirtyNodes) {
            UsdPrim prim = _stage->GetPrimAtPath(p);
            if (!prim)
                continue;
            if (updatedPrim) {
                multiplePrims = true;
            } else
                updatedPrim = prim;

            if (prim == root) {
                exportRoot = true;
                break;
            }

            if (prim.IsA<UsdShadeMaterial>())
                dirtyMaterials.insert(p);            
        }
        
        if (!updatedPrim)
            return;

<<<<<<< HEAD
        if (!dirtyMaterials.empty() && !exportRoot) {
            // Loop through all the usd stage, and check which geometries are bound to this material.
            // Add them to our dirty nodes list, so that the shapes can be re-exported
            UsdPrimRange range(root);
            for (auto iter = range.begin(); iter != range.end(); ++iter) {
                const UsdPrim &prim(*iter);
                // only consider primitives having the material binding api
                if (!prim.HasAPI<UsdShadeMaterialBindingAPI>())
                    continue;
=======
        if (!multiplePrims) {
            UsdPrimRange range = UsdPrimRange::PreAndPostVisit(updatedPrim);
            UsdGeomPrimvarsAPI primvarsAPI(updatedPrim);
            std::vector<std::vector<UsdGeomPrimvar> > &primvarsStack = context.GetThreadContext()->GetPrimvarsStack();
            primvarsStack.resize(1);  
            primvarsStack[0] = primvarsAPI.FindPrimvarsWithInheritance();
            TraverseNodes(
                range, context, threadId, threadCount, doPointInstancer, doSkelData, matrix, &_listener._dirtyNodes);
        } else {
            // if there are multiple prims to update, 
            // we want instead to go through the whole stage and update the primitives that need to
            UsdPrimRange range = UsdPrimRange::PreAndPostVisit((rootPrim) ? 
                        *rootPrim : _stage->GetPseudoRoot());
            TraverseNodes(range, context, threadId, threadCount, doPointInstancer, doSkelData, matrix, &_listener._dirtyNodes);
>>>>>>> e6e35d2d

                UsdShadeMaterial mat = UsdShadeMaterialBindingAPI(prim).ComputeBoundMaterial(UsdShadeTokens->full);
                if (mat && mat.GetPrim()) {
                    // check if this geometry is bound to our updated material
                    if (dirtyMaterials.find(mat.GetPrim().GetPath()) != dirtyMaterials.end()) {
                        // This geometry is bound to one of the modified materials, we need to add it to our list
                        _listener._dirtyNodes.insert(prim.GetPath());
                        multiplePrims = true;
                    }
                }
            }
        }

        if (multiplePrims) {
            // if there are multiple prims to update,
            // we want to go through the whole stage and update the primitives that need to
            UsdPrimRange range = UsdPrimRange::PreAndPostVisit(root);
            TraverseNodes(
                range, context, threadId, threadCount, doPointInstancer, doSkelData, matrix, &_listener._dirtyNodes);
        }
        
        // Otherwise, we just have a single primitive to export
        UsdPrimRange range = UsdPrimRange::PreAndPostVisit(updatedPrim);
        UsdGeomPrimvarsAPI primvarsAPI(updatedPrim);
        std::vector<std::vector<UsdGeomPrimvar> > &primvarsStack = context.GetThreadContext()->GetPrimvarsStack();
        primvarsStack.resize(1);  
        primvarsStack[0] = primvarsAPI.FindPrimvarsWithInheritance();
        TraverseNodes(range, context, threadId, threadCount, doPointInstancer, doSkelData, matrix, nullptr);
    }
}

unsigned int UsdArnoldReader::ReaderThread(void *data)
{
    UsdThreadData *threadData = (UsdThreadData *)data;
    if (!threadData) 
        return 0;

    UsdArnoldReaderThreadContext &threadContext = threadData->threadContext;
    UsdArnoldReader *reader = threadContext.GetReader();
    const TimeSettings &time = reader->GetTimeSettings();
    // Each thread context will have a stack of primvars vectors,
    // which represent the primvars at the current level of hierarchy.
    // Every time we find a Xform prim, we add an element to the stack 
    // with the updated primvars list. In every "post" visit, we pop the last
    // element. Thus, every time we'll read a prim, the last element of this 
    // stack will represent its input primvars that it inherits (see #282)
    std::vector<std::vector<UsdGeomPrimvar> > &primvarsStack = threadContext.GetPrimvarsStack();
    primvarsStack.clear(); 
    primvarsStack.reserve(64); // reserve first to avoid frequent memory allocations
    primvarsStack.push_back(std::vector<UsdGeomPrimvar>()); // add an empty element first
    
    // all nodes under a point instancer hierarchy need to be hidden. So during our 
    // traversal we want to count the amount of point instancers below the current hierarchy,
    // so that we can re-enable visibility when the count is back to 0 (#458)
    int pointInstancerCount = 0;
    reader->TraverseStage(threadData->rootPrim, *threadData->context, threadData->threadId, threadData->threadCount, true, true, nullptr);

    // Wait until all the jobs we started finished the translation
    if (reader->GetDispatcher())
        reader->GetDispatcher()->Wait();

    return 0;
}
unsigned int UsdArnoldReader::ProcessConnectionsThread(void *data)
{
    UsdThreadData *threadData = (UsdThreadData *)data;
    if (threadData) {
        threadData->threadContext.ProcessConnections();
    }
    return 0;
}

void UsdArnoldReader::ReadStage(UsdStageRefPtr stage, const std::string &path)
{
    UsdPrim *rootPrimPtr = nullptr;

    if (!_updating) {
        // set the stage while we're reading
        _stage = stage;
        if (stage == nullptr) {
            AiMsgError("[usd] Unable to create USD stage from %s", _filename.c_str());
            return;
        }

        if (_debug) {
            std::string txt("==== Initializing Usd Reader ");
            if (_procParent) {
                txt += " for procedural ";
                txt += AiNodeGetName(_procParent);
            }
            AiMsgWarning("%s", txt.c_str());
        }
        // If this is read through a procedural, we don't want to read
        // options, drivers, filters, etc...
        int procMask = (_procParent) ? (AI_NODE_CAMERA | AI_NODE_LIGHT | AI_NODE_SHAPE | AI_NODE_SHADER | AI_NODE_OPERATOR)
                                     : AI_NODE_ALL;

        // We want to consider the intersection of the reader's mask,
        // and the eventual procedural mask set above
        _mask = _mask & procMask;

        _readerRegistry->RegisterPrimitiveReaders();
    

        if (!path.empty()) {
            SdfPath sdfPath(path);
            _hasRootPrim = true;
            _rootPrim = _stage->GetPrimAtPath(sdfPath);

            // If this primitive is a prototype, then its name won't be consistent between sessions 
            // (/__Prototype1 , /__Prototype2, etc...), it will therefore cause random results.
            // In this case, we'll have stored a user data "parent_instance", with the name of a parent
            // instanceable prim pointing to this prototype. It will allow us to find the expected prototype.
            // Note that we don't want to do this if we have a cacheId, as in this case the prototype is 
            // already the correct one
            if (_cacheId == 0 && _procParent && _rootPrim &&
                    _rootPrim.IsPrototype()
                    && AiNodeLookUpUserParameter(_procParent, str::parent_instance)) {
                
                AtString parentInstance = AiNodeGetStr(_procParent, str::parent_instance); 
                UsdPrim parentInstancePrim = _stage->GetPrimAtPath(SdfPath(parentInstance.c_str()));
                if (parentInstancePrim) {
                    // our usd procedural has a uer-data "parent_instance" which returns the name of
                    // the instanceable prim. We want to check what is its prototype
                    auto proto = parentInstancePrim.GetPrototype();
                    if (proto) {
                        // We found a prototype, this is the primitive we want to use as a root prim
                        _rootPrim = proto;
                    }

                }            
            }

            if (!_rootPrim) {
                AiMsgError(
                    "[usd] %s : Object Path %s is not valid", (_procParent) ? AiNodeGetName(_procParent) : "",
                    path.c_str());
                return;
            }
            if (!_rootPrim.IsActive()) {
                AiMsgWarning(
                    "[usd] %s : Object Path primitive %s is not active", (_procParent) ? AiNodeGetName(_procParent) : "",
                    path.c_str());
                return;   
            }
            rootPrimPtr = &_rootPrim;
        } else {
            _hasRootPrim = false;
        }

        // If there is not parent procedural, and we need to lookup the options, then we first need to find the
        // render camera and check its shutter, in order to know if we need to read motion data or not (#346)
        if (_procParent == nullptr) {
            ChooseRenderSettings(_stage, _renderSettings, _time, rootPrimPtr);
            if (!_renderSettings.empty()) {
                auto prim = _stage->GetPrimAtPath(SdfPath(_renderSettings));
                ComputeMotionRange(_stage, prim, _time);
            }
        }

        // Check the USD environment variable for custom Materialx node definitions.
        // We need to use this to pass it on to Arnold's MaterialX
        const char *pxrMtlxPath = std::getenv("PXR_MTLX_STDLIB_SEARCH_PATHS");
        if (pxrMtlxPath) {
            _pxrMtlxPath = AtString(pxrMtlxPath);
        }
    }

    size_t threadCount = _threadCount; // do we want to do something
                                       // automatic when threadCount = 0 ?
    // If threads = 0, we'll start a single thread to traverse the stage,
    // and every time it finds a primitive to translate it will run a 
    // WorkDispatcher job. 
    if (threadCount == 0) {
        threadCount = 1;
        _dispatcher = new WorkDispatcher();
    }

    // Multi-thread inspection where each thread has its own "context".
    // We'll be looping over the stage primitives,
    // but won't process any connection between nodes, since we need to wait for
    // the target nodes to be created first. We stack the connections, and process them when finished
    std::vector<UsdThreadData> threadData(threadCount);
    std::vector<void *> threads(threadCount, nullptr);

    // First step, we traverse the stage in order to create all nodes
    _readStep = READ_TRAVERSE;
    for (size_t i = 0; i < threadCount; ++i) {
        threadData[i].threadId = i;
        threadData[i].threadCount = threadCount;
        threadData[i].threadContext.SetReader(this);
        threadData[i].rootPrim = rootPrimPtr;
        threadData[i].threadContext.SetDispatcher(_dispatcher);
        threadData[i].context = new UsdArnoldReaderContext(&threadData[i].threadContext);
        threads[i] = AiThreadCreate(UsdArnoldReader::ReaderThread, &threadData[i], AI_PRIORITY_HIGH);
    }

    // Wait until all threads are finished and merge all the nodes that
    // they have created to our list
    for (size_t i = 0; i < threadCount; ++i) {
        AiThreadWait(threads[i]);
        AiThreadClose(threads[i]);
        UsdArnoldReaderThreadContext &context = threadData[i].threadContext;
        _nodes.insert(_nodes.end(), context.GetNodes().begin(), context.GetNodes().end());
        _nodeNames.insert(context.GetNodeNames().begin(), context.GetNodeNames().end());
        _lightLinksMap.insert(context.GetLightLinksMap().begin(), context.GetLightLinksMap().end());
        _shadowLinksMap.insert(context.GetShadowLinksMap().begin(), context.GetShadowLinksMap().end());
        context.GetNodes().clear();
        context.GetNodeNames().clear();
        context.GetLightLinksMap().clear();
        context.GetShadowLinksMap().clear();
        threads[i] = nullptr;
    }

    // Clear the dispatcher here as we no longer need it.
    if (_dispatcher) {
        delete _dispatcher;
        _dispatcher = nullptr;
    }

    // In a second step, each thread goes through the connections it stacked
    // and processes them given that now all the nodes were supposed to be created.
    _readStep = READ_PROCESS_CONNECTIONS;
    for (size_t i = 0; i < threadCount; ++i) {
        // now I just want to append the links from each thread context
        threads[i] = AiThreadCreate(UsdArnoldReader::ProcessConnectionsThread, &threadData[i], AI_PRIORITY_HIGH);
    }
    std::vector<UsdArnoldReaderThreadContext::Connection> danglingConnections;
    // There is an exception though, some connections could be pointing
    // to primitives that were skipped because they weren't visible.
    // In that case the arnold nodes still don't exist yet, and we
    // need to force their export. Here, all the connections pointing
    // to nodes that don't exist yet are kept in each context connections list.
    // We append them in a list of "dangling connections".
    for (size_t i = 0; i < threadCount; ++i) {
        AiThreadWait(threads[i]);
        AiThreadClose(threads[i]);
        threads[i] = nullptr;
        danglingConnections.insert(
            danglingConnections.end(), threadData[i].threadContext.GetConnections().begin(),
            threadData[i].threadContext.GetConnections().end());
            threadData[i].threadContext.ClearConnections();
    }
    
    // 3rd step, in case some links were pointing to nodes that didn't exist.
    // If they were skipped because of their visibility, we need to force
    // their export now. We handle this in a single thread to avoid costly
    // synchronizations between the threads.
    _readStep = READ_DANGLING_CONNECTIONS;
    if (!danglingConnections.empty()) {
        // We only use the first thread context
        UsdArnoldReaderThreadContext &context = threadData[0].threadContext;
        // loop over the dangling connections, ensure the node still doesn't exist
        // (as it might be referenced multiple times in our list),
        // and if not we try to read it
        for (auto &&conn : danglingConnections) {
            const char *name = conn.target.c_str();
            AtNode *target = LookupNode(name, true);
            if (target == nullptr) {
                SdfPath sdfPath(name);
                UsdPrim prim = _stage->GetPrimAtPath(sdfPath);
                if (prim)
                    ReadPrimitive(prim, *threadData[0].context);
            }
            // we can now process the connection
            context.ProcessConnection(conn);
        }
        // Some nodes were possibly created in the above loop,
        // we need to append them to our reader
        _nodes.insert(_nodes.end(), context.GetNodes().begin(), context.GetNodes().end());
        _nodeNames.insert(context.GetNodeNames().begin(), context.GetNodeNames().end());
        _lightLinksMap.insert(context.GetLightLinksMap().begin(), context.GetLightLinksMap().end());
        _shadowLinksMap.insert(context.GetShadowLinksMap().begin(), context.GetShadowLinksMap().end());
        context.GetNodeNames().clear();
        context.GetNodes().clear();
        context.GetLightLinksMap().clear();
        context.GetShadowLinksMap().clear();
    }

    // Finally, process all the light links
    ReadLightLinks();

    for (size_t i = 0; i < threadCount; ++i) {
        delete threadData[i].context;
    }

    if (_cacheId != 0) {
        std::lock_guard<AtMutex> guard(s_globalReaderMutex);        
        const auto &cacheIter = s_cacheRefCount.find(_cacheId);
        if (cacheIter != s_cacheRefCount.end()) {
            if (--cacheIter->second <= 0) {
                UsdStageCache &stageCache = UsdUtilsStageCache::Get();                
                s_cacheRefCount.erase(cacheIter);
                stageCache.Erase(UsdStageCache::Id::FromLongInt(_cacheId));
                _cacheId = 0;
                // now our reader will have a cacheID
            }
        }
    }
    _readStep = READ_FINISHED; // We're done

    // For interactive renders, we want to register a TfNotice callback,
    // to be informed of the interactive changes happening in the UsdStage
    // (which must be kept in memory)    
    if (_interactive) {
        // only register the callback if it wasn't already done
        if (!_objectsChangedNoticeKey.IsValid()) {
            _objectsChangedNoticeKey =
                TfNotice::Register(TfCreateWeakPtr(&_listener),
                &StageListener::_OnUsdObjectsChanged, _stage);
        }
        // The eventual "root path" is needed, since we want to ignore changes
        // that aren't part of it
        _listener._rootPath = _hasRootPrim ? _rootPrim.GetPath() : SdfPath();
        
    } else {
        _stage = UsdStageRefPtr(); // clear the shared pointer, delete the stage
    }
    
}

// Callback invoked during interactive USD edits, to notify that a Usd primitive has changed
void UsdArnoldReader::StageListener::_OnUsdObjectsChanged(
        UsdNotice::ObjectsChanged const& notice,
        UsdStageWeakPtr const& sender) {

    auto UpdateDirtyNodes = [](const UsdNotice::ObjectsChanged::PathRange& range,
        std::unordered_set<SdfPath, TfHash>& dirtyNodes, const SdfPath& rootPath) 
    { 
        for (const auto& path : range) {
            // If we have a "root path" and we're just reading a subset of 
            // the usdStage, we want to ensure that the modified node is part
            // of it
            if (!rootPath.IsEmpty() && !path.HasPrefix(rootPath))
                continue;

            // If a change happens on an output attribute, it means we don't need
            // to read this primitive once more since these attributes
            // don't affect the arnold data
            if (path.GetString().find(".outputs:") != std::string::npos)
                continue;

            // Add this primitive path to the list of nodes to be updated
            dirtyNodes.insert(path.GetPrimPath());
        }
    };
    
    // We want to get the changes returned from both "resynced" and "changedInfo" paths
    UpdateDirtyNodes(notice.GetResyncedPaths(), _dirtyNodes, _rootPath);
    UpdateDirtyNodes(notice.GetChangedInfoOnlyPaths(), _dirtyNodes, _rootPath);
}
void UsdArnoldReader::ReadPrimitive(const UsdPrim &prim, UsdArnoldReaderContext &context, bool isInstance, AtArray *parentMatrix)
{
    std::string objName = prim.GetPath().GetText();
    const TimeSettings &time = context.GetTimeSettings();

    std::string objType = prim.GetTypeName().GetText();
    UsdArnoldReaderThreadContext *threadContext = context.GetThreadContext();
    if (isInstance) {
        auto proto = prim.GetPrototype();
        if (proto) {
            if (threadContext->GetSkelData()) {
                // if we need to apply skinning to this instance, then we need to expand it
                AtArray *matrix = ReadMatrix(prim, context.GetTimeSettings(), context, prim.IsA<UsdGeomXformable>());
                const std::string prevPrototypeName = context.GetPrototypeName();
                context.SetPrototypeName(prim.GetPath().GetText());
                TraverseStage(&proto, context, 0, 0, false, false, matrix);
                if (matrix)
                    AiArrayDestroy(matrix);
                context.SetPrototypeName(prevPrototypeName);
                return;
            }
            AtArray *protoMatrix = nullptr;
            AtNode *ginstance = context.CreateArnoldNode("ginstance", objName.c_str());
            if (prim.IsA<UsdGeomXformable>()) {
                ReadMatrix(prim, ginstance, time, context);
                if (protoMatrix) {
                    // for each key, divide the ginstance matrix by the protoMatrix
                    AtArray *gMtx = AiNodeGetArray(ginstance, str::matrix);
                    size_t numKeys = AiArrayGetNumKeys(gMtx);
                    size_t numProtoKeys = AiArrayGetNumKeys(protoMatrix);
                    for (size_t i = 0; i < numKeys; ++i) {
                        AtMatrix mtx = AiArrayGetMtx(gMtx, i);
                        AtMatrix protoInvMtx = AiM4Invert(AiArrayGetMtx(protoMatrix, AiMax(i, numProtoKeys - 1)));
                        mtx = AiM4Mult(protoInvMtx, mtx);
                        AiArraySetMtx(gMtx, i, mtx);
                    }
                }
            }
            if (protoMatrix)
                AiArrayDestroy(protoMatrix);

            AiNodeSetFlt(ginstance, str::motion_start, time.motionStart);
            AiNodeSetFlt(ginstance, str::motion_end, time.motionEnd);
            // if this instanceable prim is under the hierarchy of a point instancer it should be hidden
            AiNodeSetByte(ginstance, str::visibility, context.GetThreadContext()->IsHidden() ? 0 : AI_RAY_ALL);
            AiNodeSetBool(ginstance, str::inherit_xform, false);
            {
                // Read primvars assigned to this instance prim
                // We need to use a context that will have the proper primvars stack
                UsdArnoldReaderContext jobContext(context, nullptr, context.GetThreadContext()->GetPrimvarsStack().back(), 
                    threadContext->IsHidden(), nullptr);
                // Read both the regular primvars and also the arnold primvars (#1100) that can be used for matte, etc...
                ReadPrimvars(prim, ginstance, time, jobContext);
                ReadArnoldParameters(prim, jobContext, ginstance, time, "primvars:arnold");
            }
            
            // Add a connection from this instance to the prototype. It's likely not going to be
            // Arnold, and will therefore appear as a "dangling" connection. The prototype will
            // therefore be created by a single thread in ProcessConnection. Given that this prim
            // is a prototype, it will be created as a nested usd procedural with object path set 
            // to the protoype prim's name. This will support instances of hierarchies.
            context.AddConnection(
                        ginstance, "node", proto.GetPath().GetText(), ArnoldAPIAdapter::CONNECTION_PTR);
            return;
        }
    }        


    // We want to ensure we only read a single RenderSettings prim. So we compare
    // if the path provided to the reader. If nothing was set, we'll just look 
    // for the first RenderSettings in the stage
    if (prim.IsA<UsdRenderSettings>()) {
        if (!_renderSettings.empty() && _renderSettings != objName)
            return;
        _renderSettings = objName;
    }

    UsdArnoldPrimReader *primReader = _readerRegistry->GetPrimReader(objType);
    if (primReader && (_mask & primReader->GetType())) {
        if (_debug) {
            std::string txt;

            txt += "Object ";
            txt += objName;
            txt += " (type: ";
            txt += objType;
            txt += ")";

            AiMsgInfo("%s", txt.c_str());
        }

        if (_dispatcher) {
            AtArray *matrix = ReadMatrix(prim, context.GetTimeSettings(), context, prim.IsA<UsdGeomXformable>());
            // Read the matrix
            if (parentMatrix && matrix)
                ApplyParentMatrices(matrix, parentMatrix);
            UsdArnoldReaderContext *jobContext = new UsdArnoldReaderContext(context, matrix ? matrix : parentMatrix, threadContext->GetPrimvarsStack().back(), 
                        threadContext->IsHidden(), threadContext->GetSkelData() ? new UsdArnoldSkelData(*threadContext->GetSkelData()) : nullptr);

            _UsdArnoldPrimReaderJob job = 
                {prim, primReader, jobContext };
                
            _dispatcher->Run(job);
        } else {
            AtArray *prevMatrices = nullptr;
            AtArray *newMatrices = nullptr;
            if (parentMatrix) {
                prevMatrices = context.GetMatrices();
                newMatrices = ReadMatrix(prim, context.GetTimeSettings(), context, prim.IsA<UsdGeomXformable>());
                if (newMatrices) {
                    ApplyParentMatrices(newMatrices, parentMatrix);
                    context.SetMatrices(newMatrices);
                }
            }
            primReader->Read(prim, context); // read this primitive
            if (parentMatrix && newMatrices) {
                context.SetMatrices(prevMatrices);
                AiArrayDestroy(newMatrices);
            }
        }
    }
}
void UsdArnoldReader::SetThreadCount(unsigned int t)
{
    _threadCount = t;
}
void UsdArnoldReader::SetFrame(float frame)
{
    ClearNodes(); // FIXME do we need to clear here ? We should rather re-export
                  // the data
    _time.frame = frame;
}

void UsdArnoldReader::SetMotionBlur(bool motionBlur, float motionStart, float motionEnd)
{
    ClearNodes(); // FIXME do we need to clear here ? We should rather re-export
                  // the data
    _time.motionBlur = motionBlur;
    _time.motionStart = motionStart;
    _time.motionEnd = motionEnd;
}

void UsdArnoldReader::SetDebug(bool b)
{
    // We obviously don't need to clear the data here, but it will make it
    // simpler since the data will be re-generated
    ClearNodes();
    _debug = b;
}
void UsdArnoldReader::SetConvertPrimitives(bool b)
{
    ClearNodes();
    _convert = b;
}
void UsdArnoldReader::ClearNodes()
{
    if (_procParent == nullptr) {
        // No parent proc, this means we should delete all nodes ourselves
        for (size_t i = 0; i < _nodes.size(); ++i) {
            AiNodeDestroy(_nodes[i]);
        }
    }
    _nodes.clear();
    _nodeNames.clear();
    _defaultShader = nullptr; // reset defaultShader
}

void UsdArnoldReader::SetProceduralParent(AtNode *node)
{
    // should we clear the nodes when a new procedural parent is set ?
    ClearNodes();
    _procParent = node;
    _universe = (node) ? AiNodeGetUniverse(node) : nullptr;
}

void UsdArnoldReader::CreateViewportRegistry(AtProcViewportMode mode, const AtParamValueMap* params) {
    delete _readerRegistry;
    _readerRegistry = new UsdArnoldViewportReaderRegistry(mode, params);
}

void UsdArnoldReader::SetUniverse(AtUniverse *universe)
{
    if (_procParent) {
        if (universe != _universe) {
            AiMsgError(
                "UsdArnoldReader: we cannot set a universe that is different "
                "from the procedural parent");
        }
        return;
    }
    // should we clear the nodes when a new universe is set ?
    ClearNodes();
    _universe = universe;
}

AtNode *UsdArnoldReader::GetDefaultShader()
{
    // Eventually lock the mutex
    LockReader();

    if (_defaultShader == nullptr) {
        // The default shader doesn't exist yet, let's create a standard_surface,
        // which base_color is linked to a user_data_rgb that looks up the user data
        // called "displayColor". This way, by default geometries that don't have any
        // shader assigned will appear as in hydra.
        _defaultShader = AiNode(_universe, AtString("standard_surface"), AtString("_default_arnold_shader"), _procParent);
        AtNode *userData = AiNode(_universe, AtString("user_data_rgb"), AtString("_default_arnold_shader_color"), _procParent);
        _nodes.push_back(_defaultShader);
        _nodes.push_back(userData);
        AiNodeSetStr(userData, str::attribute, AtString("displayColor"));
        AiNodeSetRGB(userData, str::_default, 1.f, 1.f, 1.f); // neutral white shader if no user data is found
        AiNodeLink(userData, str::base_color, _defaultShader);
    }

    UnlockReader();

    return _defaultShader;
}

// Process eventual light links info, and apply them to the 
// appropriate shapes
void UsdArnoldReader::ReadLightLinks()
{    
    if (_lightLinksMap.empty() && _shadowLinksMap.empty()) {
        return;
    }
        
    // First compute the list of created lights and shapes
    std::vector<AtNode*> lightsList;
    std::vector<AtNode *> shapeList;
    for (auto node : _nodes) {
        int type = AiNodeEntryGetType(AiNodeGetNodeEntry(node));
        if (type == AI_NODE_LIGHT) {
            lightsList.push_back(node);
        } else if (type == AI_NODE_SHAPE) {
            shapeList.push_back(node);
        }
    }

    // store a vector that will be cleared and reused for each shape
    std::vector<AtNode *> shapeLightGroups;
    shapeLightGroups.reserve(lightsList.size());

    auto GetLinksMap = [](std::unordered_map<std::string, UsdCollectionAPI> &linksMap, AtNode *shape,
        const std::vector<AtNode *> &lightsList, const std::unordered_map<std::string, AtNode *> &namesMap, 
        std::vector<AtNode *> &shapeLightGroups) 
    { 

        shapeLightGroups.clear();
        std::string shapeName = AiNodeGetName(shape);
        
        // loop over the lights list, to check which apply to this shape
        for (auto light : lightsList) {
            bool foundShape = false;
            auto it = linksMap.find(AiNodeGetName(light));
            if (it == linksMap.end()) {
                // light not found in the list, it affects all meshes (default behaviour)
                foundShape = true;
            } else {
                // this light has a light links collection, we need to check if it affects
                // the current shape
                const UsdCollectionAPI &collection = it->second;
                VtValue includeRootValue;
                bool includeRoot = (collection.GetIncludeRootAttr().Get(&includeRootValue)) ? VtValueGetBool(includeRootValue) : false;
                
                if (includeRoot) {
                    // we're including the layer root, add all lights to the list
                    foundShape = true;
                } else {
                    SdfPathVector includeTargets;
                    // Get the list of targets included in this collection
                    collection.GetIncludesRel().GetTargets(&includeTargets);
                    UsdStageRefPtr stage = collection.GetPrim().GetStage();
                    for (size_t i = 0; i < includeTargets.size(); ++i) {
                        std::string shapeTargetName = includeTargets[i].GetText();
                        // we need to check if this usd shape from the collection 
                        // is the one we're dealing with. There can be a naming remapping though
                        // between usd and arnold. 

                        // First we compare the name directly                                
                        if (shapeTargetName == shapeName) {
                            foundShape = true;
                            break;
                        } else if (shapeName.length() > shapeTargetName.length() + 1 &&
                             shapeName.substr(0, shapeTargetName.length() + 1) == shapeTargetName + std::string("/")) {
                            // Here the inclusion target path is part of the current shape path, which means that it
                            // should affect us. We need to include this shape
                            foundShape = true;
                            break;
                        } 

                        // USD allows to use a collection with an "instance name" with the format 
                        // {collectionName}.collection:{instanceName}
                        // In that case, we want to propagate the list of includes to the proper "instance"
                        static const std::string s_subCollectionToken(".collection:");
                        size_t collectionPos = shapeTargetName.find(s_subCollectionToken);
                        // Since this is a specific usd format, we check if it's present in the target path
                        if (collectionPos != std::string::npos && collectionPos > 0) {
                            std::string collectionPath = shapeTargetName.substr(0, collectionPos);
                            // The first part of the path should represent a primitive
                            UsdPrim shapeTargetRoot = stage->GetPrimAtPath(SdfPath(collectionPath));
                            if (shapeTargetRoot) {
                                // Then we can use the UsdCollectionAPI with a specific "instanceName"
                                // since the collection is a "multiple-apply API schema"
                                UsdCollectionAPI subCollection(shapeTargetRoot, 
                                    TfToken(shapeTargetName.substr(collectionPos + s_subCollectionToken.length())));
                                if (subCollection) {
                                    // we found the nested collection, we just want to append its includes 
                                    // to the end of our current list so that they're taken into account
                                    // later in this loop
                                    SdfPathVector subCollectionIncludes;
                                    subCollection.GetIncludesRel().GetTargets(&subCollectionIncludes);
                                    includeTargets.insert(includeTargets.end(), subCollectionIncludes.begin(), subCollectionIncludes.end());
                                } 
                            }
                        }
                        
                        // Otherwise, check with the naming map to recognize the shape name
                        auto shapeIt = namesMap.find(shapeTargetName);
                        if (shapeIt != namesMap.end() && shapeIt->second == shape) {
                            foundShape = true;
                            break;
                        }
                    }
                }
                // The light doesn't affect this shape
                if (!foundShape) {
                    continue;
                }

                // At this point, we know the current shape was included in the collection,
                // now let's check if it should be excluded from it
                SdfPathVector excludeTargets;
                collection.GetExcludesRel().GetTargets(&excludeTargets);
                for (size_t i = 0; i < excludeTargets.size(); ++i) {
                    std::string shapeTargetName = excludeTargets[i].GetText();
                    if (shapeTargetName == shapeName) {
                        foundShape = false;
                        break;
                    } else if (shapeName.length() > shapeTargetName.length() + 1 &&
                             shapeName.substr(0, shapeTargetName.length() + 1) == shapeTargetName + std::string("/")) {
                        // Here the exclusion target path is included in the current shape path, which means that it
                        // should affect us. We need to exclude this shape
                        foundShape = false;
                        break;
                    }

                    auto shapeIt = namesMap.find(shapeTargetName);
                    if (shapeIt != namesMap.end() && shapeIt->second == shape) {
                        foundShape = false;
                        break;
                    }
                }                
            }
            if (foundShape) {
                // We finally know that this light is visible to the current shape
                // so we want to add it to the list
                shapeLightGroups.push_back(light);
            }
        }
    };

    // Light-links
    if (!_lightLinksMap.empty())
    {        
        for (auto shape : shapeList) {
            
            GetLinksMap(_lightLinksMap, shape, lightsList, _nodeNames, shapeLightGroups);
            // We checked all lights in the scene, and found which ones were visible for the 
            // current shape. If the list size is smaller than the full lights list, then
            // we need to set the light_group attribute in the arnold shape node
            if (shapeLightGroups.size() < lightsList.size()) {
                AiNodeSetBool(shape, str::use_light_group, true);
                if (!shapeLightGroups.empty()) {
                    AiNodeSetArray(shape, str::light_group, AiArrayConvert(shapeLightGroups.size(), 1, AI_TYPE_NODE, &shapeLightGroups[0]));
                }
            }
        }            
    }

    // Shadow-links
    if (!_shadowLinksMap.empty())
    {
        for (auto shape : shapeList) {

            GetLinksMap(_shadowLinksMap, shape, lightsList, _nodeNames, shapeLightGroups);
            if (shapeLightGroups.size() < lightsList.size()) {
                AiNodeSetBool(shape, str::use_shadow_group, true);
                if (!shapeLightGroups.empty()) {
                    AiNodeSetArray(shape, str::shadow_group, AiArrayConvert(shapeLightGroups.size(), 1, AI_TYPE_NODE, &shapeLightGroups[0]));
                }
            }
        }
    }
}

// Update is invoked when an interactive change happens in a usd procedural.
// We want to go through the list of nodes that were notified as having changed
// and we want to read them once again
void UsdArnoldReader::Update()
{
    if (_listener._dirtyNodes.empty())
        return;

    _updating = true;
    ReadStage(_stage, std::string());
    _updating = false;
    // Clear the list of dirty nodes
    _listener._dirtyNodes.clear();
}

void UsdArnoldReader::InitCacheId()
{
    // cache ID was already set, nothing to do
    if (_cacheId != 0)
        return;

    // Get a UsdStageCache, insert our current usd stage,
    // and get its ID
    std::lock_guard<AtMutex> guard(s_globalReaderMutex);
    UsdStageCache &stageCache = UsdUtilsStageCache::Get();
    UsdStageCache::Id id = stageCache.Insert(_stage);
    // now our reader will have a cacheID
    _cacheId = id.ToLongInt();
    // stageCache.Insert can return an existing stage, so we increase the ref count for that stage in case it exists
    s_cacheRefCount[_cacheId]++; 
}
// Return a AtNode representing a whole part of the scene hierarchy, as needed e.g. for instancing.
// In this case, we create a nested procedural and give it an "object_path" so that it only represents 
// a part of the whole usd stage
AtNode *UsdArnoldReader::CreateNestedProc(const char *objectPath, UsdArnoldReaderContext &context)
{
    const TimeSettings &time = context.GetTimeSettings();
     std::string childUsdEntry = "usd";
    // if the parent procedural has a different type (e.g usd_cache_proc in MtoA)
    // then we want to create a nested proc of the same type
    if (_procParent)
        childUsdEntry = AiNodeEntryGetName(AiNodeGetNodeEntry(_procParent));

    AtNode *proto = context.CreateArnoldNode(childUsdEntry.c_str(), objectPath);
    AiNodeSetStr(proto, str::filename, AtString(_filename.c_str()));

    if (_cacheId == 0) {
        // this reader doesn't have any cache Id. However, we want to create one for its nested procs
        InitCacheId(); 
    }
    {
        // Now increment the ref count for this cache ID
        std::lock_guard<AtMutex> guard(s_globalReaderMutex);
        const auto &cacheIdIter = s_cacheRefCount.find(_cacheId);
        if (cacheIdIter != s_cacheRefCount.end())
            cacheIdIter->second++;        
    }
    

    // The current USD stageCache implementation use an ID counter which starts at 9223000 and increase it everytime a stage is added.
    // So it should most likely stay in the integer range. But if the implementation changes, we need to make sure we catch it.
    // We could/should probably store it as string. TBD
    if (_cacheId <= std::numeric_limits<int>::max() && _cacheId >= std::numeric_limits<int>::min()) {
        AiNodeSetInt(proto, str::cache_id, static_cast<int>(_cacheId));
    } else {
        AiMsgWarning("[usd] Cache ID is larger that what can be stored in arnold parameter %ld", _cacheId);
    }
    AiNodeSetStr(proto, str::object_path, AtString(objectPath));
    AiNodeSetFlt(proto, str::frame, time.frame); // give it the desired frame
    AiNodeSetFlt(proto, str::motion_start, time.motionStart);
    AiNodeSetFlt(proto, str::motion_end, time.motionEnd);
    if (_overrides)
        AiNodeSetArray(proto, str::overrides, AiArrayCopy(_overrides));

    // This procedural is created in addition to the original hierarchy traversal
    // so we always want it to be hidden to avoid duplicated geometries. 
    // We just want the instances to be visible eventually
    AiNodeSetByte(proto, str::visibility, 0);
    AiNodeSetInt(proto, str::threads, _threadCount);
    return proto;
}

UsdArnoldReaderThreadContext::~UsdArnoldReaderThreadContext()
{
    if (_xformCache)
        delete _xformCache;

    for (std::unordered_map<float, UsdGeomXformCache *>::iterator it = _xformCacheMap.begin();
         it != _xformCacheMap.end(); ++it)
        delete it->second;

    _xformCacheMap.clear();

    ClearSkelData();
}
void UsdArnoldReaderThreadContext::SetReader(UsdArnoldReader *r)
{
    if (r == nullptr)
        return; // shouldn't happen
    _reader = r;
    // UsdGeomXformCache will be used to trigger world transformation matrices
    // by caching the already computed nodes xforms in the hierarchy.
    if (_xformCache == nullptr)
        _xformCache = new UsdGeomXformCache(UsdTimeCode(r->GetTimeSettings().frame));
}
void UsdArnoldReaderThreadContext::AddNodeName(const std::string &name, AtNode *node)
{
    if (_dispatcher)
        _addNodeNameLock.lock();
    _nodeNames[name] = node;
    if (_dispatcher)
        _addNodeNameLock.unlock();
}

void UsdArnoldReaderThreadContext::SetDispatcher(WorkDispatcher *dispatcher)
{

    _dispatcher = dispatcher;
}

AtNode *UsdArnoldReaderThreadContext::CreateArnoldNode(const char *type, const char *name)
{   
    // If we're doing an interactive update, we first want to check if the AtNode
    // already exists. If so, we return it
    if (_reader->IsUpdating()) {
        AtNode *node = _reader->LookupNode(name);
        if (node) {
            // Note: should we reset the node ?
            return node;
        }
    }
    const AtNodeEntry *typeEntry = AiNodeEntryLookUp(AtString(type));
    if (!typeEntry) {
        return nullptr;
    }
    if (!(AiNodeEntryGetType(typeEntry) & _reader->GetMask())) {
        return nullptr;
    }

    AtNode *node = AiNode(_reader->GetUniverse(), AtString(type), AtString(name), _reader->GetProceduralParent());
    // All shape nodes should have an id parameter if we're coming from a parent procedural
    if (_reader->GetProceduralParent() && AiNodeEntryGetType(AiNodeGetNodeEntry(node)) == AI_NODE_SHAPE) {
        AiNodeSetUInt(node, str::id, _reader->GetId());
    }

    if (_dispatcher)
        _createNodeLock.lock();
    _nodes.push_back(node);
    if (_dispatcher)
        _createNodeLock.unlock();

    return node;
}
void UsdArnoldReaderThreadContext::AddConnection(
    AtNode *source, const std::string &attr, const std::string &target, ConnectionType type, 
    const std::string &outputElement)
{
    //std::cerr<<"--------------- add connection here "<<std::endl;
    if (_reader->GetReadStep() == UsdArnoldReader::READ_TRAVERSE) {
        // store a link between attributes/nodes to process it later
        // If we have a dispatcher, we want to lock here
        if (_dispatcher)
            _addConnectionLock.lock();


        ArnoldAPIAdapter::AddConnection(source, attr, target, type, outputElement);

        if (_dispatcher)
            _addConnectionLock.unlock();

    } else if (_reader->GetReadStep() == UsdArnoldReader::READ_DANGLING_CONNECTIONS) {
        // we're in the main thread, processing the dangling connections. We want to
        // apply the connection right away
        Connection conn;
        conn.sourceNode = source;
        conn.sourceAttr = attr;
        conn.target = target;
        conn.type = type;
        conn.outputElement = outputElement;
        ProcessConnection(conn);
    }
}
void UsdArnoldReaderThreadContext::ProcessConnections()
{
    _primvarsStack.clear();
    _primvarsStack.push_back(std::vector<UsdGeomPrimvar>());
//std::cerr<<"reader process connection "<<_connections.size()<<std::endl;
    std::vector<Connection> danglingConnections;
    for (const auto& connection : _connections) {
        // if ProcessConnections returns false, it means that the target
        // wasn't found. We want to stack those dangling connections
        // and keep them in our list
        if (!ProcessConnection(connection))
            danglingConnections.push_back(connection);
    }
    // our connections list is now cleared by contains all the ones
    // that couldn't be resolved
    //std::cerr<<"bloblo"<<std::endl;
    _connections = danglingConnections;
}
AtNode* UsdArnoldReaderThreadContext::LookupTargetNode(const char *targetName, const AtNode* source, ConnectionType type)
{
    UsdArnoldReader::ReadStep step = _reader->GetReadStep();
    AtNode *target = _reader->LookupNode(targetName, true);
    if (target == nullptr) {
        if (step == UsdArnoldReader::READ_DANGLING_CONNECTIONS) {
            // generate the missing node right away
            SdfPath sdfPath(targetName);
            UsdPrim prim = _reader->GetStage()->GetPrimAtPath(sdfPath);
            if (prim) {
                // We need to compute the full list of primvars, including 
                // inherited ones. 
                UsdGeomPrimvarsAPI primvarsAPI(prim);
                _primvarsStack.back() = primvarsAPI.FindPrimvarsWithInheritance();
                UsdArnoldReaderContext context(this);
                _reader->ReadPrimitive(prim, context);
                target = _reader->LookupNode(targetName, true);
                if (target == nullptr && type == CONNECTION_PTR &&
                    prim.IsPrototype()
                    ) {
                    
                    // Since the instance can represent any point in the hierarchy, including
                    // xforms that aren't translated to arnold, we need to create a nested
                    // usd procedural that will only read this specific prim. Note that this 
                    // is similar to what is done by the point instancer reader

                    target = _reader->CreateNestedProc(targetName, context);

                    // First time we create the nested proc, we want to add a user data with the first 
                    // instanceable prim pointing to it
                    // Declare the user data
                    AiNodeDeclare(target, str::parent_instance, "constant STRING");
                    AiNodeSetStr(target, str::parent_instance, AiNodeGetName(source));
                }
            }
        }
    }
    return target;
}

void UsdArnoldReaderThreadContext::RegisterLightLinks(const std::string &lightName, const UsdCollectionAPI &collectionAPI)
{
    // If we have a dispatcher, we want to lock here
    if (_dispatcher)
        _addConnectionLock.lock();
    _lightLinksMap[lightName] = collectionAPI;
    if (_dispatcher)
        _addConnectionLock.unlock();
}

void UsdArnoldReaderThreadContext::RegisterShadowLinks(const std::string &lightName, const UsdCollectionAPI &collectionAPI)
{
    // If we have a dispatcher, we want to lock here
    if (_dispatcher)
        _addConnectionLock.lock();
    _shadowLinksMap[lightName] = collectionAPI; 
    if (_dispatcher)
        _addConnectionLock.unlock();
}


UsdGeomXformCache *UsdArnoldReaderThreadContext::GetXformCache(float frame)
{
    const TimeSettings &time = _reader->GetTimeSettings();

    if ((time.motionBlur == false || frame == time.frame) && _xformCache)
        return _xformCache; // fastest path : return the main xform cache for the current frame

    UsdGeomXformCache *xformCache = nullptr;

    // Look for a xform cache for the requested frame
    std::unordered_map<float, UsdGeomXformCache *>::iterator it = _xformCacheMap.find(frame);
    if (it == _xformCacheMap.end()) {
        // Need to create a new one.
        // Should we set a hard limit for the amount of xform caches we create ?
        xformCache = new UsdGeomXformCache(UsdTimeCode(frame));
        _xformCacheMap[frame] = xformCache;
    } else {
        xformCache = it->second;
    }

    return xformCache;
}

/// Checks the visibility of the usdPrim
///
/// @param prim The usdPrim we are checking the visibility of
/// @param frame At what frame we are checking the visibility
/// @return  Whether or not the prim is visible
bool UsdArnoldReaderContext::GetPrimVisibility(const UsdPrim &prim, float frame)
{
    if (IsHidden())
        return false;
    UsdArnoldReader *reader = _threadContext->GetReader();
    // Only compute the visibility when processing the dangling connections,
    // or when updating a specific primitive.
    // Otherwise we return true to avoid costly computation.
    if (reader->GetReadStep() == UsdArnoldReader::READ_DANGLING_CONNECTIONS || reader->IsUpdating()) {
        return IsPrimVisible(prim, reader, frame);
    }
    
    return true;
}

 <|MERGE_RESOLUTION|>--- conflicted
+++ resolved
@@ -313,7 +313,6 @@
         if (!updatedPrim)
             return;
 
-<<<<<<< HEAD
         if (!dirtyMaterials.empty() && !exportRoot) {
             // Loop through all the usd stage, and check which geometries are bound to this material.
             // Add them to our dirty nodes list, so that the shapes can be re-exported
@@ -323,22 +322,6 @@
                 // only consider primitives having the material binding api
                 if (!prim.HasAPI<UsdShadeMaterialBindingAPI>())
                     continue;
-=======
-        if (!multiplePrims) {
-            UsdPrimRange range = UsdPrimRange::PreAndPostVisit(updatedPrim);
-            UsdGeomPrimvarsAPI primvarsAPI(updatedPrim);
-            std::vector<std::vector<UsdGeomPrimvar> > &primvarsStack = context.GetThreadContext()->GetPrimvarsStack();
-            primvarsStack.resize(1);  
-            primvarsStack[0] = primvarsAPI.FindPrimvarsWithInheritance();
-            TraverseNodes(
-                range, context, threadId, threadCount, doPointInstancer, doSkelData, matrix, &_listener._dirtyNodes);
-        } else {
-            // if there are multiple prims to update, 
-            // we want instead to go through the whole stage and update the primitives that need to
-            UsdPrimRange range = UsdPrimRange::PreAndPostVisit((rootPrim) ? 
-                        *rootPrim : _stage->GetPseudoRoot());
-            TraverseNodes(range, context, threadId, threadCount, doPointInstancer, doSkelData, matrix, &_listener._dirtyNodes);
->>>>>>> e6e35d2d
 
                 UsdShadeMaterial mat = UsdShadeMaterialBindingAPI(prim).ComputeBoundMaterial(UsdShadeTokens->full);
                 if (mat && mat.GetPrim()) {
@@ -366,7 +349,7 @@
         std::vector<std::vector<UsdGeomPrimvar> > &primvarsStack = context.GetThreadContext()->GetPrimvarsStack();
         primvarsStack.resize(1);  
         primvarsStack[0] = primvarsAPI.FindPrimvarsWithInheritance();
-        TraverseNodes(range, context, threadId, threadCount, doPointInstancer, doSkelData, matrix, nullptr);
+        TraverseNodes(range, context, threadId, threadCount, doPointInstancer, doSkelData, matrix, &_listener._dirtyNodes);
     }
 }
 
