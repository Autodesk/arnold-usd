--- conflicted
+++ resolved
@@ -233,29 +233,18 @@
         const bool hasNegativeValues = std::any_of(vertexCounts.cbegin(), vertexCounts.cend(), [](int i) {return i < 0;});
         _vertexCountSum = 0;
         // If the buffer is left handed or has negative values, we must allocate a new one to make it work with arnold
-<<<<<<< HEAD
-        if (isLeftHanded || hasNegativeValues) {
+        if (_isLeftHanded || hasNegativeValues) {
             VtIntArray vertexCountsTmp = vertexCounts;
             VtIntArray vertexIndicesTmp = vertexIndices;
             assert(vertexCountsTmp.size() == numFaces);
-=======
-        if (_isLeftHanded || hasNegativeValues) {
-            VtIntArray vertexCountsTmp = topology.GetFaceVertexCounts();
-            VtIntArray vertexIndicesTmp = topology.GetFaceVertexIndices();
-            assert(vertexCountsTmp.size() == (size_t)numFaces);
->>>>>>> fd41c447
             if (Ai_unlikely(hasNegativeValues)) {
                 // Do the actual copy to avoid seeing _DETACH_ON_COPY
                 vertexCountsTmp = VtIntArray(vertexCounts.cbegin(), vertexCounts.cend()); 
                 std::transform(vertexCounts.cbegin(), vertexCounts.cend(), vertexCountsTmp.begin(), [] (const int i){return i < 0 ? 0 : i;});
             }
-<<<<<<< HEAD
-            if (isLeftHanded) {
+            if (_isLeftHanded) {
                  // Do the actual copy to avoid seeing _DETACH_ON_COPY logs.
                 vertexIndicesTmp = VtIntArray(vertexIndices.cbegin(), vertexIndices.cend());
-=======
-            if (_isLeftHanded) {
->>>>>>> fd41c447
                 for (int i = 0; i < numFaces; ++i) {
                     const int vertexCount = vertexCountsTmp.AsConst()[i];
                     for (int vertexIdx = 0; vertexIdx < vertexCount; vertexIdx += 1) {
