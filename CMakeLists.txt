--- conflicted
+++ resolved
@@ -106,14 +106,9 @@
     add_subdirectory(docs)
 endif ()
 
-<<<<<<< HEAD
-if (BUILD_UNIT_TESTS)
-    find_package(GoogleTest REQUIRED)
-=======
 if (BUILD_TESTSUITE)
     enable_testing()
     add_subdirectory(testsuite)
->>>>>>> 36b920bf
 endif ()
 
 install(FILES LICENSE.md
