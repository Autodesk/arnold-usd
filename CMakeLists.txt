--- conflicted
+++ resolved
@@ -86,24 +86,11 @@
     "${CMAKE_CURRENT_SOURCE_DIR}/common/constant_strings.h"
     "${CMAKE_CURRENT_SOURCE_DIR}/common/shape_utils.h")
 
-<<<<<<< HEAD
-if (NOT USD_STATIC_BUILD)
-    if (BUILD_SCHEMAS AND USD_HAS_PYTHON)
-        add_subdirectory(schemas)
-        install(FILES plugInfo.json
-            DESTINATION "${PREFIX_SCHEMA}")
-    endif ()
-
-    if (BUILD_SCHEMA_APIS)
-        add_subdirectory(apis)
-    endif ()
-=======
 if (BUILD_SCHEMAS AND USD_HAS_PYTHON)
     add_subdirectory(schemas)
     install(FILES plugInfo.json
         DESTINATION "${PREFIX_SCHEMA}")
 endif ()
->>>>>>> 317b127c
 
 if (NOT USD_STATIC_BUILD)
     if (BUILD_NDR_PLUGIN)
