--- conflicted
+++ resolved
@@ -64,17 +64,10 @@
         // concatenate the path and the relative filename to create a new procedural argument filename using the full
         // path.
         std::string proceduralPath = std::string(AiNodeGetStr(optionsNode, "procedural_searchpath"));
-<<<<<<< HEAD
-        std::string expanded_searchpath = ExpandEnvironmentVariables(proceduralPath.c_str());
-
-        PathList pathList;
-        TokenizePath(expanded_searchpath, pathList, ":;", true);
-=======
         std::string expandedSearchpath = ExpandEnvironmentVariables(proceduralPath.c_str());
 
         PathList pathList;
         TokenizePath(expandedSearchpath, pathList, ":;", true);
->>>>>>> 00f6239f
         if (!pathList.empty()) {
             for (PathList::const_iterator it = pathList.begin(); it != pathList.end(); ++it) {
                 std::string path = *it;
@@ -105,15 +98,9 @@
     AtNode *renderCam = AiUniverseGetCamera();
     if (renderCam &&
         (AiNodeGetFlt(renderCam, AtString("shutter_start")) < AiNodeGetFlt(renderCam, AtString("shutter_end")))) {
-<<<<<<< HEAD
-        float motion_start = AiNodeGetFlt(renderCam, AtString("shutter_start"));
-        float motion_end = AiNodeGetFlt(renderCam, AtString("shutter_end"));
-        data->SetMotionBlur((motion_start < motion_end), motion_start, motion_end);
-=======
         float motionStart = AiNodeGetFlt(renderCam, AtString("shutter_start"));
         float motionEnd = AiNodeGetFlt(renderCam, AtString("shutter_end"));
         data->SetMotionBlur((motionStart < motionEnd), motionStart, motionEnd);
->>>>>>> 00f6239f
     } else {
         data->SetMotionBlur(false);
     }
@@ -183,11 +170,7 @@
     // nodes in a separate universe
     reader->SetFrame(AiNodeGetFlt(node, "frame"));
     reader->SetUniverse(universe);
-<<<<<<< HEAD
-    UsdArnoldViewportReaderRegistry *vp_registry = nullptr;
-=======
     UsdArnoldViewportReaderRegistry *vpRegistry = nullptr;
->>>>>>> 00f6239f
     bool listNodes = false;
     // If we receive the bool param value "list" set to true, then we're being
     // asked to return the list of nodes in the usd file. We just need to create
@@ -196,15 +179,6 @@
         reader->SetConvertPrimitives(false);
     } else {
         // We want a viewport reader registry, that will load either boxes, points or polygons
-<<<<<<< HEAD
-        vp_registry = new UsdArnoldViewportReaderRegistry(mode, params);
-        reader->SetRegistry(vp_registry);
-    }
-
-    reader->Read(filename, AiNodeGetArray(node, "overrides"), objectPath);
-    if (vp_registry)
-        delete vp_registry;
-=======
         vpRegistry = new UsdArnoldViewportReaderRegistry(mode, params);
         reader->SetRegistry(vpRegistry);
     }
@@ -212,7 +186,6 @@
     reader->Read(filename, AiNodeGetArray(node, "overrides"), objectPath);
     if (vpRegistry)
         delete vpRegistry;
->>>>>>> 00f6239f
     delete reader;
     return true;
 }
@@ -287,11 +260,7 @@
 
     int mask = AI_NODE_ALL;
     if (AiParamValueMapGetInt(params, AtString("mask"), &mask))
-<<<<<<< HEAD
-        reader->setMask(mask);
-=======
         reader->SetMask(mask);
->>>>>>> 00f6239f
 
     // Read the USD file
     reader->Read(filename, nullptr);
@@ -330,25 +299,15 @@
 
     // Create a "writer" Translator that will handle the conversion
     UsdArnoldWriter *writer = new UsdArnoldWriter();
-<<<<<<< HEAD
-    writer->setUsdStage(stage); // give it the output stage
-=======
     writer->SetUsdStage(stage); // give it the output stage
->>>>>>> 00f6239f
 
     // Check if a mask has been set through the params map
     int mask = AI_NODE_ALL;
     static const AtString maskStr("mask");
     if (AiParamValueMapGetInt(params, maskStr, &mask))
-<<<<<<< HEAD
-        writer->setMask(mask); // only write out this type or arnold nodes
-
-    writer->write(universe);       // convert this universe please
-=======
         writer->SetMask(mask); // only write out this type or arnold nodes
 
     writer->Write(universe);       // convert this universe please
->>>>>>> 00f6239f
     stage->GetRootLayer()->Save(); // Ask USD to save out the file
 
     AiMsgInfo("[usd] Saved scene as %s", filenameStr.c_str());
