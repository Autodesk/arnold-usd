<!-- SPDX-License-Identifier: Apache-2.0 -->
# Changelog

## [Unreleased]

<<<<<<< HEAD
### Feature
- [usd#1615](https://github.com/Autodesk/arnold-usd/issues/1615) - add bespoke usdgenschema command to create arnold schema without python
- [usd#739](https://github.com/Autodesk/arnold-usd/issues/739) - Implement the ArnoldProceduralCustom prim in hydra.
=======
## [7.2.3.2] - 2023-08-30
>>>>>>> 989dd809

### Bug fixes
- [usd#1605](https://github.com/Autodesk/arnold-usd/issues/1605) - Apply the MaterialBindingAPI to the bound prims when converting ass to usd
- [usd#1607](https://github.com/Autodesk/arnold-usd/issues/1607) - Allow primvars with namespace in the procedural 
- [usd#1593](https://github.com/Autodesk/arnold-usd/issues/1593) - Fix crash in the procedural when the UsdPrimvarReader varname attribute is not set.
- [usd#1625](https://github.com/Autodesk/arnold-usd/issues/1625) - Fix issue where user defined primvars were reset.

## [7.2.3.1] - 2023-08-14

### Note
- 7.2.3.1 is an Arnold hot fix, no new changes in arnold-usd. See 7.2.3.0 for the most recent changes.

## [7.2.3.0] - 2023-08-14

### Feature
- [usd#1435](https://github.com/Autodesk/arnold-usd/issues/1435) - Support "vertex" UV coordinates on Curves in the render delegate
- [usd#1579](https://github.com/Autodesk/arnold-usd/issues/1579) - Curves without any width should render with a default value

### Bug fixes
- [usd#1538](https://github.com/Autodesk/arnold-usd/issues/1538) - Fix triplanar in USD Materialx
- [usd#1588](https://github.com/Autodesk/arnold-usd/issues/1588) - Arnold schemas under a point instancer should be hidden
- [usd#1597](https://github.com/Autodesk/arnold-usd/issues/1597) - Fix hdx dependency which was causing issues on linux with husk
- [usd#1595](https://github.com/Autodesk/arnold-usd/issues/1595) - Support Arnold RenderVar filters in Hydra 

## [7.2.2.1] - 2023-06-21

### Bug fixes
- [usd#1567](https://github.com/Autodesk/arnold-usd/issues/1567) - Fix metallic attribute in UsdPreviewSurface in the render delegate
- [usd#1550](https://github.com/Autodesk/arnold-usd/issues/1550) - UsdPrimvarReader_float2 returning "st" not working in the usd procedural
- [usd#1552](https://github.com/Autodesk/arnold-usd/issues/1552) - Retain attributes ordering in the Sdr registry
- [usd#1548](https://github.com/Autodesk/arnold-usd/issues/1548) - Fix RenderProduct arnold:driver ignored in the render delegate
- [usd#1546](https://github.com/Autodesk/arnold-usd/issues/1546) - Fix relative paths on arnold nodes


## [7.2.2.0] - 2023-06-07

### Feature
- [usd#1492](https://github.com/Autodesk/arnold-usd/issues/1492) - Add Arnold render status and estimated render time to viewport annotation
- [usd#1499](https://github.com/Autodesk/arnold-usd/issues/1499) - Add support for camera filtermap and uv_remap
- [usd#1486](https://github.com/Autodesk/arnold-usd/issues/1486) - Add a "Mtl" scope for materials when authoring usd files
- [usd#1529](https://github.com/Autodesk/arnold-usd/issues/1529) - Add AI_RAY_SUBSURFACE visibility flag support in the render delegate and procedural

### Build
- [usd#1480](https://github.com/Autodesk/arnold-usd/issues/1480) - Allow to specify a testsuite output folder
- [usd#1463](https://github.com/Autodesk/arnold-usd/issues/1463) - Fix Windows builds with CMake
- [usd#1471](https://github.com/Autodesk/arnold-usd/issues/1471) - Support relative paths for Arnold and USD Sdk
- [usd#1466](https://github.com/Autodesk/arnold-usd/issues/1466) - Allow to run the testsuite without any build of the procedural
- [usd#1508](https://github.com/Autodesk/arnold-usd/issues/1508) - Support relative paths for python / boost / tbb
- [usd#1512](https://github.com/Autodesk/arnold-usd/issues/1512) - Remove deprecated ENABLE_MATERIALX build variable
- [usd#1519](https://github.com/Autodesk/arnold-usd/issues/1519) - Procedural does not compile with older versions of Arnold

### Bug fixes
- [usd#1502](https://github.com/Autodesk/arnold-usd/issues/1502) - Render delegate crashes with empty arrays.
- [usd#1522](https://github.com/Autodesk/arnold-usd/issues/1522) - Support UsdPrimvarReader_float2 shader returning the "st" variable
- [usd#1530](https://github.com/Autodesk/arnold-usd/issues/1530) - Fix a crash when a user primvars has an empty array on a keyframe
- [usd#1535](https://github.com/Autodesk/arnold-usd/issues/1535) - Fixed Render delegate crashes when visibility is set on lights
- [usd#1532](https://github.com/Autodesk/arnold-usd/issues/1532) - Schemas are not declaring asset parameters for filenames
- [usd#1525](https://github.com/Autodesk/arnold-usd/issues/1525) - Default values for AA sampling and ray depths in direct USD renders are now increased to be equal to render delegate defaults.

## [7.2.1.1] - 2023-04-19 

### Bug fixes
- [usd#1426](https://github.com/Autodesk/arnold-usd/issues/1426) - Skinned transforms are now correctly used on the skinned meshes.
- [usd#1485](https://github.com/Autodesk/arnold-usd/issues/1485) - MaterialX shader nodes should have "auto" colorspace by default 
- [usd#1477](https://github.com/Autodesk/arnold-usd/issues/1477) - A a note in the README for the flickering issue with instances which can be fixed with the `USD_ASSIGN_PROTOTYPES_DETERMINISTICALLY` environment variable. 
- [usd#1462](https://github.com/Autodesk/arnold-usd/issues/1462) - Ensure shader scope doesn't appear twice in the hierarchy.
- [usd#1459](https://github.com/Autodesk/arnold-usd/issues/1459) - Support Shaders with multiple outputs
- [usd#1359](https://github.com/Autodesk/arnold-usd/issues/1359) - Refresh the arnold instancer when the prototype mesh points have changed.
- [usd#1483](https://github.com/Autodesk/arnold-usd/issues/1483) - Indexed normals with vertex interpolation are now converted properly.

## [7.0.0.1] - 2021-11-24

### Bugfixes

#### Build
- #923 Testsuite fails with Arnold 7
- #1487 Update Scons to build on windows with MSVC 14.3 

#### Procedural
- #458 Point instancer should prune the primitives under its hierarchy
- #904 No way to have Point Instancer prototypes hidden
- #921 Remap curves primvars to avoid "wrong data count" errors
- #928 Transform from the Point Instancer is not applied to instances

#### Imaging
- #902 Render session is not passed to AiDeviceAutoSelect
- #900 Avoid calling AiRenderBegin if render is already running
- #905 Integer primvar Render Vars fail to render via husk
- #906 Version is not set as default when returning SDR definitions
- #915 Volume shader is not applied to the ArnoldVolume primitive in Hydra
- #918 Rendervars do not show up in Houdini 19

#### Scene Format
- #924 Writer now saves the default color manager node

## [7.0.0.0] - 2021-10-18

### Enhancements

#### Build
- **ARNOLD_ prefix for definitions**: Arnold-USD now uses ARNOLD_ prefix for definitions to differentiate from core definitions. (#823)
- **CMake testsuite**: The cmake build system is now capable of running tests via kick and usdrecord. (#124 #27)
- **BOOST_ALL_NO_LIB**: When building via CMake, the implicit linking of boost libraries can be disabled.

#### Procedural
- **Procedural Path Mapping**: The procedural now supports Arnold Path Mapping when loading USD files. (#818)
- **Light Linking**: The procedural now supports light linking. (#787)

#### Imaging
- **UsdImaging adapters**: Arnold-USD now includes a set of UsdImaging adapters for Arnold specific schemas, that allows direct use of procedurals and Arnold shapes in Hydra. (#185 #741)
- **Deep rendering**: The render delegate now supports rendering of deep AOVs via [DelegateRenderProducts](https://www.sidefx.com/docs/hdk/_h_d_k__u_s_d_hydra.html#HDK_USDHydraHusk). (#650)
- **Hydra scene delegate**: Arnold-USD now includes an experimental scene delegate for Hydra. (#764)
- **Progressive disabled when using Husk**: Progressive rendering is now disabled when rendering via husk. (#755)
- **Custom PrimID Hydra Buffer**: The render delegate now uses a dedicated primId AOV to support selections in Hydra viewports. This improves support for render-time procedurals and leaves the built-in id parameter unchanged on shapes. (#812)
- **DoubleSided in the Render Delegate**: The render delegate now supports the built-in doubleSided parameter on USD primitives and correctly supports overrides via Arnold-specific primvars. (#805)
- **Motion Blur using Velocity and Acceleration**: The render delegate now extrapolates point positions if velocity or acceleration primvars exist and there are no multiple samples for the position. (#673)
- **Fast camera updates**: The render delegate now handles camera-only updates more efficiently, improving the first time to pixel. (#869)
- **Standard Surface Fallback**: The render delegate now uses a standard surface as a fallback, when no materials are assigned to a prim. (#861)
- **String array parameters**: String array primvars are now converted to built-in parameters. (#808)
- **Multiple hydra sessions**: The render delegate now uses the multiple render session API. (#783)

#### Scene Format
- **Multiple frames in a single file**: The USD writer is now able to append multiple frames to a single USD file. (#777)

### Bugfixes

#### Build
- #746 Issue with dependency between the procedural build and the testsuite
- #810 Can't build schemas when there are spaces in the project folder path
- #830 HdArnoldNativeRprim::GetBuiltinPrimvarNames lacks the override modifier
- #835 Building for USD 21.08 fails because the lack of SdfTypeIndicator
- #837 Schemas fail to generate with python 3 because of dict.iteritems()
- #845 Driver using AiOutputIteratorGetNext fails to compile when using a newer Arnold build
- #851 Don't configure plugInfo.json in-source
- #849 AiArrayGetXXXFuncs are not available anymore in newer Arnold builds
- #856 Cleanup solution introduced in #845
- #874 Allow to prepend PATH folders when building schemas
- #772 Testsuite fails when using USD 21.05/21.02
- #765 Can't compile when using USD 21.05
- #775 Remove deprecated functions, warnings, and fix some bugs
- #767 Unable to compile using cmake with a Python 3 build of USD
- #792 Build error using Houdini 18.0 on OSX

#### Procedural
- #847 Procedural should check the camera of the proper universe for motion blur settings
- #802 B-spline curves not using radius in procedural
- #816 The procedural does not use "driver:parameters:aov:name"

#### Imaging
- #751 Render delegate crashes when changing material terminals interactively
- #797 Warning messages when HdArnoldRenderPass is deleted
- #858 Can't hide/unhide lights in Hydra
- #853 Missing indices for facevarying primvars in Hydra abort renders
- #821 The render delegate crashes when using render session API
- #884 Render delegate shouldn't call AiBegin/AiEnd if Arnold is already active
- #843 Disabling render purposes does not hide geometries in hydra
- #887 Int parameters are not converted to unsigned int shader parameters in the render delegate
- #761 Change render_context string to RENDER_CONTEXT for render hints

#### Scene Format
- #871 Enforce writing multiple frames when no default is authored

#### Schemas
- #798 SdfMetadata Clashing with another NdrDiscovery Plugin

## [6.2.1.1] - 2021-06-07

### Bugfixes

#### Procedural
- #778 Procedural doesn't read some animated parameters properly
- #768 Custom typed primitives are not written if they already exist

#### Render Delegate
- #795 GfMatrix4d attributes are not converted to AI_TYPE_MATRIX parameters
- #790 Reset the disp_map parameter instead of setting nullptr when there is no displacement

## [6.2.1.0] - 2021-04-22

### Enhancements

#### Build
- **Common Library**: Arnold-usd now includes a set of common functions and string definitions to share across multiple modules. (#466)

#### Procedural
- **Half and Double precision**: Storing data using half or double precision is now supported. (#672)
- **Velocity blur**: The procedural now uses the velocity attribute to create motion keys for point-based shapes, when there are no position keys or the topology changes between frames. (#221)
- **NodeGraph schemas**: The procedural now supports using the NodeGraph schema for shader networks. (#678)
- **Crease Sets**: The procedural now supports crease sets on polymesh. (#694)
- **Purpose**: Usd Purpose is now supported in the procedural. (#698)
- **Transform2D**: The procedural now supports remapping UsdTransform2D to built-in Arnold nodes. (#517)
- **Multi-Threading**: The procedural now uses USD's WorkDispatcher which improves the performance of multi-threaded expansion in many cases. (#690)

#### Render Delegate
- **Half and Double precision**: Storing data using half or double precision is now supported. (#669)
- **Light and Shadow linking**: The render delegate now supports light and shadow linking. (#412)
- **Motion blur for the Point Instancer**: The render delegate now calculates motion blur when using the point instancer. (#653)
- **Pause and Resume**: Pausing and resuming renders are now supported in the render delegate. (#595)

#### Scene Format
- **Write with default values**: The scene format now supports optionally writing parameters with default values. (#720)

#### Schemas
- **Removal of the ArnoldUSD DSO**: The Schemas now work without generating a C++ library. This simplifies the build process and removes the need of installing DSOs that are not used. (#705)

### Bugfixes
- #715 Initialization order issue with constant strings common source file

#### Build
- #656 Arnold-USD fails to build with USD 21.02
- #663 render_delegate/lights.cpp fails to compile for pre-21.02 on windows
- #692 The render delegate fails to build on Windows due to template parameter names
- #707 Schema generator scons should use USD_BIN instead of USD_LOCATION + bin to find usdGenSchema
- #722 Failing to generate schemas when targeting Houdini on macOS
- #730 Translator fails to build when targeting USD 20.08

#### Procedural
- #674 Testsuite fails after standard_surface default changes in 6.2.0.0
- #564 Changing topology only works when rendering the first frame of the USD file
- #681 Read render settings at the proper frame
- #683 Don't apply skinning if the usdStage comes from the cache
- #508 Nested procedurals ignore matrix in the viewport API
- #687 Crash with empty primvar arrays
- #679 Attribute subdiv_type should have priority over usd subdivisionScheme
- #282 Primvars are not inherited from ancestor primitives
- #215 Issue with instanced primitives' visibility
- #244 Curves with vertex interpolation on width
- #732 Support wrap, bias and scale in USdUvTexture
- #724 ID not passed to the shapes generated in the procedural

#### Render Delegate
- #651 Error rendering USD file with samples in productName
- #660 Crease sets and subdivision scheme is not imported correctly
- #727 Arnold does not use wrapS and wrapT values on UsdUVTexture shader node when rendering UsdPreviewSurface
- #759 Primvars are not correctly set on the instancer if there is more than one prototype

#### Scene Format
- #615 USD Writer crashes when node name contains hyphen character
- #718 Inactive render vars are still rendered when using the scene format

## [6.2.0.1] - 2021-02-11

### Bugfixes

#### Render Delegate
- #654 Transform is not synced for the points primitive

## [6.2.0.0] - 2021-01-28

### Enhancements

#### Build

- **USD Procedural Name**: It is now possible to overwrite the USD procedurals name, which allows deploying a custom USD procedural alongside the core shipped one. (#600)

#### Procedural

- **Cache Id**: The procedural now supports reading stages from the shared stage cache via the cache id parameter. (#599)
- **Per ray-visibility**: The USD procedural now supports per-ray visibilities exported from Houdini. (#637)

#### Render Delegate

- **Hydra Cameras**: The render delegate now supports physical camera parameters, including depth of field and Arnold specific camera parameters. (#31 #591 #611)
- **Search Paths**: The render delegate now exposes search paths for plugins, procedurals, textures, and OSL includes. (#602)
- **Autobump Visibility**: The render delegate now supports setting autobump_visibility via primvars. (#597)

#### Scene Format

- **Authoring extent**: Extents on UsdGeom shapes are now correctly authored when using the USD scene format. (#582)

#### Schemas

- **Prefix for Schema Attributes**: Arnold schemas now prefix their attributes for better compatibility with built-in USD schemas. (#583)
- **Inheriting from UsdGeomXformable**: Arnold schemas now inherit from UsdGeomXformable instead of UsdTyped. (#558)
- **Creating XForms**: The USD scene format now correctly creates UsdGeomXform parents for shapes instead of UsdTyped. (#629)

### Bugfixes

#### Build

- #624 CMake fails building schemas for a beta Arnold build.
- #641 The render delegate fails to build using gcc 4.8.5 .

#### Procedural

- #621 UVs not read from facevarying primvar if indexes are not present.
- #643 Don't error out when a procedural object_path points at an inactive primitive.

#### Render Delegate

- #592 Invalid face-varying primvars crash the render delegate.
- #481 std::string, TfToken, and SdfAssetPath typed VtArrays are not converted when setting primvars.
- #619 Several built-in render buffer types are not translated to the right Arnold AOV type.
- #634 Fixing disappearing meshes when playing back animation.
- #638 Motion start and motion end is not set reading animated transformation.
- #605 Issues with UVs when rendering the kitchen scene.

#### Scene Format

- #596 Invalid USD is produced if polymesh is made of triangles and nsides is empty.

## [6.1.0.0] - 2020-10-28

### Enhancements

#### Build

- **Installing license**: The license is now copied to the installation folder when using scons. (#540)

#### Procedural

- **Light Shaping**: The procedural now supports the UsdLuxShapingAPI, allowing the use of spot and IES lights. (#344)

#### Render Delegate

- **UsdTransform2d**: The render delegate now supports the `UsdTransform2d` preview shader. (#516)
- **Per face material assignments**: Per-face material assignments are now supported. (#29)
- **Render Stats**: The Render Delegate now returns render stats via `GetRenderStats`. For now, this is used to show render progress in Solaris. (#537)

#### Schemas

- **Schema for custom procedurals**: The schemas now include ArnoldCustomProcedural for describing custom procedurals. (#487)
- **Schema updates**: Schemas now support cameras, render settings, and new output types. (#500)

#### Scene Format

- **Parent Scope**: There is a new flag to specify a custom root for all exported prims. (#292)
- **ST for Texture Coordinates**: Texture coordinates are now written as `primvars:st` to match the USD convention. (#542)

### Bugfixes

#### Build

- #528 Render delegate fails to build when building for Katana.
- #553 Compilation failures because of License.md.
- #567 HdArnoldMaterial fails to compile for the latest USD dev branch.
- #560 plugInfo.json for schemas is broken with newer USD builds.

#### Procedural

- #513 Viewport representation in points mode doesn't have the correct matrix.
- #543 Visibility is not checked on the current frame.
- #556 motion_start and motion_end is only set if the matrix of the prim is animated.
- #565 Animated transforms not translated properly if set on parent xforms.
- #570 USD procedural is not picking up osl shader parameters.

#### Render Delegate

- #569 Render delegate not picking up OSL shader parameters.
- #577 Point light should have zero radius.
- #580 The Render Delegate's depth range is incorrect if USD is at least version 20.02.
- #570 Incorrect display of curve widths in Solaris when changing curve basis.

## [6.0.4.1] - 2020-10-01

### Enhancements

#### Build

- **Custom Build Directory**: `BUILD_DIR` can now be used to overwrite the build directory for scons builds. (#490)
- **New Scons Version**: The build is now using Scons-3.1.2. (#549)

### Bugfixes

#### Build

- #533 Add BOOST_ALL_NO_LIB when building on windows.
- #501 The render delegate fails to build on gcc-4.8.5/Linux.
- #498 Can't build for Katana on Windows.

#### Procedural

- #513 Viewport representation in points mode doesn't have the correct matrix.

#### Render Delegate

- #488 Render Settings are not passed to the Render Delegate when using Husk.
- #518 HdArnold does not correctly handle texture coordinates when the primvar is not name `st` and `varname` in `PrimvarReader_float2` is of type `string`.
- #530 Cylinder light not matching the viewport preview.

## [6.0.4.0] - 2020-08-05

### Enhancements

#### Build

- **20.08 Support**: Building for USD 20.08 is supported.

#### Procedural

- **UsdRender schema**: UsdRenderSetting, UsdRenderProduct and UsdRenderVar are now supported in the procedural. (#453)

#### Render Delegate

- **Improved Solaris Primvar support**: Primvars with arrays of a single element are converted to non-array user data in Arnold. This improves primvar support in Houdini Solaris. (#456)
- **Basis Curves**: The Render Delegate now supports rendering of Basis Curves. Overriding the basis parameter via primvars and periodic/pinned wrapping are not supported. (#19)
- **Per instance primvars**: Instancer primvars are now supported, with the exception of nested instancer primvars. (#478)
- **Overriding the default filter**: HDARNOLD_default_filter and HDARNOLD_default_filter_attributes can now be used to overwrite the default filter. (#475)

### Bugfixes

#### Procedural

- #463 Texture coordinates of texcoord2f type are not read correctly

#### Render Delegate

- #475 The closest filter is used for AOVs without filtering information

## [6.0.3.1] - 2020-06-04

### Build

- **Testing the Scene Format:** The testsuite now includes tests for the Scene format plugin. (#157)
- **Hiding symbols:** Weak symbols are now hidden in the Procedural on Linux and MacOS. (#409)
- **Lambert for the Tests:** The testsuite is now using the lambert as the default shader. (#416)
- **Overwriting the C++ standard:** The C++ standard can now be overwritten for builds on Linux and MacOS. (#446)
- **Google Test:** Google Test can now be used to write tests. (#311)

- Fixed an issue with the "resave" test parameter. (#402)
- Fixed an issue with test 62 and 68. (#414)

### Procedural

- **UsdGeomCamera:** The UsdGeomCamera schema is now supported in the procedural. (#345)
- **UsdSkel:** The UsdSkel schema is now supported in the procedural. (#329)
- **Image uvset:** The built-in uvset is used now when a UsdPrimvarReader for st/uv is connected to UsdUvTexture. (#428)
- **Textured Mesh Lights:** Textured mesh lights are now supported. (#366)

- Fixed an issue when using multiple Procedurals. (#400)
- Fixed issues with Nested Procedurals when using the Procedural Viewport API. (#408 #435)
- Fixed a crash with empty node names. (#380)
- Fixed an issue with reading namespaced primvars. (#382)
- Fixed an issue when reading Light color and intensity parameters. (#364)
- Fixed several issues when reading primvars. (#333)
- Fixed an issue when reading RGB arrays. (#325)

### Render Delegate

- **Filters for AOVs:** Filtering parameters are now read from the aovSettings map for RenderVars. (#319 #426 #437)
- **LPE RenderVars:** LPE RenderVars are now supported. (#317)
- **Primvar RenderVars:** Primvar RenderVars are now supported. (#318)
- **SourceName for RenderVars:** The sourceName aovSetting is now supported. This allows renaming Arnold AOVs and writing a single AOV to multiple Render Buffers with different filters. (#425)

- Fixed an issue that prevented using the GPU on Windows. (#398)
- Fixed a crash when running the Render Delegate in Solaris on Windows. (#394)
- Fixed a bug related to marking ignored Render Buffers as converged. (#431)
- Fixed an issue related to using incorrect LPEs. (#430)
- Fixed a crash when deleting an active RenderVar in Solaris. (#439)
- Fixed an issue when the USD Preview Surface is used as a Displacement shader. (#448)
- Fixed an issue with how the dataType parameter is interpreted. (#450)

### Scene Format / Writer

- **Roundtripping Node Names:** Node names are now preserved when roundtripping scenes from Arnold to USD to Arnold. (#396)
- **Per-channel connections:** Per-channel connections are now written using adapter nodes. (#351)
- **Motion Keys:** Motion keys are now written to the USD file. (#334)
- **Motion Blur:** Motion blur is now supported. (#346)

- Fixed an issue when writing Toon light lists. (#374)
- Fixed an issue when writing linked ramp parameters. (#375)
- Fixed an issue when writing AI_TYPE_NODE user data. (#371)
- Fixed an issue when writing motion ranges. (#368)
- Fixed an issue when writing ginstance parameters. (#362)
- Fixed a crash when writing empty arrays. (#360)
- Fixed an issue when the number of motion keys for normals did not match the number of motion keys for positions. (#356)
- Fixed an issue when writing custom Matrix parameters. (#354)
- Fixed an issue when writing polymesh.subdiv_iterations.(#349)
- Fixed an issue when writing curves.num_points. (#324)
- Removed warnings when writing the displayColor primvar. (#312)

## [6.0.3.0] - 2020-04-20

### Build

- **USD requirement:** USD 19.05 is now the earliest supported version.
- **USD 20.02:** USD 20.02 is now supported. (#260)

- Fixed build issues on Linux and MacOS. (#303)
- Fixed build issues when using USD 0.19.05.

### Procedural

- **Using the new instancer procedural:** The procedural now uses the core shipped instancer procedural. (#256)
- **Prim Visibility:** The visibility token from UsdGeomImageable is now correctly inherited. (#218)

- Fixed a crash when using the Arnold Viewport functions. (#295)
- Fixed a crash when writing USD files with upper-case extensions. (#288)

### Render Delegate

- **Computed Primvars:** Computed primvars are now supported, enabling previewing UsdSkel and Houdini crowds. (#265 and #267)
- **Improved Rendering:** The Render Delegate is now using the Arnold Render API correctly, leading to better responsiveness. (#270)
- **Improved Render Buffers:** The Hydra Render Buffer support is now significantly improved, including improved performance. (#8)
- **32-bit buffers:** The render delegate now outputs 32-bit float buffers, instead of dithered 8 bit whenever possible. (#9)
- **arnold:global: prefix:** Prefixing Render Settings with `arnold:global:` is now supported.
- **Shaping Parameters:** Shaping parameters on Sphere Lights are now supported. This includes Spot and IES parameters, excluding IES normalize and IES angle scale. (#314)
- **Barndoor Parameters:** Solaris' Barndoor parameters are now roughly approximated using the barndoor filter. Note, Arnold *does NOT match* Karma. (#332)

- Fixed a crash when instancer nodes had uninitialized node pointers. (#298)
- Fixed a bug with aborted renders not marking the render pass as converged. (#4)
- Fixed a bug where the camera jumped to the origin in Solaris. (#385)

### Scene Format/Writer

- **Mask:** The scene format plugin now supports a mask parameter, allowing selective export of Arnold nodes. (#274)
- **Closures:** Closure attributes are now written to the USD file. (#322)
- **Options:** The options node is now correctly translated. (#320)

- Fixed bugs with the string export functions. (#320)
- Fixed a crash when writing pointer attributes. (#342)

## [6.0.2.1] - 2020-03-11

### Build

- **Clang 9:** We now support building using Clang 9. (#252)

### Procedural

- **Primvar translation:** The procedural now uses "primvars:st" and "primvars:uv" for UV coordinates, and "normals" for "nlist" on polymeshes. (#206)
- **Per-vertex UV and Normals:** Per-vertex UVs and normals are now supported on polymeshes. (#222)
- **Shader output connections:** Support for shader output connections has been improved, including per-component connections. (#211)
- **Point varying primvars:** Varying primvars are now supported on point schemas. (#228)
- **USDVol support:** The procedural now supports USD Volumes schemas. Using grids from two different files for a single volume is not allowed. (#227)
- **Serialized USD:** The procedural supports creating the stage from a set of strings without requiring a file. (#235)
- **Basis Curves:** The procedural now supports Basis Curves. (#239)
- **Boolean parameters:** The procedural now supports setting boolean parameters on Arnold nodes using bool, int or long USD attributes. (#238)
- **Converting between Width and Radius:** Width attributes are now properly converted to Arnold's radius parameters. (#247)
- **RTLD_LOCAL:** RTLD_LOCAL is used instead of RTLD_GLOBAL when dlopening in the procedural. (#259)

### Render Delegate

- **Left Handed Topology:** Left-handed topologies are now supported, including converting the varying primvars and indices for position, normal and uv attributes. (#207)
- **Motion Key mismatch:** Normal and position motion keys counts are the same now. (#229)
- **RGBA Primvars:** RGBA primvars are now supported. (#236)
- **Hydra Point Instancer:** Support of the Point Instancer has been greatly improved, including instancing of volumes. (#18 and #123)
- **Uniform Primvars:** Uniform primvars on points are now supported.
- **Pixel format conversion:** The render buffers now converts between pixel formats correctly. (#245)
- **Light Dirtying:** Transforms are now correctly preserved when parameters are dirtied, but transforms are unchanged on lights. (#243)

### Schemas

- **Linux Build:** Building schemas using Arnold 6.0.2.0 is now supported on Linux. (#219)

### Writer 

- **Node names for attributes:** Node names are now correctly formatted and sanitized when writing node and node array attributes. (#208)<|MERGE_RESOLUTION|>--- conflicted
+++ resolved
@@ -3,13 +3,11 @@
 
 ## [Unreleased]
 
-<<<<<<< HEAD
 ### Feature
 - [usd#1615](https://github.com/Autodesk/arnold-usd/issues/1615) - add bespoke usdgenschema command to create arnold schema without python
 - [usd#739](https://github.com/Autodesk/arnold-usd/issues/739) - Implement the ArnoldProceduralCustom prim in hydra.
-=======
+
 ## [7.2.3.2] - 2023-08-30
->>>>>>> 989dd809
 
 ### Bug fixes
 - [usd#1605](https://github.com/Autodesk/arnold-usd/issues/1605) - Apply the MaterialBindingAPI to the bound prims when converting ass to usd
