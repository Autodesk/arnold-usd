<!-- SPDX-License-Identifier: Apache-2.0 -->
# Changelog

## Next feature release (7.4.4.0)

### Features

- [usd#2331](https://github.com/Autodesk/arnold-usd/issues/2331) - Support multiple AOVs with the same name in hydra render products
- [usd#2390](https://github.com/Autodesk/arnold-usd/issues/2390) - Add support for the MeshLightAPI
<<<<<<< HEAD
- [usd#2408](https://github.com/Autodesk/arnold-usd/issues/2408) - Fix render region calculation when based on windowNDC
=======
- [usd#2404](https://github.com/Autodesk/arnold-usd/issues/2404) - Support asset_searchpath as a replacement for procedural & texture search paths.
>>>>>>> 612ef80d

### Bug Fixes

- [usd#2391](https://github.com/Autodesk/arnold-usd/issues/2391) Remove warnings when rendering with an Arnold camera

## Unreleased bugfix version (7.4.3.1)

### Bug Fixes

- [usd#2349](https://github.com/Autodesk/arnold-usd/issues/2349) - Husk renders with the Arnold product type overwrites the same output path when rendering mutliple frames in same process
- [usd#2392](https://github.com/Autodesk/arnold-usd/issues/2392) - Fix a warning due to additional metadata parameters, typeName and colorSpace introduced in USD 25.05.

## [7.4.3.0] - 2025-07-25

### Features

- [usd#2307](https://github.com/Autodesk/arnold-usd/issues/2307) - DomeLight connections are taken into account twice when written from an arnold scene
- [usd#1405](https://github.com/Autodesk/arnold-usd/issues/1405) - Combine DomeLight texture, color and temperature properly in usd and hydra
- [usd#2310](https://github.com/Autodesk/arnold-usd/issues/2310) - Support volume shaders on points with hydra
- [usd#2320](https://github.com/Autodesk/arnold-usd/issues/2320) - Use overwrite mode for stats and deprecate the render setting stats:mode
- [usd#2337](https://github.com/Autodesk/arnold-usd/issues/2337) - Don't disable CER error reports through the hydra procedural
- [usd#2346](https://github.com/Autodesk/arnold-usd/issues/2346) - Registry should explicitely consider the usd.hide metadata instead of DCC-specific ones
- [usd#2352](https://github.com/Autodesk/arnold-usd/issues/2352) - Changing the frame should not re-initialize the procedural

### Bug Fixes

- [usd#2333](https://github.com/Autodesk/arnold-usd/issues/2333) - Fix crash in USD writer when the outputs string contains asterisk
- [usd#2364](https://github.com/Autodesk/arnold-usd/issues/2364) - Fix crash render delegate when using indexed uvs and shared arrays.

## [7.4.2.2] - 2025-07-03

### Bug Fixes

- [usd#2340](https://github.com/Autodesk/arnold-usd/issues/2340) - Fix warnings when nodes are deleted during batch sessions
- [usd#2334](https://github.com/Autodesk/arnold-usd/issues/2334) - Fix random crashes with husk and cryptomatte

## [7.4.2.1] - 2025-06-09

### Bug Fixes

- [usd#2303](https://github.com/Autodesk/arnold-usd/issues/2303) - Improve detection of hidden primitives that should be skipped
- [usd#2309](https://github.com/Autodesk/arnold-usd/issues/2309) - Fix recent conflict between primitives visibility and purpose
- [usd#2296](https://github.com/Autodesk/arnold-usd/issues/2296) - Proper support of stats mode in the render delegate
- [usd#2313](https://github.com/Autodesk/arnold-usd/issues/2313) - Arnold primvars aren't taken into account for ArnoldProceduralCustom primitives in usd

## [7.4.2.0] - 2025-05-16

### Features

- [usd#2264](https://github.com/Autodesk/arnold-usd/issues/2264) - Skip translation of invisible primitives in the render delegate
- [usd#2277](https://github.com/Autodesk/arnold-usd/issues/2277) - Ensure child nodes are properly destroyed in the hydra procedural
- [usd#2276](https://github.com/Autodesk/arnold-usd/issues/2276) - Improve default interactive FPS settings in the render delegate
- [usd#2284](https://github.com/Autodesk/arnold-usd/issues/2284) - Use a single display driver in the render delegate
- [usd#2231](https://github.com/Autodesk/arnold-usd/issues/2231) - Fix velocity motion blur coherence when there is varying number of instances
- [usd#2285](https://github.com/Autodesk/arnold-usd/issues/2285) - Use point instancer angular velocity in the render delegate
- [usd#2260](https://github.com/Autodesk/arnold-usd/issues/2260) - Deepexr settings were not set properly with husk renders
- [usd#2287](https://github.com/Autodesk/arnold-usd/issues/2287) - Fix mismatch in default value for GI_transmission_depth between USD and Hydra
- [usd#2205](https://github.com/Autodesk/arnold-usd/issues/2205) - The node registry uses sdr instead of ndr in versions higher or equal to 25.05

### Bug fixes

- [usd#2298](https://github.com/Autodesk/arnold-usd/issues/2298) - Fix a potential crash when multiple hydra readers initialize concurrently.
- [usd#2300](https://github.com/Autodesk/arnold-usd/issues/2300) - Animated sequences render an incorrect filename in hydra mode

## [7.4.1.1] - 2025-05-07

### Bug fixes

- [usd#2269](https://github.com/Autodesk/arnold-usd/issues/2269) - Connections are not processed correctly during hydra procedural updates
- [usd#2268](https://github.com/Autodesk/arnold-usd/issues/2268) - Reenable instancer motion blur on the first rendered frame by recomputing the transform matrices when the shutter is updated.

## [7.4.1.0] - 2025-03-26

### Features
- [usd#2148](https://github.com/Autodesk/arnold-usd/issues/2248) - Leverage new Shared Arrays API in the render delegate.
- [usd#2227](https://github.com/Autodesk/arnold-usd/issues/2227) - Hydra procedural breaks the Arnold logging settings
- [usd#2228](https://github.com/Autodesk/arnold-usd/issues/2228) - Release usd stage after the hydra procedural translation
- [usd#2240](https://github.com/Autodesk/arnold-usd/issues/2240) - Default volume shader should be assigned in the usd procedural
- [usd#2242](https://github.com/Autodesk/arnold-usd/issues/2242) - Support HDARNOLD_DEBUG_SCENE env var in the hydra procedural
- [usd#2248](https://github.com/Autodesk/arnold-usd/issues/2248) - Enable the hydra mode of the procedural by default

### Bug fixes
- [usd#2208](https://github.com/Autodesk/arnold-usd/issues/2208) - Fix unnecessary allocations in the instancer and mesh.
- [usd#2218](https://github.com/Autodesk/arnold-usd/issues/2218) - Fix Hydra warning with orthographic cameras
- [usd#2219](https://github.com/Autodesk/arnold-usd/issues/2219) - Fix race condition in hydra with node names
- [usd#2225](https://github.com/Autodesk/arnold-usd/issues/2225) - Fix crash in point instancers with missing prototypes
- [usd#2224](https://github.com/Autodesk/arnold-usd/issues/2224) - Fix warning "HdArnoldDriverMain is already installed" 
- [usd#2234](https://github.com/Autodesk/arnold-usd/issues/2234) - Fix warning "Selected hydra renderer doesn't support prim type 'RenderSettings'" 
- [usd#2232](https://github.com/Autodesk/arnold-usd/issues/2232) - Fix incorrect husk render of left handed indexed meshes with normals.
- [usd#2239](https://github.com/Autodesk/arnold-usd/issues/2239) - OpenVDB asset with explicit fieldName does not render in hydra
- [usd#1402](https://github.com/Autodesk/arnold-usd/issues/1402) - Incorrect transform when exporting parented objects to USD
- [usd#2254](https://github.com/Autodesk/arnold-usd/issues/2254) - Fix bug happening when the number of normal keys is less than the number of point keys.

## [7.4.0.0] - 2025-03-26

### Bug fixes
- [usd#2201](https://github.com/Autodesk/arnold-usd/issues/2201) - Hydra procedural should not modify the input usd stage with shutter range
- [usd#2197](https://github.com/Autodesk/arnold-usd/issues/2197) - MaterialX textures not applied properly in hydra through mayaHydra

## [7.3.7.0] - 2025-02-13

### Feature
- [usd#2160](https://github.com/Autodesk/arnold-usd/issues/2160) - Support OSL code generated from image shaders in MaterialX 1.38.10
- [usd#2170](https://github.com/Autodesk/arnold-usd/issues/2170) - Fix handling of render tags in hydra.
- [usd#2176](https://github.com/Autodesk/arnold-usd/issues/2176) - Support distant light's normalize attribute
- [usd#2177](https://github.com/Autodesk/arnold-usd/issues/2177) - Declare render delegate's stop render instead of pause.
- [usd#2183](https://github.com/Autodesk/arnold-usd/issues/2183) - Enable JUnit reports
- [usd#2190](https://github.com/Autodesk/arnold-usd/issues/2190) - Save the time taken to read the stage in the stats. 

### Bug fixes
- [usd#2159](https://github.com/Autodesk/arnold-usd/issues/2159) - User data errors with deformed meshes and subdivision
- [usd#2168](https://github.com/Autodesk/arnold-usd/issues/2168) - Workaround a bug in USD >= 24.08 by resampling values returned by SamplePrimvar.
- [usd#2187](https://github.com/Autodesk/arnold-usd/issues/2187) - Cannot override output image with arnold product types 

## [7.3.6.0] - 2024-12-12

### Feature
- [usd#2119](https://github.com/Autodesk/arnold-usd/issues/2119) - Support options shader_override attribute
- [usd#2088](https://github.com/Autodesk/arnold-usd/issues/2088) - Remove deprecated schemas
- [usd#2110](https://github.com/Autodesk/arnold-usd/issues/2110) - Represent arnold operators as shader primitives
- [usd#2145](https://github.com/Autodesk/arnold-usd/issues/2145) - First support of versioned schemas

### Bug fixes
- [usd#2129](https://github.com/Autodesk/arnold-usd/issues/2129) - Fixed crashes when instancers have empty / invalid positions
- [usd#2131](https://github.com/Autodesk/arnold-usd/issues/2131) - Wrong transform when an instanceable prim is not xformable
- [usd#2133](https://github.com/Autodesk/arnold-usd/issues/2133) - Fixed crash when the root primitive is invalid
- [usd#2122](https://github.com/Autodesk/arnold-usd/issues/2122) - RectLight doesn't take width / height into account with scenes exported from Arnold
- [usd#1764](https://github.com/Autodesk/arnold-usd/issues/1764) - ArnoldUsd schema was missing from Arnold SDK
- [usd#2154](https://github.com/Autodesk/arnold-usd/issues/2154) - Husk renders can miss scene updates

## [7.3.5.0] - 2024-11-08

### Feature
- [usd#1738](https://github.com/Autodesk/arnold-usd/issues/1738) - Support all camera Arnold attributes in Hydra
- [usd#1965](https://github.com/Autodesk/arnold-usd/issues/1965) - Write color manager attributes in the RenderSettings primitive
- [usd#1974](https://github.com/Autodesk/arnold-usd/issues/1974) - Delegate should only create default shaders when needed
- [usd#1959](https://github.com/Autodesk/arnold-usd/issues/1959) - Improve translation of normals and primvars in hydra
- [usd#1946](https://github.com/Autodesk/arnold-usd/issues/1946) - Support color space in materialx for hydra
- [usd#1972](https://github.com/Autodesk/arnold-usd/issues/1972) - Ensure subdivision is disabled when subdiv iterations is equal to 0 in Hydra
- [usd#1982](https://github.com/Autodesk/arnold-usd/issues/1982) - Fix subdivision when primvars are set in parent primitives
- [usd#1979](https://github.com/Autodesk/arnold-usd/issues/1979) - Support treatAsPoint in Hydra photometric lights
- [usd#1987](https://github.com/Autodesk/arnold-usd/issues/1987) - Author familyName and familyType in GeomSubsets written as USD
- [usd#2000](https://github.com/Autodesk/arnold-usd/issues/2000) - Write light filters through node graphs so they can be rendered in Hydra
- [usd#1997](https://github.com/Autodesk/arnold-usd/issues/1997) - Apply correct amount of transform keys when xformOp is set on parent prims
- [usd#2003](https://github.com/Autodesk/arnold-usd/issues/2003) - Choose render settings primitive through hydra scene loader
- [usd#2019](https://github.com/Autodesk/arnold-usd/issues/2019) - Support purpose in the hydra procedural
- [usd#2010](https://github.com/Autodesk/arnold-usd/issues/2010) - Support TreatAsPoint in spot lights
- [usd#2017](https://github.com/Autodesk/arnold-usd/issues/2017) - Set root transform and node id in the hydra procedural
- [usd#2015](https://github.com/Autodesk/arnold-usd/issues/2015) - Support hydra points with empty widths
- [usd#2008](https://github.com/Autodesk/arnold-usd/issues/2008) - Write spot and photometric lights as UsdLux schemas
- [usd#2030](https://github.com/Autodesk/arnold-usd/issues/2030) - Write background and atmosphere shaders under a node graph for hydra support
- [usd#2031](https://github.com/Autodesk/arnold-usd/issues/2031) - Write AOV shaders under a node graph for hydra support
- [usd#2025](https://github.com/Autodesk/arnold-usd/issues/2025) - Write imagers through node graphs for hydra support
- [usd#2042](https://github.com/Autodesk/arnold-usd/issues/2042) - Follow hydra normals skinning behavior in the procedural.
- [usd#1174](https://github.com/Autodesk/arnold-usd/issues/1174) - When the render errors or is aborted, husk will now exit with error code (houdini >= 20.5)
- [usd#2057](https://github.com/Autodesk/arnold-usd/issues/2057) - Add Ginstance support in hydra and fix a data race issue.
- [usd#2055](https://github.com/Autodesk/arnold-usd/issues/2055) - Support animated curves orientations in hydra
- [usd#2053](https://github.com/Autodesk/arnold-usd/issues/2053) - Visibility and sidedness attributes not supported in Arnold native hydra prims
- [usd#2058](https://github.com/Autodesk/arnold-usd/issues/2058) - Support UsdPlane primitives
- [usd#2061](https://github.com/Autodesk/arnold-usd/issues/2061) - Support arnold light groups in Hydra
- [usd#2064](https://github.com/Autodesk/arnold-usd/issues/2064) - Support instances of ArnoldProceduralCustom primitives
- [usd#2067](https://github.com/Autodesk/arnold-usd/issues/2067) - Do not author useless "normals" user data in meshes/curves through the procedural
- [usd#1118](https://github.com/Autodesk/arnold-usd/issues/1118) - Add profile/stats settings to the Render Settings
- [usd#2080](https://github.com/Autodesk/arnold-usd/issues/2080) - Author animated shader attributes in a way that they can render in hydra
- [usd#2082](https://github.com/Autodesk/arnold-usd/issues/2082) - Support arnold cameras in hydra
- [usd#2084](https://github.com/Autodesk/arnold-usd/issues/2084) - Imagers should be applied to all drivers
- [usd#2086](https://github.com/Autodesk/arnold-usd/issues/2086) - Compute FOV in the procedural and hydra in a similar manner
- [usd#2047](https://github.com/Autodesk/arnold-usd/issues/2047) - Shaders exports should be bound to a material
- [usd#2109](https://github.com/Autodesk/arnold-usd/issues/2109) - Expose hydra parameter in the procedural
- [usd#2107](https://github.com/Autodesk/arnold-usd/issues/2107) - Support procedural updates in hydra mode
- [usd#2111](https://github.com/Autodesk/arnold-usd/issues/2111) - Add support for transform_keys in xform primitives

### Bug fixes
- [usd#1961](https://github.com/Autodesk/arnold-usd/issues/1961) - Random curves width in Hydra when radius primvars are authored
- [usd#1977](https://github.com/Autodesk/arnold-usd/issues/1977) - Aov shaders not set properly in hydra mode of the scene format
- [usd#1984](https://github.com/Autodesk/arnold-usd/issues/1984) - Cylinder lights not taking normalization into account through USD
- [usd#1994](https://github.com/Autodesk/arnold-usd/issues/1994) - Fixed hydra errors with varying topologies, and incorrect velocities in first renders.
- [usd#1992](https://github.com/Autodesk/arnold-usd/issues/1992) - Support hydra skinned positions with more than 3 keys
- [usd#2027](https://github.com/Autodesk/arnold-usd/issues/2027) - Fix faceVarying normals interpolation in the procedural when the mesh is left handed.
- [usd#1837](https://github.com/Autodesk/arnold-usd/issues/1837) - Fix motion blur of instanced skinned geometry with animated parent matrix
- [usd#2037](https://github.com/Autodesk/arnold-usd/issues/2027) - Improve instances and objects motion blur coherence.
- [usd#2078](https://github.com/Autodesk/arnold-usd/issues/2078) - Ensure the hydra render callback is always invoked
- [usd#2094](https://github.com/Autodesk/arnold-usd/issues/2094) - Support material interactive updates in the procedural
- [usd#2092](https://github.com/Autodesk/arnold-usd/issues/2092) - Fix interactive update issue when prims visibility is tweaked in the procedural
- [usd#2102](https://github.com/Autodesk/arnold-usd/issues/2102) - Remove hydra warning subdiv_iterations: use type BYTE, not INT 
- [usd#2105](https://github.com/Autodesk/arnold-usd/issues/2105) - Ensure the Arnold scene isn't modified after a Hydra batch render started
- [usd#2127](https://github.com/Autodesk/arnold-usd/issues/2127) - Support deform_keys in curves

### Build
- [usd#1969](https://github.com/Autodesk/arnold-usd/issues/1969) - Remove support for USD versions older than 21.05

## [7.3.4.1] - 2024-09-18
- [usd#2090](https://github.com/Autodesk/arnold-usd/issues/2090) - Fixed crashes when registering the TfNotice callback multiple times

## [7.3.4.0] - 2024-08-30
- [usd#2075](https://github.com/Autodesk/arnold-usd/issues/2075) - Ensure options attributes are not set while a hydra render is in progress

## [7.3.3.1] - 2024-08-09
- [usd#1989](https://github.com/Autodesk/arnold-usd/issues/1989) - Support mixed half/float channels when using the render delegate in batch mode with husk.
- [usd#1610](https://github.com/Autodesk/arnold-usd/issues/1610) - Proper support of arnold:visibility primvar in hydra

## [7.3.3.0] - 2024-07-25

### Feature
- [usd#1814](https://github.com/Autodesk/arnold-usd/issues/1814) - Support skinning on USD curves and points
- [usd#1939](https://github.com/Autodesk/arnold-usd/issues/1939) - Support primvars as user data on lights
- [usd#1950](https://github.com/Autodesk/arnold-usd/issues/1950) - Avoid creating a render delegate in batch mode when ARNOLD_FORCE_ARBORT_ON_LICENSE_FAIL is set and the license isn't found.
- [usd#1918](https://github.com/Autodesk/arnold-usd/issues/1918) - Use batch render sessions for husk renders
- [usd#1955](https://github.com/Autodesk/arnold-usd/issues/1955) - Improve USD authoring of quad and mesh lights in the writer

### Bug fixes
- [usd#1861](https://github.com/Autodesk/arnold-usd/issues/1861) - Fix BasisCurves disappearing on interactive updates
- [usd#1927](https://github.com/Autodesk/arnold-usd/issues/1927) - Fix procedural updates during iteractive changes of non-leaf primitives
- [usd#1661](https://github.com/Autodesk/arnold-usd/issues/1661) - In the procedural the subdivision meshes will use the normals generated by the subdivision algorithm instead of the normal primvar.
- [usd#1919](https://github.com/Autodesk/arnold-usd/issues/1919) - Fix rendering multiple frames with husk.
- [usd#1952](https://github.com/Autodesk/arnold-usd/issues/1952) - Don't write camera aperture parameters if they're already set
- [usd#1902](https://github.com/Autodesk/arnold-usd/issues/1902) - Fix invalid Cache ID sporadic error
- [usd#1940](https://github.com/Autodesk/arnold-usd/issues/1940) - Incorrect handling of shaders referenced in multiple materials

## [7.3.2.1] - 2024-06-19

### Bug fixes
- [usd#1923](https://github.com/Autodesk/arnold-usd/issues/1923) - Fix instance primvar indices with multiple prototypes
- [usd#1929](https://github.com/Autodesk/arnold-usd/issues/1929) - Ensure subdiv_iterations is not set uselessly during procedural updates
- [usd#1932](https://github.com/Autodesk/arnold-usd/issues/1932) - Fix a crash when the number of elements in a primvar should be equal to the number of points but is not.

## [7.3.2.0] - 2024-05-22

### Feature
- [usd#1894](https://github.com/Autodesk/arnold-usd/issues/1894) - Write cylinder lights as UsdLuxCylinderLight primitives

### Bug fixes
- [usd#1900](https://github.com/Autodesk/arnold-usd/issues/1900) - Fix transform hierarchies for Arnold non-xformable primitives
- [usd#1908](https://github.com/Autodesk/arnold-usd/issues/1908) - Read deform_keys independently of the primvar interpolation
- [usd#1903](https://github.com/Autodesk/arnold-usd/issues/1903) - USD Writer should skip materials when the shader mask is disabled
- [usd#1906](https://github.com/Autodesk/arnold-usd/issues/1906) - Fix light filters assignment order in the render delegate to make it consistent with the procedural.
- [usd#1912](https://github.com/Autodesk/arnold-usd/issues/1912) - Procedural interactive updates don't consider primitives visibility
- [usd#1914](https://github.com/Autodesk/arnold-usd/issues/1914) - Ensure Mesh vertex attributes are not written to USD when not set in Arnold 

## [7.3.1.0] - 2024-03-27

### Feature
- [usd#1730](https://github.com/Autodesk/arnold-usd/issues/1730) - Add light linking to the ArnoldProceduralCustom when using hydra.
- [usd#168](https://github.com/Autodesk/arnold-usd/issues/168) - Support interactive USD updates in the procedural
- [usd#1835](https://github.com/Autodesk/arnold-usd/issues/1835) - Support Arnold "help" metadata instead of previous "desc" metadata.
- [usd#1865](https://github.com/Autodesk/arnold-usd/issues/1865) - Support ArnoldOptions primitives in Hydra
- [usd#1852](https://github.com/Autodesk/arnold-usd/issues/1852) - Write Arnold options as UsdRenderSettings primitives
- [usd#1870](https://github.com/Autodesk/arnold-usd/issues/1870) - Use new node type AI_NODE_IMAGER
- [usd#1878](https://github.com/Autodesk/arnold-usd/issues/1878) - Make arnold relative path optional for image shaders
- [usd#1874](https://github.com/Autodesk/arnold-usd/issues/1874) - Shader output attributes should be outputs:out to match the Sdr registry
- [usd#1873](https://github.com/Autodesk/arnold-usd/issues/1873) - Ensure materials are written under a scope primitive
- [usd#1868](https://github.com/Autodesk/arnold-usd/issues/1868) - Support velocities in PointInstancer primitive rendered through the procedural
- [usd#1889](https://github.com/Autodesk/arnold-usd/issues/1889) - GI Transmission Depth should default to 8 in the Render Settings

### Bug fixes
- [usd#1547](https://github.com/Autodesk/arnold-usd/issues/1547) - Fix mesh lights shutoff when there is a light link in the scene.
- [usd#1859](https://github.com/Autodesk/arnold-usd/issues/1859) - Support PointInstancer invisibleIDs for lights 
- [usd#1881](https://github.com/Autodesk/arnold-usd/issues/1881) - Support UDIM and relative paths on mtlx image shaders
- [usd#1884](https://github.com/Autodesk/arnold-usd/issues/1884) - Set a proper name to skydome image node in Hydra
- [usd#1890](https://github.com/Autodesk/arnold-usd/issues/1890) - Reduce VtArray memory consumption, mostly in the instancer. 

## [7.3.0.0] - 2024-03-27

### Feature
- [usd#1758](https://github.com/Autodesk/arnold-usd/issues/1758) - Return a default value when an attribute type is not recognized
- [usd#1759](https://github.com/Autodesk/arnold-usd/issues/1759) - Remove GeometryLight usd imaging adapter
- [usd#1705](https://github.com/Autodesk/arnold-usd/issues/1705) - Support Point instancers having lights as prototypes
- [usd#1635](https://github.com/Autodesk/arnold-usd/issues/1635) - Support arnold visibility and matte on Hydra instances
- [usd#1806](https://github.com/Autodesk/arnold-usd/issues/1806) - Extend the WriteUsdStageCache API

### Bug fixes
- [usd#1756](https://github.com/Autodesk/arnold-usd/issues/1756) - Registry should declare filenames as assets in GetTypeAsSdfType 
- [usd#1770](https://github.com/Autodesk/arnold-usd/issues/1770) - Fix exr driver always rendering float with husk when productType is arnold
- [usd#1772](https://github.com/Autodesk/arnold-usd/issues/1772) - RectLight texture uvs are now consistent between husk, kick and other renderers.
- [usd#1776](https://github.com/Autodesk/arnold-usd/issues/1776) - Fix incorrect PointInstancer instance orientations in the render delegate.
- [usd#1769](https://github.com/Autodesk/arnold-usd/issues/1769) - Fix curve uvs when they are vertex interpolated.
- [usd#1784](https://github.com/Autodesk/arnold-usd/issues/1784) - The aov layer name is now correctly taken into account when rendering exrs with husk and using the arnold productType.

### Build
- [usd#1795](https://github.com/Autodesk/arnold-usd/issues/1795) - Fix compilation issue on macOS with clang 15.0.7.
- [usd#1793](https://github.com/Autodesk/arnold-usd/issues/1793) - Enable compiling arnold-usd without USD_BIN.

## [fix-7.2.5]

### Bug fixes
- [usd#1854](https://github.com/Autodesk/arnold-usd/issues/1854) - Fix unnecessary updating of the scene in the render delegate when the camera is moving. This improves the interactivity in Solaris.

## [7.2.5.2] and [7.2.5.3]

### Bug fixes
- [usd#1808](https://github.com/Autodesk/arnold-usd/issues/1808) - Fix the error "Cannot load _htoa_pygeo library required for volume rendering in Solaris" in Houdini 19.5+.
- [usd#1812](https://github.com/Autodesk/arnold-usd/issues/1812) - Improve Material network creation by caching the node entries and the osl code.
- [usd#1781](https://github.com/Autodesk/arnold-usd/issues/1781) - Fix a crash happening in a aiStandin usd when scrolling the timeline in maya.
- [usd#1753](https://github.com/Autodesk/arnold-usd/issues/1753) - Fix a problem with yeti where the transforms of the ArnolProceduralCustom were not taken into account in kick (procedural).

## [7.2.5.1] - 2024-01-18

### Bug fixes

- [usd#1776](https://github.com/Autodesk/arnold-usd/issues/1776) - Fix incorrect PointInstancer instance orientations in the render delegate.
- [usd#1769](https://github.com/Autodesk/arnold-usd/issues/1769) - Fix curve uvs when they are vertex interpolated.

## [7.2.5.0] - 2023-12-13

### Feature
- [usd#612](https://github.com/Autodesk/arnold-usd/issues/612) - Add support for orthographic camera in the hydra render delegate.
- [usd#1726](https://github.com/Autodesk/arnold-usd/issues/1726) - Add usdz as a supported format of the scene reader
- [usd#1077](https://github.com/Autodesk/arnold-usd/issues/1077) - Support --threads / -j argument in husk to control the amount of render threads
- [usd#1748](https://github.com/Autodesk/arnold-usd/issues/1748) - Support implicit conversions between Float3 and Float4
- [usd#658](https://github.com/Autodesk/arnold-usd/issues/658) - Support pixel aspect ratio in Hydra
- [usd#1746](https://github.com/Autodesk/arnold-usd/issues/1746) - Made the behaviour for doubleSided gprims consistent between USD and Hydra

### Bug fixes
- [usd#1709](https://github.com/Autodesk/arnold-usd/issues/1709) - Procedural failures if schemas are present
- [usd#1713](https://github.com/Autodesk/arnold-usd/issues/1713) - Fix coding error "attempt to get string for GfVec4f"
- [usd#1732](https://github.com/Autodesk/arnold-usd/issues/1732) - Force the "color" AOV to be interpreted as the Arnold beauty pass.
- [usd#1735](https://github.com/Autodesk/arnold-usd/issues/1735) - Fix usdskel geometry and motion blur interpolation outside the keyframe boundaries.
- [usd#1524](https://github.com/Autodesk/arnold-usd/issues/1524) - Fix material binding on instances under a SkelRoot
- [usd#1718](https://github.com/Autodesk/arnold-usd/issues/1718) - Support primvars:arnold attributes in Arnold typed schemas

## [7.2.4.1] - 2023-10-18

### Bugfix
- [usd#1678](https://github.com/Autodesk/arnold-usd/issues/1678) - Add support for Arnold shaders with multiple outputs
- [usd#1711](https://github.com/Autodesk/arnold-usd/issues/1711) - Fix duplicated arnold user data introduced in 7.2.3.0
- [usd#1728](https://github.com/Autodesk/arnold-usd/issues/1728) - Fix Cryptomatte compatibility with Nuke.
- [usd#1757](https://github.com/Autodesk/arnold-usd/issues/1757) - Declare closure attributes as terminals in the registry

## [7.2.4.0] - 2023-10-04

### Feature
- [usd#1634](https://github.com/Autodesk/arnold-usd/issues/1615) - Support curves orientations identically between USD and Hydra / Prevent errors due to bad curves orientations count.
- [usd#1615](https://github.com/Autodesk/arnold-usd/issues/1615) - add bespoke usdgenschema command to create arnold schema without python
- [usd#739](https://github.com/Autodesk/arnold-usd/issues/739) - Implement the ArnoldProceduralCustom prim in hydra.
- [usd#1644](https://github.com/Autodesk/arnold-usd/issues/1644) - Support nodes mask in the hydra procedural
- [usd#1656](https://github.com/Autodesk/arnold-usd/issues/1656) - Use the same tessellation for sphere primitives as Hydra
- [usd#1632](https://github.com/Autodesk/arnold-usd/issues/1632) - Support custom materialx node definitions placed in a folder defined by the environment variable PXR_MTLX_STDLIB_SEARCH_PATHS
- [usd#1603](https://github.com/Autodesk/arnold-usd/issues/1603) - Support custom USD materialx shaders with any shader type
- [usd#1586](https://github.com/Autodesk/arnold-usd/issues/1586) - Support motion blur in the hydra procedural
- [usd#1587](https://github.com/Autodesk/arnold-usd/issues/1587) - Support object path in the hydra procedural
- [usd#1664](https://github.com/Autodesk/arnold-usd/issues/1664) - Support hydra procedural with a cacheID

### Bug fixes
- [usd#1613](https://github.com/Autodesk/arnold-usd/issues/1613) - Invisible Hydra primitives should ignore arnold visibility
- [usd#1641](https://github.com/Autodesk/arnold-usd/issues/1641) - Ensure nodes created by the render delegate have the correct parent procedural.
- [usd#1652](https://github.com/Autodesk/arnold-usd/issues/1652) - Restore the schema installed files organisation. 
- [usd#1673](https://github.com/Autodesk/arnold-usd/issues/1673) - UsdUvTexture ignores missing textures in hydra
- [usd#1675](https://github.com/Autodesk/arnold-usd/issues/1675) - Fix UsdUvTexture default wrap modes and uvset coordinates.
- [usd#1657](https://github.com/Autodesk/arnold-usd/issues/1657) - Fix a motion blur sampling bug happening when a mesh has facevarying indexed normals and different number of indices per key frame.
- [usd#1693](https://github.com/Autodesk/arnold-usd/issues/1693) - Fix geometry light not rendering in recent version.
- [usd#1696](https://github.com/Autodesk/arnold-usd/issues/1696) - Fix cryptomatte render by restoring previous filter assignment to the default filter.

### Build
- [usd#1648](https://github.com/Autodesk/arnold-usd/issues/1648) - Fix schemas generation issue that was intermittently failing

## [7.2.3.2] - 2023-08-30

### Bug fixes
- [usd#1605](https://github.com/Autodesk/arnold-usd/issues/1605) - Apply the MaterialBindingAPI to the bound prims when converting ass to usd
- [usd#1607](https://github.com/Autodesk/arnold-usd/issues/1607) - Allow primvars with namespace in the procedural 
- [usd#1593](https://github.com/Autodesk/arnold-usd/issues/1593) - Fix crash in the procedural when the UsdPrimvarReader varname attribute is not set.
- [usd#1625](https://github.com/Autodesk/arnold-usd/issues/1625) - Fix issue where user defined primvars were reset.

## [7.2.3.1] - 2023-08-14

### Note
- 7.2.3.1 is an Arnold hot fix, no new changes in arnold-usd. See 7.2.3.0 for the most recent changes.

## [7.2.3.0] - 2023-08-14

### Feature
- [usd#1435](https://github.com/Autodesk/arnold-usd/issues/1435) - Support "vertex" UV coordinates on Curves in the render delegate
- [usd#1579](https://github.com/Autodesk/arnold-usd/issues/1579) - Curves without any width should render with a default value

### Bug fixes
- [usd#1538](https://github.com/Autodesk/arnold-usd/issues/1538) - Fix triplanar in USD Materialx
- [usd#1588](https://github.com/Autodesk/arnold-usd/issues/1588) - Arnold schemas under a point instancer should be hidden
- [usd#1597](https://github.com/Autodesk/arnold-usd/issues/1597) - Fix hdx dependency which was causing issues on linux with husk
- [usd#1595](https://github.com/Autodesk/arnold-usd/issues/1595) - Support Arnold RenderVar filters in Hydra 

## [7.2.2.1] - 2023-06-21

### Bug fixes
- [usd#1567](https://github.com/Autodesk/arnold-usd/issues/1567) - Fix metallic attribute in UsdPreviewSurface in the render delegate
- [usd#1550](https://github.com/Autodesk/arnold-usd/issues/1550) - UsdPrimvarReader_float2 returning "st" not working in the usd procedural
- [usd#1552](https://github.com/Autodesk/arnold-usd/issues/1552) - Retain attributes ordering in the Sdr registry
- [usd#1548](https://github.com/Autodesk/arnold-usd/issues/1548) - Fix RenderProduct arnold:driver ignored in the render delegate
- [usd#1546](https://github.com/Autodesk/arnold-usd/issues/1546) - Fix relative paths on arnold nodes


## [7.2.2.0] - 2023-06-07

### Feature
- [usd#1492](https://github.com/Autodesk/arnold-usd/issues/1492) - Add Arnold render status and estimated render time to viewport annotation
- [usd#1499](https://github.com/Autodesk/arnold-usd/issues/1499) - Add support for camera filtermap and uv_remap
- [usd#1486](https://github.com/Autodesk/arnold-usd/issues/1486) - Add a "Mtl" scope for materials when authoring usd files
- [usd#1529](https://github.com/Autodesk/arnold-usd/issues/1529) - Add AI_RAY_SUBSURFACE visibility flag support in the render delegate and procedural

### Build
- [usd#1480](https://github.com/Autodesk/arnold-usd/issues/1480) - Allow to specify a testsuite output folder
- [usd#1463](https://github.com/Autodesk/arnold-usd/issues/1463) - Fix Windows builds with CMake
- [usd#1471](https://github.com/Autodesk/arnold-usd/issues/1471) - Support relative paths for Arnold and USD Sdk
- [usd#1466](https://github.com/Autodesk/arnold-usd/issues/1466) - Allow to run the testsuite without any build of the procedural
- [usd#1508](https://github.com/Autodesk/arnold-usd/issues/1508) - Support relative paths for python / boost / tbb
- [usd#1512](https://github.com/Autodesk/arnold-usd/issues/1512) - Remove deprecated ENABLE_MATERIALX build variable
- [usd#1519](https://github.com/Autodesk/arnold-usd/issues/1519) - Procedural does not compile with older versions of Arnold

### Bug fixes
- [usd#1502](https://github.com/Autodesk/arnold-usd/issues/1502) - Render delegate crashes with empty arrays.
- [usd#1522](https://github.com/Autodesk/arnold-usd/issues/1522) - Support UsdPrimvarReader_float2 shader returning the "st" variable
- [usd#1530](https://github.com/Autodesk/arnold-usd/issues/1530) - Fix a crash when a user primvars has an empty array on a keyframe
- [usd#1535](https://github.com/Autodesk/arnold-usd/issues/1535) - Fixed Render delegate crashes when visibility is set on lights
- [usd#1532](https://github.com/Autodesk/arnold-usd/issues/1532) - Schemas are not declaring asset parameters for filenames
- [usd#1525](https://github.com/Autodesk/arnold-usd/issues/1525) - Default values for AA sampling and ray depths in direct USD renders are now increased to be equal to render delegate defaults.

## [7.2.1.1] - 2023-04-19 

### Bug fixes
- [usd#1426](https://github.com/Autodesk/arnold-usd/issues/1426) - Skinned transforms are now correctly used on the skinned meshes.
- [usd#1485](https://github.com/Autodesk/arnold-usd/issues/1485) - MaterialX shader nodes should have "auto" colorspace by default 
- [usd#1477](https://github.com/Autodesk/arnold-usd/issues/1477) - A a note in the README for the flickering issue with instances which can be fixed with the `USD_ASSIGN_PROTOTYPES_DETERMINISTICALLY` environment variable. 
- [usd#1462](https://github.com/Autodesk/arnold-usd/issues/1462) - Ensure shader scope doesn't appear twice in the hierarchy.
- [usd#1459](https://github.com/Autodesk/arnold-usd/issues/1459) - Support Shaders with multiple outputs
- [usd#1359](https://github.com/Autodesk/arnold-usd/issues/1359) - Refresh the arnold instancer when the prototype mesh points have changed.
- [usd#1483](https://github.com/Autodesk/arnold-usd/issues/1483) - Indexed normals with vertex interpolation are now converted properly.

## [7.0.0.1] - 2021-11-24

### Bugfixes

#### Build
- #923 Testsuite fails with Arnold 7
- #1487 Update Scons to build on windows with MSVC 14.3 

#### Procedural
- #458 Point instancer should prune the primitives under its hierarchy
- #904 No way to have Point Instancer prototypes hidden
- #921 Remap curves primvars to avoid "wrong data count" errors
- #928 Transform from the Point Instancer is not applied to instances

#### Imaging
- #902 Render session is not passed to AiDeviceAutoSelect
- #900 Avoid calling AiRenderBegin if render is already running
- #905 Integer primvar Render Vars fail to render via husk
- #906 Version is not set as default when returning SDR definitions
- #915 Volume shader is not applied to the ArnoldVolume primitive in Hydra
- #918 Rendervars do not show up in Houdini 19

#### Scene Format
- #924 Writer now saves the default color manager node

## [7.0.0.0] - 2021-10-18

### Enhancements

#### Build
- **ARNOLD_ prefix for definitions**: Arnold-USD now uses ARNOLD_ prefix for definitions to differentiate from core definitions. (#823)
- **CMake testsuite**: The cmake build system is now capable of running tests via kick and usdrecord. (#124 #27)
- **BOOST_ALL_NO_LIB**: When building via CMake, the implicit linking of boost libraries can be disabled.

#### Procedural
- **Procedural Path Mapping**: The procedural now supports Arnold Path Mapping when loading USD files. (#818)
- **Light Linking**: The procedural now supports light linking. (#787)

#### Imaging
- **UsdImaging adapters**: Arnold-USD now includes a set of UsdImaging adapters for Arnold specific schemas, that allows direct use of procedurals and Arnold shapes in Hydra. (#185 #741)
- **Deep rendering**: The render delegate now supports rendering of deep AOVs via [DelegateRenderProducts](https://www.sidefx.com/docs/hdk/_h_d_k__u_s_d_hydra.html#HDK_USDHydraHusk). (#650)
- **Hydra scene delegate**: Arnold-USD now includes an experimental scene delegate for Hydra. (#764)
- **Progressive disabled when using Husk**: Progressive rendering is now disabled when rendering via husk. (#755)
- **Custom PrimID Hydra Buffer**: The render delegate now uses a dedicated primId AOV to support selections in Hydra viewports. This improves support for render-time procedurals and leaves the built-in id parameter unchanged on shapes. (#812)
- **DoubleSided in the Render Delegate**: The render delegate now supports the built-in doubleSided parameter on USD primitives and correctly supports overrides via Arnold-specific primvars. (#805)
- **Motion Blur using Velocity and Acceleration**: The render delegate now extrapolates point positions if velocity or acceleration primvars exist and there are no multiple samples for the position. (#673)
- **Fast camera updates**: The render delegate now handles camera-only updates more efficiently, improving the first time to pixel. (#869)
- **Standard Surface Fallback**: The render delegate now uses a standard surface as a fallback, when no materials are assigned to a prim. (#861)
- **String array parameters**: String array primvars are now converted to built-in parameters. (#808)
- **Multiple hydra sessions**: The render delegate now uses the multiple render session API. (#783)

#### Scene Format
- **Multiple frames in a single file**: The USD writer is now able to append multiple frames to a single USD file. (#777)

### Bugfixes

#### Build
- #746 Issue with dependency between the procedural build and the testsuite
- #810 Can't build schemas when there are spaces in the project folder path
- #830 HdArnoldNativeRprim::GetBuiltinPrimvarNames lacks the override modifier
- #835 Building for USD 21.08 fails because the lack of SdfTypeIndicator
- #837 Schemas fail to generate with python 3 because of dict.iteritems()
- #845 Driver using AiOutputIteratorGetNext fails to compile when using a newer Arnold build
- #851 Don't configure plugInfo.json in-source
- #849 AiArrayGetXXXFuncs are not available anymore in newer Arnold builds
- #856 Cleanup solution introduced in #845
- #874 Allow to prepend PATH folders when building schemas
- #772 Testsuite fails when using USD 21.05/21.02
- #765 Can't compile when using USD 21.05
- #775 Remove deprecated functions, warnings, and fix some bugs
- #767 Unable to compile using cmake with a Python 3 build of USD
- #792 Build error using Houdini 18.0 on OSX

#### Procedural
- #847 Procedural should check the camera of the proper universe for motion blur settings
- #802 B-spline curves not using radius in procedural
- #816 The procedural does not use "driver:parameters:aov:name"

#### Imaging
- #751 Render delegate crashes when changing material terminals interactively
- #797 Warning messages when HdArnoldRenderPass is deleted
- #858 Can't hide/unhide lights in Hydra
- #853 Missing indices for facevarying primvars in Hydra abort renders
- #821 The render delegate crashes when using render session API
- #884 Render delegate shouldn't call AiBegin/AiEnd if Arnold is already active
- #843 Disabling render purposes does not hide geometries in hydra
- #887 Int parameters are not converted to unsigned int shader parameters in the render delegate
- #761 Change render_context string to RENDER_CONTEXT for render hints

#### Scene Format
- #871 Enforce writing multiple frames when no default is authored

#### Schemas
- #798 SdfMetadata Clashing with another NdrDiscovery Plugin

## [6.2.1.1] - 2021-06-07

### Bugfixes

#### Procedural
- #778 Procedural doesn't read some animated parameters properly
- #768 Custom typed primitives are not written if they already exist

#### Render Delegate
- #795 GfMatrix4d attributes are not converted to AI_TYPE_MATRIX parameters
- #790 Reset the disp_map parameter instead of setting nullptr when there is no displacement

## [6.2.1.0] - 2021-04-22

### Enhancements

#### Build
- **Common Library**: Arnold-usd now includes a set of common functions and string definitions to share across multiple modules. (#466)

#### Procedural
- **Half and Double precision**: Storing data using half or double precision is now supported. (#672)
- **Velocity blur**: The procedural now uses the velocity attribute to create motion keys for point-based shapes, when there are no position keys or the topology changes between frames. (#221)
- **NodeGraph schemas**: The procedural now supports using the NodeGraph schema for shader networks. (#678)
- **Crease Sets**: The procedural now supports crease sets on polymesh. (#694)
- **Purpose**: Usd Purpose is now supported in the procedural. (#698)
- **Transform2D**: The procedural now supports remapping UsdTransform2D to built-in Arnold nodes. (#517)
- **Multi-Threading**: The procedural now uses USD's WorkDispatcher which improves the performance of multi-threaded expansion in many cases. (#690)

#### Render Delegate
- **Half and Double precision**: Storing data using half or double precision is now supported. (#669)
- **Light and Shadow linking**: The render delegate now supports light and shadow linking. (#412)
- **Motion blur for the Point Instancer**: The render delegate now calculates motion blur when using the point instancer. (#653)
- **Pause and Resume**: Pausing and resuming renders are now supported in the render delegate. (#595)

#### Scene Format
- **Write with default values**: The scene format now supports optionally writing parameters with default values. (#720)

#### Schemas
- **Removal of the ArnoldUSD DSO**: The Schemas now work without generating a C++ library. This simplifies the build process and removes the need of installing DSOs that are not used. (#705)

### Bugfixes
- #715 Initialization order issue with constant strings common source file

#### Build
- #656 Arnold-USD fails to build with USD 21.02
- #663 render_delegate/lights.cpp fails to compile for pre-21.02 on windows
- #692 The render delegate fails to build on Windows due to template parameter names
- #707 Schema generator scons should use USD_BIN instead of USD_LOCATION + bin to find usdGenSchema
- #722 Failing to generate schemas when targeting Houdini on macOS
- #730 Translator fails to build when targeting USD 20.08

#### Procedural
- #674 Testsuite fails after standard_surface default changes in 6.2.0.0
- #564 Changing topology only works when rendering the first frame of the USD file
- #681 Read render settings at the proper frame
- #683 Don't apply skinning if the usdStage comes from the cache
- #508 Nested procedurals ignore matrix in the viewport API
- #687 Crash with empty primvar arrays
- #679 Attribute subdiv_type should have priority over usd subdivisionScheme
- #282 Primvars are not inherited from ancestor primitives
- #215 Issue with instanced primitives' visibility
- #244 Curves with vertex interpolation on width
- #732 Support wrap, bias and scale in USdUvTexture
- #724 ID not passed to the shapes generated in the procedural

#### Render Delegate
- #651 Error rendering USD file with samples in productName
- #660 Crease sets and subdivision scheme is not imported correctly
- #727 Arnold does not use wrapS and wrapT values on UsdUVTexture shader node when rendering UsdPreviewSurface
- #759 Primvars are not correctly set on the instancer if there is more than one prototype

#### Scene Format
- #615 USD Writer crashes when node name contains hyphen character
- #718 Inactive render vars are still rendered when using the scene format

## [6.2.0.1] - 2021-02-11

### Bugfixes

#### Render Delegate
- #654 Transform is not synced for the points primitive

## [6.2.0.0] - 2021-01-28

### Enhancements

#### Build

- **USD Procedural Name**: It is now possible to overwrite the USD procedurals name, which allows deploying a custom USD procedural alongside the core shipped one. (#600)

#### Procedural

- **Cache Id**: The procedural now supports reading stages from the shared stage cache via the cache id parameter. (#599)
- **Per ray-visibility**: The USD procedural now supports per-ray visibilities exported from Houdini. (#637)

#### Render Delegate

- **Hydra Cameras**: The render delegate now supports physical camera parameters, including depth of field and Arnold specific camera parameters. (#31 #591 #611)
- **Search Paths**: The render delegate now exposes search paths for plugins, procedurals, textures, and OSL includes. (#602)
- **Autobump Visibility**: The render delegate now supports setting autobump_visibility via primvars. (#597)

#### Scene Format

- **Authoring extent**: Extents on UsdGeom shapes are now correctly authored when using the USD scene format. (#582)

#### Schemas

- **Prefix for Schema Attributes**: Arnold schemas now prefix their attributes for better compatibility with built-in USD schemas. (#583)
- **Inheriting from UsdGeomXformable**: Arnold schemas now inherit from UsdGeomXformable instead of UsdTyped. (#558)
- **Creating XForms**: The USD scene format now correctly creates UsdGeomXform parents for shapes instead of UsdTyped. (#629)

### Bugfixes

#### Build

- #624 CMake fails building schemas for a beta Arnold build.
- #641 The render delegate fails to build using gcc 4.8.5 .

#### Procedural

- #621 UVs not read from facevarying primvar if indexes are not present.
- #643 Don't error out when a procedural object_path points at an inactive primitive.

#### Render Delegate

- #592 Invalid face-varying primvars crash the render delegate.
- #481 std::string, TfToken, and SdfAssetPath typed VtArrays are not converted when setting primvars.
- #619 Several built-in render buffer types are not translated to the right Arnold AOV type.
- #634 Fixing disappearing meshes when playing back animation.
- #638 Motion start and motion end is not set reading animated transformation.
- #605 Issues with UVs when rendering the kitchen scene.

#### Scene Format

- #596 Invalid USD is produced if polymesh is made of triangles and nsides is empty.

## [6.1.0.0] - 2020-10-28

### Enhancements

#### Build

- **Installing license**: The license is now copied to the installation folder when using scons. (#540)

#### Procedural

- **Light Shaping**: The procedural now supports the UsdLuxShapingAPI, allowing the use of spot and IES lights. (#344)

#### Render Delegate

- **UsdTransform2d**: The render delegate now supports the `UsdTransform2d` preview shader. (#516)
- **Per face material assignments**: Per-face material assignments are now supported. (#29)
- **Render Stats**: The Render Delegate now returns render stats via `GetRenderStats`. For now, this is used to show render progress in Solaris. (#537)

#### Schemas

- **Schema for custom procedurals**: The schemas now include ArnoldCustomProcedural for describing custom procedurals. (#487)
- **Schema updates**: Schemas now support cameras, render settings, and new output types. (#500)

#### Scene Format

- **Parent Scope**: There is a new flag to specify a custom root for all exported prims. (#292)
- **ST for Texture Coordinates**: Texture coordinates are now written as `primvars:st` to match the USD convention. (#542)

### Bugfixes

#### Build

- #528 Render delegate fails to build when building for Katana.
- #553 Compilation failures because of License.md.
- #567 HdArnoldMaterial fails to compile for the latest USD dev branch.
- #560 plugInfo.json for schemas is broken with newer USD builds.

#### Procedural

- #513 Viewport representation in points mode doesn't have the correct matrix.
- #543 Visibility is not checked on the current frame.
- #556 motion_start and motion_end is only set if the matrix of the prim is animated.
- #565 Animated transforms not translated properly if set on parent xforms.
- #570 USD procedural is not picking up osl shader parameters.

#### Render Delegate

- #569 Render delegate not picking up OSL shader parameters.
- #577 Point light should have zero radius.
- #580 The Render Delegate's depth range is incorrect if USD is at least version 20.02.
- #570 Incorrect display of curve widths in Solaris when changing curve basis.

## [6.0.4.1] - 2020-10-01

### Enhancements

#### Build

- **Custom Build Directory**: `BUILD_DIR` can now be used to overwrite the build directory for scons builds. (#490)
- **New Scons Version**: The build is now using Scons-3.1.2. (#549)

### Bugfixes

#### Build

- #533 Add BOOST_ALL_NO_LIB when building on windows.
- #501 The render delegate fails to build on gcc-4.8.5/Linux.
- #498 Can't build for Katana on Windows.

#### Procedural

- #513 Viewport representation in points mode doesn't have the correct matrix.

#### Render Delegate

- #488 Render Settings are not passed to the Render Delegate when using Husk.
- #518 HdArnold does not correctly handle texture coordinates when the primvar is not name `st` and `varname` in `PrimvarReader_float2` is of type `string`.
- #530 Cylinder light not matching the viewport preview.

## [6.0.4.0] - 2020-08-05

### Enhancements

#### Build

- **20.08 Support**: Building for USD 20.08 is supported.

#### Procedural

- **UsdRender schema**: UsdRenderSetting, UsdRenderProduct and UsdRenderVar are now supported in the procedural. (#453)

#### Render Delegate

- **Improved Solaris Primvar support**: Primvars with arrays of a single element are converted to non-array user data in Arnold. This improves primvar support in Houdini Solaris. (#456)
- **Basis Curves**: The Render Delegate now supports rendering of Basis Curves. Overriding the basis parameter via primvars and periodic/pinned wrapping are not supported. (#19)
- **Per instance primvars**: Instancer primvars are now supported, with the exception of nested instancer primvars. (#478)
- **Overriding the default filter**: HDARNOLD_default_filter and HDARNOLD_default_filter_attributes can now be used to overwrite the default filter. (#475)

### Bugfixes

#### Procedural

- #463 Texture coordinates of texcoord2f type are not read correctly

#### Render Delegate

- #475 The closest filter is used for AOVs without filtering information

## [6.0.3.1] - 2020-06-04

### Build

- **Testing the Scene Format:** The testsuite now includes tests for the Scene format plugin. (#157)
- **Hiding symbols:** Weak symbols are now hidden in the Procedural on Linux and MacOS. (#409)
- **Lambert for the Tests:** The testsuite is now using the lambert as the default shader. (#416)
- **Overwriting the C++ standard:** The C++ standard can now be overwritten for builds on Linux and MacOS. (#446)
- **Google Test:** Google Test can now be used to write tests. (#311)

- Fixed an issue with the "resave" test parameter. (#402)
- Fixed an issue with test 62 and 68. (#414)

### Procedural

- **UsdGeomCamera:** The UsdGeomCamera schema is now supported in the procedural. (#345)
- **UsdSkel:** The UsdSkel schema is now supported in the procedural. (#329)
- **Image uvset:** The built-in uvset is used now when a UsdPrimvarReader for st/uv is connected to UsdUvTexture. (#428)
- **Textured Mesh Lights:** Textured mesh lights are now supported. (#366)

- Fixed an issue when using multiple Procedurals. (#400)
- Fixed issues with Nested Procedurals when using the Procedural Viewport API. (#408 #435)
- Fixed a crash with empty node names. (#380)
- Fixed an issue with reading namespaced primvars. (#382)
- Fixed an issue when reading Light color and intensity parameters. (#364)
- Fixed several issues when reading primvars. (#333)
- Fixed an issue when reading RGB arrays. (#325)

### Render Delegate

- **Filters for AOVs:** Filtering parameters are now read from the aovSettings map for RenderVars. (#319 #426 #437)
- **LPE RenderVars:** LPE RenderVars are now supported. (#317)
- **Primvar RenderVars:** Primvar RenderVars are now supported. (#318)
- **SourceName for RenderVars:** The sourceName aovSetting is now supported. This allows renaming Arnold AOVs and writing a single AOV to multiple Render Buffers with different filters. (#425)

- Fixed an issue that prevented using the GPU on Windows. (#398)
- Fixed a crash when running the Render Delegate in Solaris on Windows. (#394)
- Fixed a bug related to marking ignored Render Buffers as converged. (#431)
- Fixed an issue related to using incorrect LPEs. (#430)
- Fixed a crash when deleting an active RenderVar in Solaris. (#439)
- Fixed an issue when the USD Preview Surface is used as a Displacement shader. (#448)
- Fixed an issue with how the dataType parameter is interpreted. (#450)

### Scene Format / Writer

- **Roundtripping Node Names:** Node names are now preserved when roundtripping scenes from Arnold to USD to Arnold. (#396)
- **Per-channel connections:** Per-channel connections are now written using adapter nodes. (#351)
- **Motion Keys:** Motion keys are now written to the USD file. (#334)
- **Motion Blur:** Motion blur is now supported. (#346)

- Fixed an issue when writing Toon light lists. (#374)
- Fixed an issue when writing linked ramp parameters. (#375)
- Fixed an issue when writing AI_TYPE_NODE user data. (#371)
- Fixed an issue when writing motion ranges. (#368)
- Fixed an issue when writing ginstance parameters. (#362)
- Fixed a crash when writing empty arrays. (#360)
- Fixed an issue when the number of motion keys for normals did not match the number of motion keys for positions. (#356)
- Fixed an issue when writing custom Matrix parameters. (#354)
- Fixed an issue when writing polymesh.subdiv_iterations.(#349)
- Fixed an issue when writing curves.num_points. (#324)
- Removed warnings when writing the displayColor primvar. (#312)

## [6.0.3.0] - 2020-04-20

### Build

- **USD requirement:** USD 19.05 is now the earliest supported version.
- **USD 20.02:** USD 20.02 is now supported. (#260)

- Fixed build issues on Linux and MacOS. (#303)
- Fixed build issues when using USD 0.19.05.

### Procedural

- **Using the new instancer procedural:** The procedural now uses the core shipped instancer procedural. (#256)
- **Prim Visibility:** The visibility token from UsdGeomImageable is now correctly inherited. (#218)

- Fixed a crash when using the Arnold Viewport functions. (#295)
- Fixed a crash when writing USD files with upper-case extensions. (#288)

### Render Delegate

- **Computed Primvars:** Computed primvars are now supported, enabling previewing UsdSkel and Houdini crowds. (#265 and #267)
- **Improved Rendering:** The Render Delegate is now using the Arnold Render API correctly, leading to better responsiveness. (#270)
- **Improved Render Buffers:** The Hydra Render Buffer support is now significantly improved, including improved performance. (#8)
- **32-bit buffers:** The render delegate now outputs 32-bit float buffers, instead of dithered 8 bit whenever possible. (#9)
- **arnold:global: prefix:** Prefixing Render Settings with `arnold:global:` is now supported.
- **Shaping Parameters:** Shaping parameters on Sphere Lights are now supported. This includes Spot and IES parameters, excluding IES normalize and IES angle scale. (#314)
- **Barndoor Parameters:** Solaris' Barndoor parameters are now roughly approximated using the barndoor filter. Note, Arnold *does NOT match* Karma. (#332)

- Fixed a crash when instancer nodes had uninitialized node pointers. (#298)
- Fixed a bug with aborted renders not marking the render pass as converged. (#4)
- Fixed a bug where the camera jumped to the origin in Solaris. (#385)

### Scene Format/Writer

- **Mask:** The scene format plugin now supports a mask parameter, allowing selective export of Arnold nodes. (#274)
- **Closures:** Closure attributes are now written to the USD file. (#322)
- **Options:** The options node is now correctly translated. (#320)

- Fixed bugs with the string export functions. (#320)
- Fixed a crash when writing pointer attributes. (#342)

## [6.0.2.1] - 2020-03-11

### Build

- **Clang 9:** We now support building using Clang 9. (#252)

### Procedural

- **Primvar translation:** The procedural now uses "primvars:st" and "primvars:uv" for UV coordinates, and "normals" for "nlist" on polymeshes. (#206)
- **Per-vertex UV and Normals:** Per-vertex UVs and normals are now supported on polymeshes. (#222)
- **Shader output connections:** Support for shader output connections has been improved, including per-component connections. (#211)
- **Point varying primvars:** Varying primvars are now supported on point schemas. (#228)
- **USDVol support:** The procedural now supports USD Volumes schemas. Using grids from two different files for a single volume is not allowed. (#227)
- **Serialized USD:** The procedural supports creating the stage from a set of strings without requiring a file. (#235)
- **Basis Curves:** The procedural now supports Basis Curves. (#239)
- **Boolean parameters:** The procedural now supports setting boolean parameters on Arnold nodes using bool, int or long USD attributes. (#238)
- **Converting between Width and Radius:** Width attributes are now properly converted to Arnold's radius parameters. (#247)
- **RTLD_LOCAL:** RTLD_LOCAL is used instead of RTLD_GLOBAL when dlopening in the procedural. (#259)

### Render Delegate

- **Left Handed Topology:** Left-handed topologies are now supported, including converting the varying primvars and indices for position, normal and uv attributes. (#207)
- **Motion Key mismatch:** Normal and position motion keys counts are the same now. (#229)
- **RGBA Primvars:** RGBA primvars are now supported. (#236)
- **Hydra Point Instancer:** Support of the Point Instancer has been greatly improved, including instancing of volumes. (#18 and #123)
- **Uniform Primvars:** Uniform primvars on points are now supported.
- **Pixel format conversion:** The render buffers now converts between pixel formats correctly. (#245)
- **Light Dirtying:** Transforms are now correctly preserved when parameters are dirtied, but transforms are unchanged on lights. (#243)

### Schemas

- **Linux Build:** Building schemas using Arnold 6.0.2.0 is now supported on Linux. (#219)

### Writer 

- **Node names for attributes:** Node names are now correctly formatted and sanitized when writing node and node array attributes. (#208)<|MERGE_RESOLUTION|>--- conflicted
+++ resolved
@@ -7,11 +7,8 @@
 
 - [usd#2331](https://github.com/Autodesk/arnold-usd/issues/2331) - Support multiple AOVs with the same name in hydra render products
 - [usd#2390](https://github.com/Autodesk/arnold-usd/issues/2390) - Add support for the MeshLightAPI
-<<<<<<< HEAD
 - [usd#2408](https://github.com/Autodesk/arnold-usd/issues/2408) - Fix render region calculation when based on windowNDC
-=======
 - [usd#2404](https://github.com/Autodesk/arnold-usd/issues/2404) - Support asset_searchpath as a replacement for procedural & texture search paths.
->>>>>>> 612ef80d
 
 ### Bug Fixes
 
