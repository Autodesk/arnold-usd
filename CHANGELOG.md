--- conflicted
+++ resolved
@@ -3,7 +3,6 @@
 
 ## Pending feature release
 
-<<<<<<< HEAD
 ### Feature
 - [usd#1814](https://github.com/Autodesk/arnold-usd/issues/1814) - Support skinning on USD curves and points
 
@@ -14,13 +13,8 @@
 
 ## Pending bugfix release
 - [usd#1923](https://github.com/Autodesk/arnold-usd/issues/1923) - Fix instance primvar indices with multiple prototypes
-=======
-## Pending bugfix release
-- [usd#1923](https://github.com/Autodesk/arnold-usd/issues/1923) - Fix instance primvar indices 
-with multiple prototypes
 - [usd#1929](https://github.com/Autodesk/arnold-usd/issues/1929) - Ensure subdiv_iterations is not set uselessly during procedural updates
 - [usd#1932](https://github.com/Autodesk/arnold-usd/issues/1932) - Fix a crash when the number of elements in a primvar should be equal to the number of points but is not.
->>>>>>> 6e915055
 
 ## [7.3.2.0] - 2024-05-22
 
