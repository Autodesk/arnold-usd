<!-- SPDX-License-Identifier: Apache-2.0 -->
# Changelog

## Pending release

### Feature

- [usd#1730](https://github.com/Autodesk/arnold-usd/issues/1730) - Add light linking to the ArnoldProceduralCustom when using hydra.
<<<<<<< HEAD
- [usd#168](https://github.com/Autodesk/arnold-usd/issues/168) - Support interactive USD updates in the procedural
=======
- [usd#1835](https://github.com/Autodesk/arnold-usd/issues/1835) - Support Arnold "help" metadata instead of previous "desc" metadata.
>>>>>>> 3b465c88

## Next minor release - 5454a9e

### Feature
- [usd#1758](https://github.com/Autodesk/arnold-usd/issues/1758) - Return a default value when an attribute type is not recognized
- [usd#1759](https://github.com/Autodesk/arnold-usd/issues/1759) - Remove GeometryLight usd imaging adapter
- [usd#1705](https://github.com/Autodesk/arnold-usd/issues/1705) - Support Point instancers having lights as prototypes
- [usd#1635](https://github.com/Autodesk/arnold-usd/issues/1635) - Support arnold visibility and matte on Hydra instances
- [usd#1806](https://github.com/Autodesk/arnold-usd/issues/1806) - Extend the WriteUsdStageCache API

### Bug fixes
- [usd#1756](https://github.com/Autodesk/arnold-usd/issues/1756) - Registry should declare filenames as assets in GetTypeAsSdfType 
- [usd#1770](https://github.com/Autodesk/arnold-usd/issues/1770) - Fix exr driver always rendering float with husk when productType is arnold
- [usd#1772](https://github.com/Autodesk/arnold-usd/issues/1772) - RectLight texture uvs are now consistent between husk, kick and other renderers.
- [usd#1776](https://github.com/Autodesk/arnold-usd/issues/1776) - Fix incorrect PointInstancer instance orientations in the render delegate.
- [usd#1769](https://github.com/Autodesk/arnold-usd/issues/1769) - Fix curve uvs when they are vertex interpolated.
- [usd#1784](https://github.com/Autodesk/arnold-usd/issues/1784) - The aov layer name is now correctly taken into account when rendering exrs with husk and using the arnold productType.

### Build
- [usd#1795](https://github.com/Autodesk/arnold-usd/issues/1795) - Fix compilation issue on macOS with clang 15.0.7.
- [usd#1793](https://github.com/Autodesk/arnold-usd/issues/1793) - Enable compiling arnold-usd without USD_BIN.

## [fix-7.2.5]

### Bug fixes

- [usd#1808](https://github.com/Autodesk/arnold-usd/issues/1808) - Fix the error "Cannot load _htoa_pygeo library required for volume rendering in Solaris" in Houdini 19.5+.
- [usd#1812](https://github.com/Autodesk/arnold-usd/issues/1812) - Improve Material network creation by caching the node entries and the osl code.
- [usd#1781](https://github.com/Autodesk/arnold-usd/issues/1781) - Fix a crash happening in a aiStandin usd when scrolling the timeline in maya.

## [7.2.5.1] - 2024-01-18

### Bug fixes

- [usd#1776](https://github.com/Autodesk/arnold-usd/issues/1776) - Fix incorrect PointInstancer instance orientations in the render delegate.
- [usd#1769](https://github.com/Autodesk/arnold-usd/issues/1769) - Fix curve uvs when they are vertex interpolated.

## [7.2.5.0] - 2023-12-13

### Feature
- [usd#612](https://github.com/Autodesk/arnold-usd/issues/612) - Add support for orthographic camera in the hydra render delegate.
- [usd#1726](https://github.com/Autodesk/arnold-usd/issues/1726) - Add usdz as a supported format of the scene reader
- [usd#1077](https://github.com/Autodesk/arnold-usd/issues/1077) - Support --threads / -j argument in husk to control the amount of render threads
- [usd#1748](https://github.com/Autodesk/arnold-usd/issues/1748) - Support implicit conversions between Float3 and Float4
- [usd#658](https://github.com/Autodesk/arnold-usd/issues/658) - Support pixel aspect ratio in Hydra
- [usd#1746](https://github.com/Autodesk/arnold-usd/issues/1746) - Made the behaviour for doubleSided gprims consistent between USD and Hydra

### Bug fixes
- [usd#1709](https://github.com/Autodesk/arnold-usd/issues/1709) - Procedural failures if schemas are present
- [usd#1713](https://github.com/Autodesk/arnold-usd/issues/1713) - Fix coding error "attempt to get string for GfVec4f"
- [usd#1732](https://github.com/Autodesk/arnold-usd/issues/1732) - Force the "color" AOV to be interpreted as the Arnold beauty pass.
- [usd#1735](https://github.com/Autodesk/arnold-usd/issues/1735) - Fix usdskel geometry and motion blur interpolation outside the keyframe boundaries.
- [usd#1524](https://github.com/Autodesk/arnold-usd/issues/1524) - Fix material binding on instances under a SkelRoot
- [usd#1718](https://github.com/Autodesk/arnold-usd/issues/1718) - Support primvars:arnold attributes in Arnold typed schemas

## [7.2.4.1] - 2023-10-18

### Bugfix
- [usd#1678](https://github.com/Autodesk/arnold-usd/issues/1678) - Add support for Arnold shaders with multiple outputs
- [usd#1711](https://github.com/Autodesk/arnold-usd/issues/1711) - Fix duplicated arnold user data introduced in 7.2.3.0
- [usd#1728](https://github.com/Autodesk/arnold-usd/issues/1728) - Fix Cryptomatte compatibility with Nuke.
- [usd#1757](https://github.com/Autodesk/arnold-usd/issues/1757) - Declare closure attributes as terminals in the registry

## [7.2.4.0] - 2023-10-04

### Feature
- [usd#1634](https://github.com/Autodesk/arnold-usd/issues/1615) - Support curves orientations identically between USD and Hydra / Prevent errors due to bad curves orientations count.
- [usd#1615](https://github.com/Autodesk/arnold-usd/issues/1615) - add bespoke usdgenschema command to create arnold schema without python
- [usd#739](https://github.com/Autodesk/arnold-usd/issues/739) - Implement the ArnoldProceduralCustom prim in hydra.
- [usd#1644](https://github.com/Autodesk/arnold-usd/issues/1644) - Support nodes mask in the hydra procedural
- [usd#1656](https://github.com/Autodesk/arnold-usd/issues/1656) - Use the same tessellation for sphere primitives as Hydra
- [usd#1632](https://github.com/Autodesk/arnold-usd/issues/1632) - Support custom materialx node definitions placed in a folder defined by the environment variable PXR_MTLX_STDLIB_SEARCH_PATHS
- [usd#1603](https://github.com/Autodesk/arnold-usd/issues/1603) - Support custom USD materialx shaders with any shader type
- [usd#1586](https://github.com/Autodesk/arnold-usd/issues/1586) - Support motion blur in the hydra procedural
- [usd#1587](https://github.com/Autodesk/arnold-usd/issues/1587) - Support object path in the hydra procedural
- [usd#1664](https://github.com/Autodesk/arnold-usd/issues/1664) - Support hydra procedural with a cacheID

### Bug fixes
- [usd#1613](https://github.com/Autodesk/arnold-usd/issues/1613) - Invisible Hydra primitives should ignore arnold visibility
- [usd#1641](https://github.com/Autodesk/arnold-usd/issues/1641) - Ensure nodes created by the render delegate have the correct parent procedural.
- [usd#1652](https://github.com/Autodesk/arnold-usd/issues/1652) - Restore the schema installed files organisation. 
- [usd#1673](https://github.com/Autodesk/arnold-usd/issues/1673) - UsdUvTexture ignores missing textures in hydra
- [usd#1675](https://github.com/Autodesk/arnold-usd/issues/1675) - Fix UsdUvTexture default wrap modes and uvset coordinates.
- [usd#1657](https://github.com/Autodesk/arnold-usd/issues/1657) - Fix a motion blur sampling bug happening when a mesh has facevarying indexed normals and different number of indices per key frame.
- [usd#1693](https://github.com/Autodesk/arnold-usd/issues/1693) - Fix geometry light not rendering in recent version.
- [usd#1696](https://github.com/Autodesk/arnold-usd/issues/1696) - Fix cryptomatte render by restoring previous filter assignment to the default filter.

### Build
- [usd#1648](https://github.com/Autodesk/arnold-usd/issues/1648) - Fix schemas generation issue that was intermittently failing

## [7.2.3.2] - 2023-08-30

### Bug fixes
- [usd#1605](https://github.com/Autodesk/arnold-usd/issues/1605) - Apply the MaterialBindingAPI to the bound prims when converting ass to usd
- [usd#1607](https://github.com/Autodesk/arnold-usd/issues/1607) - Allow primvars with namespace in the procedural 
- [usd#1593](https://github.com/Autodesk/arnold-usd/issues/1593) - Fix crash in the procedural when the UsdPrimvarReader varname attribute is not set.
- [usd#1625](https://github.com/Autodesk/arnold-usd/issues/1625) - Fix issue where user defined primvars were reset.

## [7.2.3.1] - 2023-08-14

### Note
- 7.2.3.1 is an Arnold hot fix, no new changes in arnold-usd. See 7.2.3.0 for the most recent changes.

## [7.2.3.0] - 2023-08-14

### Feature
- [usd#1435](https://github.com/Autodesk/arnold-usd/issues/1435) - Support "vertex" UV coordinates on Curves in the render delegate
- [usd#1579](https://github.com/Autodesk/arnold-usd/issues/1579) - Curves without any width should render with a default value

### Bug fixes
- [usd#1538](https://github.com/Autodesk/arnold-usd/issues/1538) - Fix triplanar in USD Materialx
- [usd#1588](https://github.com/Autodesk/arnold-usd/issues/1588) - Arnold schemas under a point instancer should be hidden
- [usd#1597](https://github.com/Autodesk/arnold-usd/issues/1597) - Fix hdx dependency which was causing issues on linux with husk
- [usd#1595](https://github.com/Autodesk/arnold-usd/issues/1595) - Support Arnold RenderVar filters in Hydra 

## [7.2.2.1] - 2023-06-21

### Bug fixes
- [usd#1567](https://github.com/Autodesk/arnold-usd/issues/1567) - Fix metallic attribute in UsdPreviewSurface in the render delegate
- [usd#1550](https://github.com/Autodesk/arnold-usd/issues/1550) - UsdPrimvarReader_float2 returning "st" not working in the usd procedural
- [usd#1552](https://github.com/Autodesk/arnold-usd/issues/1552) - Retain attributes ordering in the Sdr registry
- [usd#1548](https://github.com/Autodesk/arnold-usd/issues/1548) - Fix RenderProduct arnold:driver ignored in the render delegate
- [usd#1546](https://github.com/Autodesk/arnold-usd/issues/1546) - Fix relative paths on arnold nodes


## [7.2.2.0] - 2023-06-07

### Feature
- [usd#1492](https://github.com/Autodesk/arnold-usd/issues/1492) - Add Arnold render status and estimated render time to viewport annotation
- [usd#1499](https://github.com/Autodesk/arnold-usd/issues/1499) - Add support for camera filtermap and uv_remap
- [usd#1486](https://github.com/Autodesk/arnold-usd/issues/1486) - Add a "Mtl" scope for materials when authoring usd files
- [usd#1529](https://github.com/Autodesk/arnold-usd/issues/1529) - Add AI_RAY_SUBSURFACE visibility flag support in the render delegate and procedural

### Build
- [usd#1480](https://github.com/Autodesk/arnold-usd/issues/1480) - Allow to specify a testsuite output folder
- [usd#1463](https://github.com/Autodesk/arnold-usd/issues/1463) - Fix Windows builds with CMake
- [usd#1471](https://github.com/Autodesk/arnold-usd/issues/1471) - Support relative paths for Arnold and USD Sdk
- [usd#1466](https://github.com/Autodesk/arnold-usd/issues/1466) - Allow to run the testsuite without any build of the procedural
- [usd#1508](https://github.com/Autodesk/arnold-usd/issues/1508) - Support relative paths for python / boost / tbb
- [usd#1512](https://github.com/Autodesk/arnold-usd/issues/1512) - Remove deprecated ENABLE_MATERIALX build variable
- [usd#1519](https://github.com/Autodesk/arnold-usd/issues/1519) - Procedural does not compile with older versions of Arnold

### Bug fixes
- [usd#1502](https://github.com/Autodesk/arnold-usd/issues/1502) - Render delegate crashes with empty arrays.
- [usd#1522](https://github.com/Autodesk/arnold-usd/issues/1522) - Support UsdPrimvarReader_float2 shader returning the "st" variable
- [usd#1530](https://github.com/Autodesk/arnold-usd/issues/1530) - Fix a crash when a user primvars has an empty array on a keyframe
- [usd#1535](https://github.com/Autodesk/arnold-usd/issues/1535) - Fixed Render delegate crashes when visibility is set on lights
- [usd#1532](https://github.com/Autodesk/arnold-usd/issues/1532) - Schemas are not declaring asset parameters for filenames
- [usd#1525](https://github.com/Autodesk/arnold-usd/issues/1525) - Default values for AA sampling and ray depths in direct USD renders are now increased to be equal to render delegate defaults.

## [7.2.1.1] - 2023-04-19 

### Bug fixes
- [usd#1426](https://github.com/Autodesk/arnold-usd/issues/1426) - Skinned transforms are now correctly used on the skinned meshes.
- [usd#1485](https://github.com/Autodesk/arnold-usd/issues/1485) - MaterialX shader nodes should have "auto" colorspace by default 
- [usd#1477](https://github.com/Autodesk/arnold-usd/issues/1477) - A a note in the README for the flickering issue with instances which can be fixed with the `USD_ASSIGN_PROTOTYPES_DETERMINISTICALLY` environment variable. 
- [usd#1462](https://github.com/Autodesk/arnold-usd/issues/1462) - Ensure shader scope doesn't appear twice in the hierarchy.
- [usd#1459](https://github.com/Autodesk/arnold-usd/issues/1459) - Support Shaders with multiple outputs
- [usd#1359](https://github.com/Autodesk/arnold-usd/issues/1359) - Refresh the arnold instancer when the prototype mesh points have changed.
- [usd#1483](https://github.com/Autodesk/arnold-usd/issues/1483) - Indexed normals with vertex interpolation are now converted properly.

## [7.0.0.1] - 2021-11-24

### Bugfixes

#### Build
- #923 Testsuite fails with Arnold 7
- #1487 Update Scons to build on windows with MSVC 14.3 

#### Procedural
- #458 Point instancer should prune the primitives under its hierarchy
- #904 No way to have Point Instancer prototypes hidden
- #921 Remap curves primvars to avoid "wrong data count" errors
- #928 Transform from the Point Instancer is not applied to instances

#### Imaging
- #902 Render session is not passed to AiDeviceAutoSelect
- #900 Avoid calling AiRenderBegin if render is already running
- #905 Integer primvar Render Vars fail to render via husk
- #906 Version is not set as default when returning SDR definitions
- #915 Volume shader is not applied to the ArnoldVolume primitive in Hydra
- #918 Rendervars do not show up in Houdini 19

#### Scene Format
- #924 Writer now saves the default color manager node

## [7.0.0.0] - 2021-10-18

### Enhancements

#### Build
- **ARNOLD_ prefix for definitions**: Arnold-USD now uses ARNOLD_ prefix for definitions to differentiate from core definitions. (#823)
- **CMake testsuite**: The cmake build system is now capable of running tests via kick and usdrecord. (#124 #27)
- **BOOST_ALL_NO_LIB**: When building via CMake, the implicit linking of boost libraries can be disabled.

#### Procedural
- **Procedural Path Mapping**: The procedural now supports Arnold Path Mapping when loading USD files. (#818)
- **Light Linking**: The procedural now supports light linking. (#787)

#### Imaging
- **UsdImaging adapters**: Arnold-USD now includes a set of UsdImaging adapters for Arnold specific schemas, that allows direct use of procedurals and Arnold shapes in Hydra. (#185 #741)
- **Deep rendering**: The render delegate now supports rendering of deep AOVs via [DelegateRenderProducts](https://www.sidefx.com/docs/hdk/_h_d_k__u_s_d_hydra.html#HDK_USDHydraHusk). (#650)
- **Hydra scene delegate**: Arnold-USD now includes an experimental scene delegate for Hydra. (#764)
- **Progressive disabled when using Husk**: Progressive rendering is now disabled when rendering via husk. (#755)
- **Custom PrimID Hydra Buffer**: The render delegate now uses a dedicated primId AOV to support selections in Hydra viewports. This improves support for render-time procedurals and leaves the built-in id parameter unchanged on shapes. (#812)
- **DoubleSided in the Render Delegate**: The render delegate now supports the built-in doubleSided parameter on USD primitives and correctly supports overrides via Arnold-specific primvars. (#805)
- **Motion Blur using Velocity and Acceleration**: The render delegate now extrapolates point positions if velocity or acceleration primvars exist and there are no multiple samples for the position. (#673)
- **Fast camera updates**: The render delegate now handles camera-only updates more efficiently, improving the first time to pixel. (#869)
- **Standard Surface Fallback**: The render delegate now uses a standard surface as a fallback, when no materials are assigned to a prim. (#861)
- **String array parameters**: String array primvars are now converted to built-in parameters. (#808)
- **Multiple hydra sessions**: The render delegate now uses the multiple render session API. (#783)

#### Scene Format
- **Multiple frames in a single file**: The USD writer is now able to append multiple frames to a single USD file. (#777)

### Bugfixes

#### Build
- #746 Issue with dependency between the procedural build and the testsuite
- #810 Can't build schemas when there are spaces in the project folder path
- #830 HdArnoldNativeRprim::GetBuiltinPrimvarNames lacks the override modifier
- #835 Building for USD 21.08 fails because the lack of SdfTypeIndicator
- #837 Schemas fail to generate with python 3 because of dict.iteritems()
- #845 Driver using AiOutputIteratorGetNext fails to compile when using a newer Arnold build
- #851 Don't configure plugInfo.json in-source
- #849 AiArrayGetXXXFuncs are not available anymore in newer Arnold builds
- #856 Cleanup solution introduced in #845
- #874 Allow to prepend PATH folders when building schemas
- #772 Testsuite fails when using USD 21.05/21.02
- #765 Can't compile when using USD 21.05
- #775 Remove deprecated functions, warnings, and fix some bugs
- #767 Unable to compile using cmake with a Python 3 build of USD
- #792 Build error using Houdini 18.0 on OSX

#### Procedural
- #847 Procedural should check the camera of the proper universe for motion blur settings
- #802 B-spline curves not using radius in procedural
- #816 The procedural does not use "driver:parameters:aov:name"

#### Imaging
- #751 Render delegate crashes when changing material terminals interactively
- #797 Warning messages when HdArnoldRenderPass is deleted
- #858 Can't hide/unhide lights in Hydra
- #853 Missing indices for facevarying primvars in Hydra abort renders
- #821 The render delegate crashes when using render session API
- #884 Render delegate shouldn't call AiBegin/AiEnd if Arnold is already active
- #843 Disabling render purposes does not hide geometries in hydra
- #887 Int parameters are not converted to unsigned int shader parameters in the render delegate
- #761 Change render_context string to RENDER_CONTEXT for render hints

#### Scene Format
- #871 Enforce writing multiple frames when no default is authored

#### Schemas
- #798 SdfMetadata Clashing with another NdrDiscovery Plugin

## [6.2.1.1] - 2021-06-07

### Bugfixes

#### Procedural
- #778 Procedural doesn't read some animated parameters properly
- #768 Custom typed primitives are not written if they already exist

#### Render Delegate
- #795 GfMatrix4d attributes are not converted to AI_TYPE_MATRIX parameters
- #790 Reset the disp_map parameter instead of setting nullptr when there is no displacement

## [6.2.1.0] - 2021-04-22

### Enhancements

#### Build
- **Common Library**: Arnold-usd now includes a set of common functions and string definitions to share across multiple modules. (#466)

#### Procedural
- **Half and Double precision**: Storing data using half or double precision is now supported. (#672)
- **Velocity blur**: The procedural now uses the velocity attribute to create motion keys for point-based shapes, when there are no position keys or the topology changes between frames. (#221)
- **NodeGraph schemas**: The procedural now supports using the NodeGraph schema for shader networks. (#678)
- **Crease Sets**: The procedural now supports crease sets on polymesh. (#694)
- **Purpose**: Usd Purpose is now supported in the procedural. (#698)
- **Transform2D**: The procedural now supports remapping UsdTransform2D to built-in Arnold nodes. (#517)
- **Multi-Threading**: The procedural now uses USD's WorkDispatcher which improves the performance of multi-threaded expansion in many cases. (#690)

#### Render Delegate
- **Half and Double precision**: Storing data using half or double precision is now supported. (#669)
- **Light and Shadow linking**: The render delegate now supports light and shadow linking. (#412)
- **Motion blur for the Point Instancer**: The render delegate now calculates motion blur when using the point instancer. (#653)
- **Pause and Resume**: Pausing and resuming renders are now supported in the render delegate. (#595)

#### Scene Format
- **Write with default values**: The scene format now supports optionally writing parameters with default values. (#720)

#### Schemas
- **Removal of the ArnoldUSD DSO**: The Schemas now work without generating a C++ library. This simplifies the build process and removes the need of installing DSOs that are not used. (#705)

### Bugfixes
- #715 Initialization order issue with constant strings common source file

#### Build
- #656 Arnold-USD fails to build with USD 21.02
- #663 render_delegate/lights.cpp fails to compile for pre-21.02 on windows
- #692 The render delegate fails to build on Windows due to template parameter names
- #707 Schema generator scons should use USD_BIN instead of USD_LOCATION + bin to find usdGenSchema
- #722 Failing to generate schemas when targeting Houdini on macOS
- #730 Translator fails to build when targeting USD 20.08

#### Procedural
- #674 Testsuite fails after standard_surface default changes in 6.2.0.0
- #564 Changing topology only works when rendering the first frame of the USD file
- #681 Read render settings at the proper frame
- #683 Don't apply skinning if the usdStage comes from the cache
- #508 Nested procedurals ignore matrix in the viewport API
- #687 Crash with empty primvar arrays
- #679 Attribute subdiv_type should have priority over usd subdivisionScheme
- #282 Primvars are not inherited from ancestor primitives
- #215 Issue with instanced primitives' visibility
- #244 Curves with vertex interpolation on width
- #732 Support wrap, bias and scale in USdUvTexture
- #724 ID not passed to the shapes generated in the procedural

#### Render Delegate
- #651 Error rendering USD file with samples in productName
- #660 Crease sets and subdivision scheme is not imported correctly
- #727 Arnold does not use wrapS and wrapT values on UsdUVTexture shader node when rendering UsdPreviewSurface
- #759 Primvars are not correctly set on the instancer if there is more than one prototype

#### Scene Format
- #615 USD Writer crashes when node name contains hyphen character
- #718 Inactive render vars are still rendered when using the scene format

## [6.2.0.1] - 2021-02-11

### Bugfixes

#### Render Delegate
- #654 Transform is not synced for the points primitive

## [6.2.0.0] - 2021-01-28

### Enhancements

#### Build

- **USD Procedural Name**: It is now possible to overwrite the USD procedurals name, which allows deploying a custom USD procedural alongside the core shipped one. (#600)

#### Procedural

- **Cache Id**: The procedural now supports reading stages from the shared stage cache via the cache id parameter. (#599)
- **Per ray-visibility**: The USD procedural now supports per-ray visibilities exported from Houdini. (#637)

#### Render Delegate

- **Hydra Cameras**: The render delegate now supports physical camera parameters, including depth of field and Arnold specific camera parameters. (#31 #591 #611)
- **Search Paths**: The render delegate now exposes search paths for plugins, procedurals, textures, and OSL includes. (#602)
- **Autobump Visibility**: The render delegate now supports setting autobump_visibility via primvars. (#597)

#### Scene Format

- **Authoring extent**: Extents on UsdGeom shapes are now correctly authored when using the USD scene format. (#582)

#### Schemas

- **Prefix for Schema Attributes**: Arnold schemas now prefix their attributes for better compatibility with built-in USD schemas. (#583)
- **Inheriting from UsdGeomXformable**: Arnold schemas now inherit from UsdGeomXformable instead of UsdTyped. (#558)
- **Creating XForms**: The USD scene format now correctly creates UsdGeomXform parents for shapes instead of UsdTyped. (#629)

### Bugfixes

#### Build

- #624 CMake fails building schemas for a beta Arnold build.
- #641 The render delegate fails to build using gcc 4.8.5 .

#### Procedural

- #621 UVs not read from facevarying primvar if indexes are not present.
- #643 Don't error out when a procedural object_path points at an inactive primitive.

#### Render Delegate

- #592 Invalid face-varying primvars crash the render delegate.
- #481 std::string, TfToken, and SdfAssetPath typed VtArrays are not converted when setting primvars.
- #619 Several built-in render buffer types are not translated to the right Arnold AOV type.
- #634 Fixing disappearing meshes when playing back animation.
- #638 Motion start and motion end is not set reading animated transformation.
- #605 Issues with UVs when rendering the kitchen scene.

#### Scene Format

- #596 Invalid USD is produced if polymesh is made of triangles and nsides is empty.

## [6.1.0.0] - 2020-10-28

### Enhancements

#### Build

- **Installing license**: The license is now copied to the installation folder when using scons. (#540)

#### Procedural

- **Light Shaping**: The procedural now supports the UsdLuxShapingAPI, allowing the use of spot and IES lights. (#344)

#### Render Delegate

- **UsdTransform2d**: The render delegate now supports the `UsdTransform2d` preview shader. (#516)
- **Per face material assignments**: Per-face material assignments are now supported. (#29)
- **Render Stats**: The Render Delegate now returns render stats via `GetRenderStats`. For now, this is used to show render progress in Solaris. (#537)

#### Schemas

- **Schema for custom procedurals**: The schemas now include ArnoldCustomProcedural for describing custom procedurals. (#487)
- **Schema updates**: Schemas now support cameras, render settings, and new output types. (#500)

#### Scene Format

- **Parent Scope**: There is a new flag to specify a custom root for all exported prims. (#292)
- **ST for Texture Coordinates**: Texture coordinates are now written as `primvars:st` to match the USD convention. (#542)

### Bugfixes

#### Build

- #528 Render delegate fails to build when building for Katana.
- #553 Compilation failures because of License.md.
- #567 HdArnoldMaterial fails to compile for the latest USD dev branch.
- #560 plugInfo.json for schemas is broken with newer USD builds.

#### Procedural

- #513 Viewport representation in points mode doesn't have the correct matrix.
- #543 Visibility is not checked on the current frame.
- #556 motion_start and motion_end is only set if the matrix of the prim is animated.
- #565 Animated transforms not translated properly if set on parent xforms.
- #570 USD procedural is not picking up osl shader parameters.

#### Render Delegate

- #569 Render delegate not picking up OSL shader parameters.
- #577 Point light should have zero radius.
- #580 The Render Delegate's depth range is incorrect if USD is at least version 20.02.
- #570 Incorrect display of curve widths in Solaris when changing curve basis.

## [6.0.4.1] - 2020-10-01

### Enhancements

#### Build

- **Custom Build Directory**: `BUILD_DIR` can now be used to overwrite the build directory for scons builds. (#490)
- **New Scons Version**: The build is now using Scons-3.1.2. (#549)

### Bugfixes

#### Build

- #533 Add BOOST_ALL_NO_LIB when building on windows.
- #501 The render delegate fails to build on gcc-4.8.5/Linux.
- #498 Can't build for Katana on Windows.

#### Procedural

- #513 Viewport representation in points mode doesn't have the correct matrix.

#### Render Delegate

- #488 Render Settings are not passed to the Render Delegate when using Husk.
- #518 HdArnold does not correctly handle texture coordinates when the primvar is not name `st` and `varname` in `PrimvarReader_float2` is of type `string`.
- #530 Cylinder light not matching the viewport preview.

## [6.0.4.0] - 2020-08-05

### Enhancements

#### Build

- **20.08 Support**: Building for USD 20.08 is supported.

#### Procedural

- **UsdRender schema**: UsdRenderSetting, UsdRenderProduct and UsdRenderVar are now supported in the procedural. (#453)

#### Render Delegate

- **Improved Solaris Primvar support**: Primvars with arrays of a single element are converted to non-array user data in Arnold. This improves primvar support in Houdini Solaris. (#456)
- **Basis Curves**: The Render Delegate now supports rendering of Basis Curves. Overriding the basis parameter via primvars and periodic/pinned wrapping are not supported. (#19)
- **Per instance primvars**: Instancer primvars are now supported, with the exception of nested instancer primvars. (#478)
- **Overriding the default filter**: HDARNOLD_default_filter and HDARNOLD_default_filter_attributes can now be used to overwrite the default filter. (#475)

### Bugfixes

#### Procedural

- #463 Texture coordinates of texcoord2f type are not read correctly

#### Render Delegate

- #475 The closest filter is used for AOVs without filtering information

## [6.0.3.1] - 2020-06-04

### Build

- **Testing the Scene Format:** The testsuite now includes tests for the Scene format plugin. (#157)
- **Hiding symbols:** Weak symbols are now hidden in the Procedural on Linux and MacOS. (#409)
- **Lambert for the Tests:** The testsuite is now using the lambert as the default shader. (#416)
- **Overwriting the C++ standard:** The C++ standard can now be overwritten for builds on Linux and MacOS. (#446)
- **Google Test:** Google Test can now be used to write tests. (#311)

- Fixed an issue with the "resave" test parameter. (#402)
- Fixed an issue with test 62 and 68. (#414)

### Procedural

- **UsdGeomCamera:** The UsdGeomCamera schema is now supported in the procedural. (#345)
- **UsdSkel:** The UsdSkel schema is now supported in the procedural. (#329)
- **Image uvset:** The built-in uvset is used now when a UsdPrimvarReader for st/uv is connected to UsdUvTexture. (#428)
- **Textured Mesh Lights:** Textured mesh lights are now supported. (#366)

- Fixed an issue when using multiple Procedurals. (#400)
- Fixed issues with Nested Procedurals when using the Procedural Viewport API. (#408 #435)
- Fixed a crash with empty node names. (#380)
- Fixed an issue with reading namespaced primvars. (#382)
- Fixed an issue when reading Light color and intensity parameters. (#364)
- Fixed several issues when reading primvars. (#333)
- Fixed an issue when reading RGB arrays. (#325)

### Render Delegate

- **Filters for AOVs:** Filtering parameters are now read from the aovSettings map for RenderVars. (#319 #426 #437)
- **LPE RenderVars:** LPE RenderVars are now supported. (#317)
- **Primvar RenderVars:** Primvar RenderVars are now supported. (#318)
- **SourceName for RenderVars:** The sourceName aovSetting is now supported. This allows renaming Arnold AOVs and writing a single AOV to multiple Render Buffers with different filters. (#425)

- Fixed an issue that prevented using the GPU on Windows. (#398)
- Fixed a crash when running the Render Delegate in Solaris on Windows. (#394)
- Fixed a bug related to marking ignored Render Buffers as converged. (#431)
- Fixed an issue related to using incorrect LPEs. (#430)
- Fixed a crash when deleting an active RenderVar in Solaris. (#439)
- Fixed an issue when the USD Preview Surface is used as a Displacement shader. (#448)
- Fixed an issue with how the dataType parameter is interpreted. (#450)

### Scene Format / Writer

- **Roundtripping Node Names:** Node names are now preserved when roundtripping scenes from Arnold to USD to Arnold. (#396)
- **Per-channel connections:** Per-channel connections are now written using adapter nodes. (#351)
- **Motion Keys:** Motion keys are now written to the USD file. (#334)
- **Motion Blur:** Motion blur is now supported. (#346)

- Fixed an issue when writing Toon light lists. (#374)
- Fixed an issue when writing linked ramp parameters. (#375)
- Fixed an issue when writing AI_TYPE_NODE user data. (#371)
- Fixed an issue when writing motion ranges. (#368)
- Fixed an issue when writing ginstance parameters. (#362)
- Fixed a crash when writing empty arrays. (#360)
- Fixed an issue when the number of motion keys for normals did not match the number of motion keys for positions. (#356)
- Fixed an issue when writing custom Matrix parameters. (#354)
- Fixed an issue when writing polymesh.subdiv_iterations.(#349)
- Fixed an issue when writing curves.num_points. (#324)
- Removed warnings when writing the displayColor primvar. (#312)

## [6.0.3.0] - 2020-04-20

### Build

- **USD requirement:** USD 19.05 is now the earliest supported version.
- **USD 20.02:** USD 20.02 is now supported. (#260)

- Fixed build issues on Linux and MacOS. (#303)
- Fixed build issues when using USD 0.19.05.

### Procedural

- **Using the new instancer procedural:** The procedural now uses the core shipped instancer procedural. (#256)
- **Prim Visibility:** The visibility token from UsdGeomImageable is now correctly inherited. (#218)

- Fixed a crash when using the Arnold Viewport functions. (#295)
- Fixed a crash when writing USD files with upper-case extensions. (#288)

### Render Delegate

- **Computed Primvars:** Computed primvars are now supported, enabling previewing UsdSkel and Houdini crowds. (#265 and #267)
- **Improved Rendering:** The Render Delegate is now using the Arnold Render API correctly, leading to better responsiveness. (#270)
- **Improved Render Buffers:** The Hydra Render Buffer support is now significantly improved, including improved performance. (#8)
- **32-bit buffers:** The render delegate now outputs 32-bit float buffers, instead of dithered 8 bit whenever possible. (#9)
- **arnold:global: prefix:** Prefixing Render Settings with `arnold:global:` is now supported.
- **Shaping Parameters:** Shaping parameters on Sphere Lights are now supported. This includes Spot and IES parameters, excluding IES normalize and IES angle scale. (#314)
- **Barndoor Parameters:** Solaris' Barndoor parameters are now roughly approximated using the barndoor filter. Note, Arnold *does NOT match* Karma. (#332)

- Fixed a crash when instancer nodes had uninitialized node pointers. (#298)
- Fixed a bug with aborted renders not marking the render pass as converged. (#4)
- Fixed a bug where the camera jumped to the origin in Solaris. (#385)

### Scene Format/Writer

- **Mask:** The scene format plugin now supports a mask parameter, allowing selective export of Arnold nodes. (#274)
- **Closures:** Closure attributes are now written to the USD file. (#322)
- **Options:** The options node is now correctly translated. (#320)

- Fixed bugs with the string export functions. (#320)
- Fixed a crash when writing pointer attributes. (#342)

## [6.0.2.1] - 2020-03-11

### Build

- **Clang 9:** We now support building using Clang 9. (#252)

### Procedural

- **Primvar translation:** The procedural now uses "primvars:st" and "primvars:uv" for UV coordinates, and "normals" for "nlist" on polymeshes. (#206)
- **Per-vertex UV and Normals:** Per-vertex UVs and normals are now supported on polymeshes. (#222)
- **Shader output connections:** Support for shader output connections has been improved, including per-component connections. (#211)
- **Point varying primvars:** Varying primvars are now supported on point schemas. (#228)
- **USDVol support:** The procedural now supports USD Volumes schemas. Using grids from two different files for a single volume is not allowed. (#227)
- **Serialized USD:** The procedural supports creating the stage from a set of strings without requiring a file. (#235)
- **Basis Curves:** The procedural now supports Basis Curves. (#239)
- **Boolean parameters:** The procedural now supports setting boolean parameters on Arnold nodes using bool, int or long USD attributes. (#238)
- **Converting between Width and Radius:** Width attributes are now properly converted to Arnold's radius parameters. (#247)
- **RTLD_LOCAL:** RTLD_LOCAL is used instead of RTLD_GLOBAL when dlopening in the procedural. (#259)

### Render Delegate

- **Left Handed Topology:** Left-handed topologies are now supported, including converting the varying primvars and indices for position, normal and uv attributes. (#207)
- **Motion Key mismatch:** Normal and position motion keys counts are the same now. (#229)
- **RGBA Primvars:** RGBA primvars are now supported. (#236)
- **Hydra Point Instancer:** Support of the Point Instancer has been greatly improved, including instancing of volumes. (#18 and #123)
- **Uniform Primvars:** Uniform primvars on points are now supported.
- **Pixel format conversion:** The render buffers now converts between pixel formats correctly. (#245)
- **Light Dirtying:** Transforms are now correctly preserved when parameters are dirtied, but transforms are unchanged on lights. (#243)

### Schemas

- **Linux Build:** Building schemas using Arnold 6.0.2.0 is now supported on Linux. (#219)

### Writer 

- **Node names for attributes:** Node names are now correctly formatted and sanitized when writing node and node array attributes. (#208)<|MERGE_RESOLUTION|>--- conflicted
+++ resolved
@@ -6,11 +6,8 @@
 ### Feature
 
 - [usd#1730](https://github.com/Autodesk/arnold-usd/issues/1730) - Add light linking to the ArnoldProceduralCustom when using hydra.
-<<<<<<< HEAD
 - [usd#168](https://github.com/Autodesk/arnold-usd/issues/168) - Support interactive USD updates in the procedural
-=======
 - [usd#1835](https://github.com/Autodesk/arnold-usd/issues/1835) - Support Arnold "help" metadata instead of previous "desc" metadata.
->>>>>>> 3b465c88
 
 ## Next minor release - 5454a9e
 
