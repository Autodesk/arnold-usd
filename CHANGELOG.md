--- conflicted
+++ resolved
@@ -8,11 +8,8 @@
 
 ### Bug fixes
 - [usd#1900](https://github.com/Autodesk/arnold-usd/issues/1900) - Fix transform hierarchies for Arnold non-xformable primitives
-<<<<<<< HEAD
 - [usd#1908](https://github.com/Autodesk/arnold-usd/issues/1908) - Read deform_keys independantly of the primvar interpolation
-=======
 - [usd#1903](https://github.com/Autodesk/arnold-usd/issues/1903) - USD Writer should skip materials when the shader mask is disabled
->>>>>>> 0e2fce51
 
 ## [7.3.1.0] - 2024-03-27
 
