<!-- SPDX-License-Identifier: Apache-2.0 -->
# Changelog

<<<<<<< HEAD
## Next feature release

- [usd#2296](https://github.com/Autodesk/arnold-usd/issues/2296) - Proper support of stats mode in the render delegate

## Next feature release (7.4.2.0)

### Bug Fixes
- [usd#2303](https://github.com/Autodesk/arnold-usd/issues/2303) - Improve detection of hidden primitives that should be skipped

## Next Feature release
=======
## [7.4.2.0] - 2025-05-16
>>>>>>> 1e87af3b

### Features

- [usd#2264](https://github.com/Autodesk/arnold-usd/issues/2264) - Skip translation of invisible primitives in the render delegate
- [usd#2277](https://github.com/Autodesk/arnold-usd/issues/2277) - Ensure child nodes are properly destroyed in the hydra procedural
- [usd#2276](https://github.com/Autodesk/arnold-usd/issues/2276) - Improve default interactive FPS settings in the render delegate
- [usd#2284](https://github.com/Autodesk/arnold-usd/issues/2284) - Use a single display driver in the render delegate
- [usd#2231](https://github.com/Autodesk/arnold-usd/issues/2231) - Fix velocity motion blur coherence when there is varying number of instances
- [usd#2285](https://github.com/Autodesk/arnold-usd/issues/2285) - Use point instancer angular velocity in the render delegate
- [usd#2260](https://github.com/Autodesk/arnold-usd/issues/2260) - Deepexr settings were not set properly with husk renders
- [usd#2287](https://github.com/Autodesk/arnold-usd/issues/2287) - Fix mismatch in default value for GI_transmission_depth between USD and Hydra

### Bug fixes

- [usd#2298](https://github.com/Autodesk/arnold-usd/issues/2298) - Fix a potential crash when multiple hydra readers initialize concurrently.
- [usd#2300](https://github.com/Autodesk/arnold-usd/issues/2300) - Animated sequences render an incorrect filename in hydra mode

## [7.4.1.1] - 2025-05-07

### Bug fixes

- [usd#2269](https://github.com/Autodesk/arnold-usd/issues/2269) - Connections are not processed correctly during hydra procedural updates
- [usd#2268](https://github.com/Autodesk/arnold-usd/issues/2268) - Reenable instancer motion blur on the first rendered frame by recomputing the transform matrices when the shutter is updated.

## [7.4.1.0] - 2025-03-26

### Features
- [usd#2148](https://github.com/Autodesk/arnold-usd/issues/2248) - Leverage new Shared Arrays API in the render delegate.
- [usd#2227](https://github.com/Autodesk/arnold-usd/issues/2227) - Hydra procedural breaks the Arnold logging settings
- [usd#2228](https://github.com/Autodesk/arnold-usd/issues/2228) - Release usd stage after the hydra procedural translation
- [usd#2240](https://github.com/Autodesk/arnold-usd/issues/2240) - Default volume shader should be assigned in the usd procedural
- [usd#2242](https://github.com/Autodesk/arnold-usd/issues/2242) - Support HDARNOLD_DEBUG_SCENE env var in the hydra procedural
- [usd#2248](https://github.com/Autodesk/arnold-usd/issues/2248) - Enable the hydra mode of the procedural by default

### Bug fixes
- [usd#2208](https://github.com/Autodesk/arnold-usd/issues/2208) - Fix unnecessary allocations in the instancer and mesh.
- [usd#2218](https://github.com/Autodesk/arnold-usd/issues/2218) - Fix Hydra warning with orthographic cameras
- [usd#2219](https://github.com/Autodesk/arnold-usd/issues/2219) - Fix race condition in hydra with node names
- [usd#2225](https://github.com/Autodesk/arnold-usd/issues/2225) - Fix crash in point instancers with missing prototypes
- [usd#2224](https://github.com/Autodesk/arnold-usd/issues/2224) - Fix warning "HdArnoldDriverMain is already installed" 
- [usd#2234](https://github.com/Autodesk/arnold-usd/issues/2234) - Fix warning "Selected hydra renderer doesn't support prim type 'RenderSettings'" 
- [usd#2232](https://github.com/Autodesk/arnold-usd/issues/2232) - Fix incorrect husk render of left handed indexed meshes with normals.
- [usd#2239](https://github.com/Autodesk/arnold-usd/issues/2239) - OpenVDB asset with explicit fieldName does not render in hydra
- [usd#1402](https://github.com/Autodesk/arnold-usd/issues/1402) - Incorrect transform when exporting parented objects to USD
- [usd#2254](https://github.com/Autodesk/arnold-usd/issues/2254) - Fix bug happening when the number of normal keys is less than the number of point keys.

## [7.4.0.0] - 2025-03-26

### Bug fixes
- [usd#2201](https://github.com/Autodesk/arnold-usd/issues/2201) - Hydra procedural should not modify the input usd stage with shutter range
- [usd#2197](https://github.com/Autodesk/arnold-usd/issues/2197) - MaterialX textures not applied properly in hydra through mayaHydra

## [7.3.7.0] - 2025-02-13

### Feature
- [usd#2160](https://github.com/Autodesk/arnold-usd/issues/2160) - Support OSL code generated from image shaders in MaterialX 1.38.10
- [usd#2170](https://github.com/Autodesk/arnold-usd/issues/2170) - Fix handling of render tags in hydra.
- [usd#2176](https://github.com/Autodesk/arnold-usd/issues/2176) - Support distant light's normalize attribute
- [usd#2177](https://github.com/Autodesk/arnold-usd/issues/2177) - Declare render delegate's stop render instead of pause.
- [usd#2183](https://github.com/Autodesk/arnold-usd/issues/2183) - Enable JUnit reports
- [usd#2190](https://github.com/Autodesk/arnold-usd/issues/2190) - Save the time taken to read the stage in the stats. 

### Bug fixes
- [usd#2159](https://github.com/Autodesk/arnold-usd/issues/2159) - User data errors with deformed meshes and subdivision
- [usd#2168](https://github.com/Autodesk/arnold-usd/issues/2168) - Workaround a bug in USD >= 24.08 by resampling values returned by SamplePrimvar.
- [usd#2187](https://github.com/Autodesk/arnold-usd/issues/2187) - Cannot override output image with arnold product types 

## [7.3.6.0] - 2024-12-12

### Feature
- [usd#2119](https://github.com/Autodesk/arnold-usd/issues/2119) - Support options shader_override attribute
- [usd#2088](https://github.com/Autodesk/arnold-usd/issues/2088) - Remove deprecated schemas
- [usd#2110](https://github.com/Autodesk/arnold-usd/issues/2110) - Represent arnold operators as shader primitives
- [usd#2145](https://github.com/Autodesk/arnold-usd/issues/2145) - First support of versioned schemas

### Bug fixes
- [usd#2129](https://github.com/Autodesk/arnold-usd/issues/2129) - Fixed crashes when instancers have empty / invalid positions
- [usd#2131](https://github.com/Autodesk/arnold-usd/issues/2131) - Wrong transform when an instanceable prim is not xformable
- [usd#2133](https://github.com/Autodesk/arnold-usd/issues/2133) - Fixed crash when the root primitive is invalid
- [usd#2122](https://github.com/Autodesk/arnold-usd/issues/2122) - RectLight doesn't take width / height into account with scenes exported from Arnold
- [usd#1764](https://github.com/Autodesk/arnold-usd/issues/1764) - ArnoldUsd schema was missing from Arnold SDK
- [usd#2154](https://github.com/Autodesk/arnold-usd/issues/2154) - Husk renders can miss scene updates

## [7.3.5.0] - 2024-11-08

### Feature
- [usd#1738](https://github.com/Autodesk/arnold-usd/issues/1738) - Support all camera Arnold attributes in Hydra
- [usd#1965](https://github.com/Autodesk/arnold-usd/issues/1965) - Write color manager attributes in the RenderSettings primitive
- [usd#1974](https://github.com/Autodesk/arnold-usd/issues/1974) - Delegate should only create default shaders when needed
- [usd#1959](https://github.com/Autodesk/arnold-usd/issues/1959) - Improve translation of normals and primvars in hydra
- [usd#1946](https://github.com/Autodesk/arnold-usd/issues/1946) - Support color space in materialx for hydra
- [usd#1972](https://github.com/Autodesk/arnold-usd/issues/1972) - Ensure subdivision is disabled when subdiv iterations is equal to 0 in Hydra
- [usd#1982](https://github.com/Autodesk/arnold-usd/issues/1982) - Fix subdivision when primvars are set in parent primitives
- [usd#1979](https://github.com/Autodesk/arnold-usd/issues/1979) - Support treatAsPoint in Hydra photometric lights
- [usd#1987](https://github.com/Autodesk/arnold-usd/issues/1987) - Author familyName and familyType in GeomSubsets written as USD
- [usd#2000](https://github.com/Autodesk/arnold-usd/issues/2000) - Write light filters through node graphs so they can be rendered in Hydra
- [usd#1997](https://github.com/Autodesk/arnold-usd/issues/1997) - Apply correct amount of transform keys when xformOp is set on parent prims
- [usd#2003](https://github.com/Autodesk/arnold-usd/issues/2003) - Choose render settings primitive through hydra scene loader
- [usd#2019](https://github.com/Autodesk/arnold-usd/issues/2019) - Support purpose in the hydra procedural
- [usd#2010](https://github.com/Autodesk/arnold-usd/issues/2010) - Support TreatAsPoint in spot lights
- [usd#2017](https://github.com/Autodesk/arnold-usd/issues/2017) - Set root transform and node id in the hydra procedural
- [usd#2015](https://github.com/Autodesk/arnold-usd/issues/2015) - Support hydra points with empty widths
- [usd#2008](https://github.com/Autodesk/arnold-usd/issues/2008) - Write spot and photometric lights as UsdLux schemas
- [usd#2030](https://github.com/Autodesk/arnold-usd/issues/2030) - Write background and atmosphere shaders under a node graph for hydra support
- [usd#2031](https://github.com/Autodesk/arnold-usd/issues/2031) - Write AOV shaders under a node graph for hydra support
- [usd#2025](https://github.com/Autodesk/arnold-usd/issues/2025) - Write imagers through node graphs for hydra support
- [usd#2042](https://github.com/Autodesk/arnold-usd/issues/2042) - Follow hydra normals skinning behavior in the procedural.
- [usd#1174](https://github.com/Autodesk/arnold-usd/issues/1174) - When the render errors or is aborted, husk will now exit with error code (houdini >= 20.5)
- [usd#2057](https://github.com/Autodesk/arnold-usd/issues/2057) - Add Ginstance support in hydra and fix a data race issue.
- [usd#2055](https://github.com/Autodesk/arnold-usd/issues/2055) - Support animated curves orientations in hydra
- [usd#2053](https://github.com/Autodesk/arnold-usd/issues/2053) - Visibility and sidedness attributes not supported in Arnold native hydra prims
- [usd#2058](https://github.com/Autodesk/arnold-usd/issues/2058) - Support UsdPlane primitives
- [usd#2061](https://github.com/Autodesk/arnold-usd/issues/2061) - Support arnold light groups in Hydra
- [usd#2064](https://github.com/Autodesk/arnold-usd/issues/2064) - Support instances of ArnoldProceduralCustom primitives
- [usd#2067](https://github.com/Autodesk/arnold-usd/issues/2067) - Do not author useless "normals" user data in meshes/curves through the procedural
- [usd#1118](https://github.com/Autodesk/arnold-usd/issues/1118) - Add profile/stats settings to the Render Settings
- [usd#2080](https://github.com/Autodesk/arnold-usd/issues/2080) - Author animated shader attributes in a way that they can render in hydra
- [usd#2082](https://github.com/Autodesk/arnold-usd/issues/2082) - Support arnold cameras in hydra
- [usd#2084](https://github.com/Autodesk/arnold-usd/issues/2084) - Imagers should be applied to all drivers
- [usd#2086](https://github.com/Autodesk/arnold-usd/issues/2086) - Compute FOV in the procedural and hydra in a similar manner
- [usd#2047](https://github.com/Autodesk/arnold-usd/issues/2047) - Shaders exports should be bound to a material
- [usd#2109](https://github.com/Autodesk/arnold-usd/issues/2109) - Expose hydra parameter in the procedural
- [usd#2107](https://github.com/Autodesk/arnold-usd/issues/2107) - Support procedural updates in hydra mode
- [usd#2111](https://github.com/Autodesk/arnold-usd/issues/2111) - Add support for transform_keys in xform primitives

### Bug fixes
- [usd#1961](https://github.com/Autodesk/arnold-usd/issues/1961) - Random curves width in Hydra when radius primvars are authored
- [usd#1977](https://github.com/Autodesk/arnold-usd/issues/1977) - Aov shaders not set properly in hydra mode of the scene format
- [usd#1984](https://github.com/Autodesk/arnold-usd/issues/1984) - Cylinder lights not taking normalization into account through USD
- [usd#1994](https://github.com/Autodesk/arnold-usd/issues/1994) - Fixed hydra errors with varying topologies, and incorrect velocities in first renders.
- [usd#1992](https://github.com/Autodesk/arnold-usd/issues/1992) - Support hydra skinned positions with more than 3 keys
- [usd#2027](https://github.com/Autodesk/arnold-usd/issues/2027) - Fix faceVarying normals interpolation in the procedural when the mesh is left handed.
- [usd#1837](https://github.com/Autodesk/arnold-usd/issues/1837) - Fix motion blur of instanced skinned geometry with animated parent matrix
- [usd#2037](https://github.com/Autodesk/arnold-usd/issues/2027) - Improve instances and objects motion blur coherence.
- [usd#2078](https://github.com/Autodesk/arnold-usd/issues/2078) - Ensure the hydra render callback is always invoked
- [usd#2094](https://github.com/Autodesk/arnold-usd/issues/2094) - Support material interactive updates in the procedural
- [usd#2092](https://github.com/Autodesk/arnold-usd/issues/2092) - Fix interactive update issue when prims visibility is tweaked in the procedural
- [usd#2102](https://github.com/Autodesk/arnold-usd/issues/2102) - Remove hydra warning subdiv_iterations: use type BYTE, not INT 
- [usd#2105](https://github.com/Autodesk/arnold-usd/issues/2105) - Ensure the Arnold scene isn't modified after a Hydra batch render started
- [usd#2127](https://github.com/Autodesk/arnold-usd/issues/2127) - Support deform_keys in curves

### Build
- [usd#1969](https://github.com/Autodesk/arnold-usd/issues/1969) - Remove support for USD versions older than 21.05

## [7.3.4.1] - 2024-09-18
- [usd#2090](https://github.com/Autodesk/arnold-usd/issues/2090) - Fixed crashes when registering the TfNotice callback multiple times

## [7.3.4.0] - 2024-08-30
- [usd#2075](https://github.com/Autodesk/arnold-usd/issues/2075) - Ensure options attributes are not set while a hydra render is in progress

## [7.3.3.1] - 2024-08-09
- [usd#1989](https://github.com/Autodesk/arnold-usd/issues/1989) - Support mixed half/float channels when using the render delegate in batch mode with husk.
- [usd#1610](https://github.com/Autodesk/arnold-usd/issues/1610) - Proper support of arnold:visibility primvar in hydra

## [7.3.3.0] - 2024-07-25

### Feature
- [usd#1814](https://github.com/Autodesk/arnold-usd/issues/1814) - Support skinning on USD curves and points
- [usd#1939](https://github.com/Autodesk/arnold-usd/issues/1939) - Support primvars as user data on lights
- [usd#1950](https://github.com/Autodesk/arnold-usd/issues/1950) - Avoid creating a render delegate in batch mode when ARNOLD_FORCE_ARBORT_ON_LICENSE_FAIL is set and the license isn't found.
- [usd#1918](https://github.com/Autodesk/arnold-usd/issues/1918) - Use batch render sessions for husk renders
- [usd#1955](https://github.com/Autodesk/arnold-usd/issues/1955) - Improve USD authoring of quad and mesh lights in the writer

### Bug fixes
- [usd#1861](https://github.com/Autodesk/arnold-usd/issues/1861) - Fix BasisCurves disappearing on interactive updates
- [usd#1927](https://github.com/Autodesk/arnold-usd/issues/1927) - Fix procedural updates during iteractive changes of non-leaf primitives
- [usd#1661](https://github.com/Autodesk/arnold-usd/issues/1661) - In the procedural the subdivision meshes will use the normals generated by the subdivision algorithm instead of the normal primvar.
- [usd#1919](https://github.com/Autodesk/arnold-usd/issues/1919) - Fix rendering multiple frames with husk.
- [usd#1952](https://github.com/Autodesk/arnold-usd/issues/1952) - Don't write camera aperture parameters if they're already set
- [usd#1902](https://github.com/Autodesk/arnold-usd/issues/1902) - Fix invalid Cache ID sporadic error
- [usd#1940](https://github.com/Autodesk/arnold-usd/issues/1940) - Incorrect handling of shaders referenced in multiple materials

## [7.3.2.1] - 2024-06-19

### Bug fixes
- [usd#1923](https://github.com/Autodesk/arnold-usd/issues/1923) - Fix instance primvar indices with multiple prototypes
- [usd#1929](https://github.com/Autodesk/arnold-usd/issues/1929) - Ensure subdiv_iterations is not set uselessly during procedural updates
- [usd#1932](https://github.com/Autodesk/arnold-usd/issues/1932) - Fix a crash when the number of elements in a primvar should be equal to the number of points but is not.

## [7.3.2.0] - 2024-05-22

### Feature
- [usd#1894](https://github.com/Autodesk/arnold-usd/issues/1894) - Write cylinder lights as UsdLuxCylinderLight primitives

### Bug fixes
- [usd#1900](https://github.com/Autodesk/arnold-usd/issues/1900) - Fix transform hierarchies for Arnold non-xformable primitives
- [usd#1908](https://github.com/Autodesk/arnold-usd/issues/1908) - Read deform_keys independently of the primvar interpolation
- [usd#1903](https://github.com/Autodesk/arnold-usd/issues/1903) - USD Writer should skip materials when the shader mask is disabled
- [usd#1906](https://github.com/Autodesk/arnold-usd/issues/1906) - Fix light filters assignment order in the render delegate to make it consistent with the procedural.
- [usd#1912](https://github.com/Autodesk/arnold-usd/issues/1912) - Procedural interactive updates don't consider primitives visibility
- [usd#1914](https://github.com/Autodesk/arnold-usd/issues/1914) - Ensure Mesh vertex attributes are not written to USD when not set in Arnold 

## [7.3.1.0] - 2024-03-27

### Feature
- [usd#1730](https://github.com/Autodesk/arnold-usd/issues/1730) - Add light linking to the ArnoldProceduralCustom when using hydra.
- [usd#168](https://github.com/Autodesk/arnold-usd/issues/168) - Support interactive USD updates in the procedural
- [usd#1835](https://github.com/Autodesk/arnold-usd/issues/1835) - Support Arnold "help" metadata instead of previous "desc" metadata.
- [usd#1865](https://github.com/Autodesk/arnold-usd/issues/1865) - Support ArnoldOptions primitives in Hydra
- [usd#1852](https://github.com/Autodesk/arnold-usd/issues/1852) - Write Arnold options as UsdRenderSettings primitives
- [usd#1870](https://github.com/Autodesk/arnold-usd/issues/1870) - Use new node type AI_NODE_IMAGER
- [usd#1878](https://github.com/Autodesk/arnold-usd/issues/1878) - Make arnold relative path optional for image shaders
- [usd#1874](https://github.com/Autodesk/arnold-usd/issues/1874) - Shader output attributes should be outputs:out to match the Sdr registry
- [usd#1873](https://github.com/Autodesk/arnold-usd/issues/1873) - Ensure materials are written under a scope primitive
- [usd#1868](https://github.com/Autodesk/arnold-usd/issues/1868) - Support velocities in PointInstancer primitive rendered through the procedural
- [usd#1889](https://github.com/Autodesk/arnold-usd/issues/1889) - GI Transmission Depth should default to 8 in the Render Settings

### Bug fixes
- [usd#1547](https://github.com/Autodesk/arnold-usd/issues/1547) - Fix mesh lights shutoff when there is a light link in the scene.
- [usd#1859](https://github.com/Autodesk/arnold-usd/issues/1859) - Support PointInstancer invisibleIDs for lights 
- [usd#1881](https://github.com/Autodesk/arnold-usd/issues/1881) - Support UDIM and relative paths on mtlx image shaders
- [usd#1884](https://github.com/Autodesk/arnold-usd/issues/1884) - Set a proper name to skydome image node in Hydra
- [usd#1890](https://github.com/Autodesk/arnold-usd/issues/1890) - Reduce VtArray memory consumption, mostly in the instancer. 

## [7.3.0.0] - 2024-03-27

### Feature
- [usd#1758](https://github.com/Autodesk/arnold-usd/issues/1758) - Return a default value when an attribute type is not recognized
- [usd#1759](https://github.com/Autodesk/arnold-usd/issues/1759) - Remove GeometryLight usd imaging adapter
- [usd#1705](https://github.com/Autodesk/arnold-usd/issues/1705) - Support Point instancers having lights as prototypes
- [usd#1635](https://github.com/Autodesk/arnold-usd/issues/1635) - Support arnold visibility and matte on Hydra instances
- [usd#1806](https://github.com/Autodesk/arnold-usd/issues/1806) - Extend the WriteUsdStageCache API

### Bug fixes
- [usd#1756](https://github.com/Autodesk/arnold-usd/issues/1756) - Registry should declare filenames as assets in GetTypeAsSdfType 
- [usd#1770](https://github.com/Autodesk/arnold-usd/issues/1770) - Fix exr driver always rendering float with husk when productType is arnold
- [usd#1772](https://github.com/Autodesk/arnold-usd/issues/1772) - RectLight texture uvs are now consistent between husk, kick and other renderers.
- [usd#1776](https://github.com/Autodesk/arnold-usd/issues/1776) - Fix incorrect PointInstancer instance orientations in the render delegate.
- [usd#1769](https://github.com/Autodesk/arnold-usd/issues/1769) - Fix curve uvs when they are vertex interpolated.
- [usd#1784](https://github.com/Autodesk/arnold-usd/issues/1784) - The aov layer name is now correctly taken into account when rendering exrs with husk and using the arnold productType.

### Build
- [usd#1795](https://github.com/Autodesk/arnold-usd/issues/1795) - Fix compilation issue on macOS with clang 15.0.7.
- [usd#1793](https://github.com/Autodesk/arnold-usd/issues/1793) - Enable compiling arnold-usd without USD_BIN.

## [fix-7.2.5]

### Bug fixes
- [usd#1854](https://github.com/Autodesk/arnold-usd/issues/1854) - Fix unnecessary updating of the scene in the render delegate when the camera is moving. This improves the interactivity in Solaris.

## [7.2.5.2] and [7.2.5.3]

### Bug fixes
- [usd#1808](https://github.com/Autodesk/arnold-usd/issues/1808) - Fix the error "Cannot load _htoa_pygeo library required for volume rendering in Solaris" in Houdini 19.5+.
- [usd#1812](https://github.com/Autodesk/arnold-usd/issues/1812) - Improve Material network creation by caching the node entries and the osl code.
- [usd#1781](https://github.com/Autodesk/arnold-usd/issues/1781) - Fix a crash happening in a aiStandin usd when scrolling the timeline in maya.
- [usd#1753](https://github.com/Autodesk/arnold-usd/issues/1753) - Fix a problem with yeti where the transforms of the ArnolProceduralCustom were not taken into account in kick (procedural).

## [7.2.5.1] - 2024-01-18

### Bug fixes

- [usd#1776](https://github.com/Autodesk/arnold-usd/issues/1776) - Fix incorrect PointInstancer instance orientations in the render delegate.
- [usd#1769](https://github.com/Autodesk/arnold-usd/issues/1769) - Fix curve uvs when they are vertex interpolated.

## [7.2.5.0] - 2023-12-13

### Feature
- [usd#612](https://github.com/Autodesk/arnold-usd/issues/612) - Add support for orthographic camera in the hydra render delegate.
- [usd#1726](https://github.com/Autodesk/arnold-usd/issues/1726) - Add usdz as a supported format of the scene reader
- [usd#1077](https://github.com/Autodesk/arnold-usd/issues/1077) - Support --threads / -j argument in husk to control the amount of render threads
- [usd#1748](https://github.com/Autodesk/arnold-usd/issues/1748) - Support implicit conversions between Float3 and Float4
- [usd#658](https://github.com/Autodesk/arnold-usd/issues/658) - Support pixel aspect ratio in Hydra
- [usd#1746](https://github.com/Autodesk/arnold-usd/issues/1746) - Made the behaviour for doubleSided gprims consistent between USD and Hydra

### Bug fixes
- [usd#1709](https://github.com/Autodesk/arnold-usd/issues/1709) - Procedural failures if schemas are present
- [usd#1713](https://github.com/Autodesk/arnold-usd/issues/1713) - Fix coding error "attempt to get string for GfVec4f"
- [usd#1732](https://github.com/Autodesk/arnold-usd/issues/1732) - Force the "color" AOV to be interpreted as the Arnold beauty pass.
- [usd#1735](https://github.com/Autodesk/arnold-usd/issues/1735) - Fix usdskel geometry and motion blur interpolation outside the keyframe boundaries.
- [usd#1524](https://github.com/Autodesk/arnold-usd/issues/1524) - Fix material binding on instances under a SkelRoot
- [usd#1718](https://github.com/Autodesk/arnold-usd/issues/1718) - Support primvars:arnold attributes in Arnold typed schemas

## [7.2.4.1] - 2023-10-18

### Bugfix
- [usd#1678](https://github.com/Autodesk/arnold-usd/issues/1678) - Add support for Arnold shaders with multiple outputs
- [usd#1711](https://github.com/Autodesk/arnold-usd/issues/1711) - Fix duplicated arnold user data introduced in 7.2.3.0
- [usd#1728](https://github.com/Autodesk/arnold-usd/issues/1728) - Fix Cryptomatte compatibility with Nuke.
- [usd#1757](https://github.com/Autodesk/arnold-usd/issues/1757) - Declare closure attributes as terminals in the registry

## [7.2.4.0] - 2023-10-04

### Feature
- [usd#1634](https://github.com/Autodesk/arnold-usd/issues/1615) - Support curves orientations identically between USD and Hydra / Prevent errors due to bad curves orientations count.
- [usd#1615](https://github.com/Autodesk/arnold-usd/issues/1615) - add bespoke usdgenschema command to create arnold schema without python
- [usd#739](https://github.com/Autodesk/arnold-usd/issues/739) - Implement the ArnoldProceduralCustom prim in hydra.
- [usd#1644](https://github.com/Autodesk/arnold-usd/issues/1644) - Support nodes mask in the hydra procedural
- [usd#1656](https://github.com/Autodesk/arnold-usd/issues/1656) - Use the same tessellation for sphere primitives as Hydra
- [usd#1632](https://github.com/Autodesk/arnold-usd/issues/1632) - Support custom materialx node definitions placed in a folder defined by the environment variable PXR_MTLX_STDLIB_SEARCH_PATHS
- [usd#1603](https://github.com/Autodesk/arnold-usd/issues/1603) - Support custom USD materialx shaders with any shader type
- [usd#1586](https://github.com/Autodesk/arnold-usd/issues/1586) - Support motion blur in the hydra procedural
- [usd#1587](https://github.com/Autodesk/arnold-usd/issues/1587) - Support object path in the hydra procedural
- [usd#1664](https://github.com/Autodesk/arnold-usd/issues/1664) - Support hydra procedural with a cacheID

### Bug fixes
- [usd#1613](https://github.com/Autodesk/arnold-usd/issues/1613) - Invisible Hydra primitives should ignore arnold visibility
- [usd#1641](https://github.com/Autodesk/arnold-usd/issues/1641) - Ensure nodes created by the render delegate have the correct parent procedural.
- [usd#1652](https://github.com/Autodesk/arnold-usd/issues/1652) - Restore the schema installed files organisation. 
- [usd#1673](https://github.com/Autodesk/arnold-usd/issues/1673) - UsdUvTexture ignores missing textures in hydra
- [usd#1675](https://github.com/Autodesk/arnold-usd/issues/1675) - Fix UsdUvTexture default wrap modes and uvset coordinates.
- [usd#1657](https://github.com/Autodesk/arnold-usd/issues/1657) - Fix a motion blur sampling bug happening when a mesh has facevarying indexed normals and different number of indices per key frame.
- [usd#1693](https://github.com/Autodesk/arnold-usd/issues/1693) - Fix geometry light not rendering in recent version.
- [usd#1696](https://github.com/Autodesk/arnold-usd/issues/1696) - Fix cryptomatte render by restoring previous filter assignment to the default filter.

### Build
- [usd#1648](https://github.com/Autodesk/arnold-usd/issues/1648) - Fix schemas generation issue that was intermittently failing

## [7.2.3.2] - 2023-08-30

### Bug fixes
- [usd#1605](https://github.com/Autodesk/arnold-usd/issues/1605) - Apply the MaterialBindingAPI to the bound prims when converting ass to usd
- [usd#1607](https://github.com/Autodesk/arnold-usd/issues/1607) - Allow primvars with namespace in the procedural 
- [usd#1593](https://github.com/Autodesk/arnold-usd/issues/1593) - Fix crash in the procedural when the UsdPrimvarReader varname attribute is not set.
- [usd#1625](https://github.com/Autodesk/arnold-usd/issues/1625) - Fix issue where user defined primvars were reset.

## [7.2.3.1] - 2023-08-14

### Note
- 7.2.3.1 is an Arnold hot fix, no new changes in arnold-usd. See 7.2.3.0 for the most recent changes.

## [7.2.3.0] - 2023-08-14

### Feature
- [usd#1435](https://github.com/Autodesk/arnold-usd/issues/1435) - Support "vertex" UV coordinates on Curves in the render delegate
- [usd#1579](https://github.com/Autodesk/arnold-usd/issues/1579) - Curves without any width should render with a default value

### Bug fixes
- [usd#1538](https://github.com/Autodesk/arnold-usd/issues/1538) - Fix triplanar in USD Materialx
- [usd#1588](https://github.com/Autodesk/arnold-usd/issues/1588) - Arnold schemas under a point instancer should be hidden
- [usd#1597](https://github.com/Autodesk/arnold-usd/issues/1597) - Fix hdx dependency which was causing issues on linux with husk
- [usd#1595](https://github.com/Autodesk/arnold-usd/issues/1595) - Support Arnold RenderVar filters in Hydra 

## [7.2.2.1] - 2023-06-21

### Bug fixes
- [usd#1567](https://github.com/Autodesk/arnold-usd/issues/1567) - Fix metallic attribute in UsdPreviewSurface in the render delegate
- [usd#1550](https://github.com/Autodesk/arnold-usd/issues/1550) - UsdPrimvarReader_float2 returning "st" not working in the usd procedural
- [usd#1552](https://github.com/Autodesk/arnold-usd/issues/1552) - Retain attributes ordering in the Sdr registry
- [usd#1548](https://github.com/Autodesk/arnold-usd/issues/1548) - Fix RenderProduct arnold:driver ignored in the render delegate
- [usd#1546](https://github.com/Autodesk/arnold-usd/issues/1546) - Fix relative paths on arnold nodes


## [7.2.2.0] - 2023-06-07

### Feature
- [usd#1492](https://github.com/Autodesk/arnold-usd/issues/1492) - Add Arnold render status and estimated render time to viewport annotation
- [usd#1499](https://github.com/Autodesk/arnold-usd/issues/1499) - Add support for camera filtermap and uv_remap
- [usd#1486](https://github.com/Autodesk/arnold-usd/issues/1486) - Add a "Mtl" scope for materials when authoring usd files
- [usd#1529](https://github.com/Autodesk/arnold-usd/issues/1529) - Add AI_RAY_SUBSURFACE visibility flag support in the render delegate and procedural

### Build
- [usd#1480](https://github.com/Autodesk/arnold-usd/issues/1480) - Allow to specify a testsuite output folder
- [usd#1463](https://github.com/Autodesk/arnold-usd/issues/1463) - Fix Windows builds with CMake
- [usd#1471](https://github.com/Autodesk/arnold-usd/issues/1471) - Support relative paths for Arnold and USD Sdk
- [usd#1466](https://github.com/Autodesk/arnold-usd/issues/1466) - Allow to run the testsuite without any build of the procedural
- [usd#1508](https://github.com/Autodesk/arnold-usd/issues/1508) - Support relative paths for python / boost / tbb
- [usd#1512](https://github.com/Autodesk/arnold-usd/issues/1512) - Remove deprecated ENABLE_MATERIALX build variable
- [usd#1519](https://github.com/Autodesk/arnold-usd/issues/1519) - Procedural does not compile with older versions of Arnold

### Bug fixes
- [usd#1502](https://github.com/Autodesk/arnold-usd/issues/1502) - Render delegate crashes with empty arrays.
- [usd#1522](https://github.com/Autodesk/arnold-usd/issues/1522) - Support UsdPrimvarReader_float2 shader returning the "st" variable
- [usd#1530](https://github.com/Autodesk/arnold-usd/issues/1530) - Fix a crash when a user primvars has an empty array on a keyframe
- [usd#1535](https://github.com/Autodesk/arnold-usd/issues/1535) - Fixed Render delegate crashes when visibility is set on lights
- [usd#1532](https://github.com/Autodesk/arnold-usd/issues/1532) - Schemas are not declaring asset parameters for filenames
- [usd#1525](https://github.com/Autodesk/arnold-usd/issues/1525) - Default values for AA sampling and ray depths in direct USD renders are now increased to be equal to render delegate defaults.

## [7.2.1.1] - 2023-04-19 

### Bug fixes
- [usd#1426](https://github.com/Autodesk/arnold-usd/issues/1426) - Skinned transforms are now correctly used on the skinned meshes.
- [usd#1485](https://github.com/Autodesk/arnold-usd/issues/1485) - MaterialX shader nodes should have "auto" colorspace by default 
- [usd#1477](https://github.com/Autodesk/arnold-usd/issues/1477) - A a note in the README for the flickering issue with instances which can be fixed with the `USD_ASSIGN_PROTOTYPES_DETERMINISTICALLY` environment variable. 
- [usd#1462](https://github.com/Autodesk/arnold-usd/issues/1462) - Ensure shader scope doesn't appear twice in the hierarchy.
- [usd#1459](https://github.com/Autodesk/arnold-usd/issues/1459) - Support Shaders with multiple outputs
- [usd#1359](https://github.com/Autodesk/arnold-usd/issues/1359) - Refresh the arnold instancer when the prototype mesh points have changed.
- [usd#1483](https://github.com/Autodesk/arnold-usd/issues/1483) - Indexed normals with vertex interpolation are now converted properly.

## [7.0.0.1] - 2021-11-24

### Bugfixes

#### Build
- #923 Testsuite fails with Arnold 7
- #1487 Update Scons to build on windows with MSVC 14.3 

#### Procedural
- #458 Point instancer should prune the primitives under its hierarchy
- #904 No way to have Point Instancer prototypes hidden
- #921 Remap curves primvars to avoid "wrong data count" errors
- #928 Transform from the Point Instancer is not applied to instances

#### Imaging
- #902 Render session is not passed to AiDeviceAutoSelect
- #900 Avoid calling AiRenderBegin if render is already running
- #905 Integer primvar Render Vars fail to render via husk
- #906 Version is not set as default when returning SDR definitions
- #915 Volume shader is not applied to the ArnoldVolume primitive in Hydra
- #918 Rendervars do not show up in Houdini 19

#### Scene Format
- #924 Writer now saves the default color manager node

## [7.0.0.0] - 2021-10-18

### Enhancements

#### Build
- **ARNOLD_ prefix for definitions**: Arnold-USD now uses ARNOLD_ prefix for definitions to differentiate from core definitions. (#823)
- **CMake testsuite**: The cmake build system is now capable of running tests via kick and usdrecord. (#124 #27)
- **BOOST_ALL_NO_LIB**: When building via CMake, the implicit linking of boost libraries can be disabled.

#### Procedural
- **Procedural Path Mapping**: The procedural now supports Arnold Path Mapping when loading USD files. (#818)
- **Light Linking**: The procedural now supports light linking. (#787)

#### Imaging
- **UsdImaging adapters**: Arnold-USD now includes a set of UsdImaging adapters for Arnold specific schemas, that allows direct use of procedurals and Arnold shapes in Hydra. (#185 #741)
- **Deep rendering**: The render delegate now supports rendering of deep AOVs via [DelegateRenderProducts](https://www.sidefx.com/docs/hdk/_h_d_k__u_s_d_hydra.html#HDK_USDHydraHusk). (#650)
- **Hydra scene delegate**: Arnold-USD now includes an experimental scene delegate for Hydra. (#764)
- **Progressive disabled when using Husk**: Progressive rendering is now disabled when rendering via husk. (#755)
- **Custom PrimID Hydra Buffer**: The render delegate now uses a dedicated primId AOV to support selections in Hydra viewports. This improves support for render-time procedurals and leaves the built-in id parameter unchanged on shapes. (#812)
- **DoubleSided in the Render Delegate**: The render delegate now supports the built-in doubleSided parameter on USD primitives and correctly supports overrides via Arnold-specific primvars. (#805)
- **Motion Blur using Velocity and Acceleration**: The render delegate now extrapolates point positions if velocity or acceleration primvars exist and there are no multiple samples for the position. (#673)
- **Fast camera updates**: The render delegate now handles camera-only updates more efficiently, improving the first time to pixel. (#869)
- **Standard Surface Fallback**: The render delegate now uses a standard surface as a fallback, when no materials are assigned to a prim. (#861)
- **String array parameters**: String array primvars are now converted to built-in parameters. (#808)
- **Multiple hydra sessions**: The render delegate now uses the multiple render session API. (#783)

#### Scene Format
- **Multiple frames in a single file**: The USD writer is now able to append multiple frames to a single USD file. (#777)

### Bugfixes

#### Build
- #746 Issue with dependency between the procedural build and the testsuite
- #810 Can't build schemas when there are spaces in the project folder path
- #830 HdArnoldNativeRprim::GetBuiltinPrimvarNames lacks the override modifier
- #835 Building for USD 21.08 fails because the lack of SdfTypeIndicator
- #837 Schemas fail to generate with python 3 because of dict.iteritems()
- #845 Driver using AiOutputIteratorGetNext fails to compile when using a newer Arnold build
- #851 Don't configure plugInfo.json in-source
- #849 AiArrayGetXXXFuncs are not available anymore in newer Arnold builds
- #856 Cleanup solution introduced in #845
- #874 Allow to prepend PATH folders when building schemas
- #772 Testsuite fails when using USD 21.05/21.02
- #765 Can't compile when using USD 21.05
- #775 Remove deprecated functions, warnings, and fix some bugs
- #767 Unable to compile using cmake with a Python 3 build of USD
- #792 Build error using Houdini 18.0 on OSX

#### Procedural
- #847 Procedural should check the camera of the proper universe for motion blur settings
- #802 B-spline curves not using radius in procedural
- #816 The procedural does not use "driver:parameters:aov:name"

#### Imaging
- #751 Render delegate crashes when changing material terminals interactively
- #797 Warning messages when HdArnoldRenderPass is deleted
- #858 Can't hide/unhide lights in Hydra
- #853 Missing indices for facevarying primvars in Hydra abort renders
- #821 The render delegate crashes when using render session API
- #884 Render delegate shouldn't call AiBegin/AiEnd if Arnold is already active
- #843 Disabling render purposes does not hide geometries in hydra
- #887 Int parameters are not converted to unsigned int shader parameters in the render delegate
- #761 Change render_context string to RENDER_CONTEXT for render hints

#### Scene Format
- #871 Enforce writing multiple frames when no default is authored

#### Schemas
- #798 SdfMetadata Clashing with another NdrDiscovery Plugin

## [6.2.1.1] - 2021-06-07

### Bugfixes

#### Procedural
- #778 Procedural doesn't read some animated parameters properly
- #768 Custom typed primitives are not written if they already exist

#### Render Delegate
- #795 GfMatrix4d attributes are not converted to AI_TYPE_MATRIX parameters
- #790 Reset the disp_map parameter instead of setting nullptr when there is no displacement

## [6.2.1.0] - 2021-04-22

### Enhancements

#### Build
- **Common Library**: Arnold-usd now includes a set of common functions and string definitions to share across multiple modules. (#466)

#### Procedural
- **Half and Double precision**: Storing data using half or double precision is now supported. (#672)
- **Velocity blur**: The procedural now uses the velocity attribute to create motion keys for point-based shapes, when there are no position keys or the topology changes between frames. (#221)
- **NodeGraph schemas**: The procedural now supports using the NodeGraph schema for shader networks. (#678)
- **Crease Sets**: The procedural now supports crease sets on polymesh. (#694)
- **Purpose**: Usd Purpose is now supported in the procedural. (#698)
- **Transform2D**: The procedural now supports remapping UsdTransform2D to built-in Arnold nodes. (#517)
- **Multi-Threading**: The procedural now uses USD's WorkDispatcher which improves the performance of multi-threaded expansion in many cases. (#690)

#### Render Delegate
- **Half and Double precision**: Storing data using half or double precision is now supported. (#669)
- **Light and Shadow linking**: The render delegate now supports light and shadow linking. (#412)
- **Motion blur for the Point Instancer**: The render delegate now calculates motion blur when using the point instancer. (#653)
- **Pause and Resume**: Pausing and resuming renders are now supported in the render delegate. (#595)

#### Scene Format
- **Write with default values**: The scene format now supports optionally writing parameters with default values. (#720)

#### Schemas
- **Removal of the ArnoldUSD DSO**: The Schemas now work without generating a C++ library. This simplifies the build process and removes the need of installing DSOs that are not used. (#705)

### Bugfixes
- #715 Initialization order issue with constant strings common source file

#### Build
- #656 Arnold-USD fails to build with USD 21.02
- #663 render_delegate/lights.cpp fails to compile for pre-21.02 on windows
- #692 The render delegate fails to build on Windows due to template parameter names
- #707 Schema generator scons should use USD_BIN instead of USD_LOCATION + bin to find usdGenSchema
- #722 Failing to generate schemas when targeting Houdini on macOS
- #730 Translator fails to build when targeting USD 20.08

#### Procedural
- #674 Testsuite fails after standard_surface default changes in 6.2.0.0
- #564 Changing topology only works when rendering the first frame of the USD file
- #681 Read render settings at the proper frame
- #683 Don't apply skinning if the usdStage comes from the cache
- #508 Nested procedurals ignore matrix in the viewport API
- #687 Crash with empty primvar arrays
- #679 Attribute subdiv_type should have priority over usd subdivisionScheme
- #282 Primvars are not inherited from ancestor primitives
- #215 Issue with instanced primitives' visibility
- #244 Curves with vertex interpolation on width
- #732 Support wrap, bias and scale in USdUvTexture
- #724 ID not passed to the shapes generated in the procedural

#### Render Delegate
- #651 Error rendering USD file with samples in productName
- #660 Crease sets and subdivision scheme is not imported correctly
- #727 Arnold does not use wrapS and wrapT values on UsdUVTexture shader node when rendering UsdPreviewSurface
- #759 Primvars are not correctly set on the instancer if there is more than one prototype

#### Scene Format
- #615 USD Writer crashes when node name contains hyphen character
- #718 Inactive render vars are still rendered when using the scene format

## [6.2.0.1] - 2021-02-11

### Bugfixes

#### Render Delegate
- #654 Transform is not synced for the points primitive

## [6.2.0.0] - 2021-01-28

### Enhancements

#### Build

- **USD Procedural Name**: It is now possible to overwrite the USD procedurals name, which allows deploying a custom USD procedural alongside the core shipped one. (#600)

#### Procedural

- **Cache Id**: The procedural now supports reading stages from the shared stage cache via the cache id parameter. (#599)
- **Per ray-visibility**: The USD procedural now supports per-ray visibilities exported from Houdini. (#637)

#### Render Delegate

- **Hydra Cameras**: The render delegate now supports physical camera parameters, including depth of field and Arnold specific camera parameters. (#31 #591 #611)
- **Search Paths**: The render delegate now exposes search paths for plugins, procedurals, textures, and OSL includes. (#602)
- **Autobump Visibility**: The render delegate now supports setting autobump_visibility via primvars. (#597)

#### Scene Format

- **Authoring extent**: Extents on UsdGeom shapes are now correctly authored when using the USD scene format. (#582)

#### Schemas

- **Prefix for Schema Attributes**: Arnold schemas now prefix their attributes for better compatibility with built-in USD schemas. (#583)
- **Inheriting from UsdGeomXformable**: Arnold schemas now inherit from UsdGeomXformable instead of UsdTyped. (#558)
- **Creating XForms**: The USD scene format now correctly creates UsdGeomXform parents for shapes instead of UsdTyped. (#629)

### Bugfixes

#### Build

- #624 CMake fails building schemas for a beta Arnold build.
- #641 The render delegate fails to build using gcc 4.8.5 .

#### Procedural

- #621 UVs not read from facevarying primvar if indexes are not present.
- #643 Don't error out when a procedural object_path points at an inactive primitive.

#### Render Delegate

- #592 Invalid face-varying primvars crash the render delegate.
- #481 std::string, TfToken, and SdfAssetPath typed VtArrays are not converted when setting primvars.
- #619 Several built-in render buffer types are not translated to the right Arnold AOV type.
- #634 Fixing disappearing meshes when playing back animation.
- #638 Motion start and motion end is not set reading animated transformation.
- #605 Issues with UVs when rendering the kitchen scene.

#### Scene Format

- #596 Invalid USD is produced if polymesh is made of triangles and nsides is empty.

## [6.1.0.0] - 2020-10-28

### Enhancements

#### Build

- **Installing license**: The license is now copied to the installation folder when using scons. (#540)

#### Procedural

- **Light Shaping**: The procedural now supports the UsdLuxShapingAPI, allowing the use of spot and IES lights. (#344)

#### Render Delegate

- **UsdTransform2d**: The render delegate now supports the `UsdTransform2d` preview shader. (#516)
- **Per face material assignments**: Per-face material assignments are now supported. (#29)
- **Render Stats**: The Render Delegate now returns render stats via `GetRenderStats`. For now, this is used to show render progress in Solaris. (#537)

#### Schemas

- **Schema for custom procedurals**: The schemas now include ArnoldCustomProcedural for describing custom procedurals. (#487)
- **Schema updates**: Schemas now support cameras, render settings, and new output types. (#500)

#### Scene Format

- **Parent Scope**: There is a new flag to specify a custom root for all exported prims. (#292)
- **ST for Texture Coordinates**: Texture coordinates are now written as `primvars:st` to match the USD convention. (#542)

### Bugfixes

#### Build

- #528 Render delegate fails to build when building for Katana.
- #553 Compilation failures because of License.md.
- #567 HdArnoldMaterial fails to compile for the latest USD dev branch.
- #560 plugInfo.json for schemas is broken with newer USD builds.

#### Procedural

- #513 Viewport representation in points mode doesn't have the correct matrix.
- #543 Visibility is not checked on the current frame.
- #556 motion_start and motion_end is only set if the matrix of the prim is animated.
- #565 Animated transforms not translated properly if set on parent xforms.
- #570 USD procedural is not picking up osl shader parameters.

#### Render Delegate

- #569 Render delegate not picking up OSL shader parameters.
- #577 Point light should have zero radius.
- #580 The Render Delegate's depth range is incorrect if USD is at least version 20.02.
- #570 Incorrect display of curve widths in Solaris when changing curve basis.

## [6.0.4.1] - 2020-10-01

### Enhancements

#### Build

- **Custom Build Directory**: `BUILD_DIR` can now be used to overwrite the build directory for scons builds. (#490)
- **New Scons Version**: The build is now using Scons-3.1.2. (#549)

### Bugfixes

#### Build

- #533 Add BOOST_ALL_NO_LIB when building on windows.
- #501 The render delegate fails to build on gcc-4.8.5/Linux.
- #498 Can't build for Katana on Windows.

#### Procedural

- #513 Viewport representation in points mode doesn't have the correct matrix.

#### Render Delegate

- #488 Render Settings are not passed to the Render Delegate when using Husk.
- #518 HdArnold does not correctly handle texture coordinates when the primvar is not name `st` and `varname` in `PrimvarReader_float2` is of type `string`.
- #530 Cylinder light not matching the viewport preview.

## [6.0.4.0] - 2020-08-05

### Enhancements

#### Build

- **20.08 Support**: Building for USD 20.08 is supported.

#### Procedural

- **UsdRender schema**: UsdRenderSetting, UsdRenderProduct and UsdRenderVar are now supported in the procedural. (#453)

#### Render Delegate

- **Improved Solaris Primvar support**: Primvars with arrays of a single element are converted to non-array user data in Arnold. This improves primvar support in Houdini Solaris. (#456)
- **Basis Curves**: The Render Delegate now supports rendering of Basis Curves. Overriding the basis parameter via primvars and periodic/pinned wrapping are not supported. (#19)
- **Per instance primvars**: Instancer primvars are now supported, with the exception of nested instancer primvars. (#478)
- **Overriding the default filter**: HDARNOLD_default_filter and HDARNOLD_default_filter_attributes can now be used to overwrite the default filter. (#475)

### Bugfixes

#### Procedural

- #463 Texture coordinates of texcoord2f type are not read correctly

#### Render Delegate

- #475 The closest filter is used for AOVs without filtering information

## [6.0.3.1] - 2020-06-04

### Build

- **Testing the Scene Format:** The testsuite now includes tests for the Scene format plugin. (#157)
- **Hiding symbols:** Weak symbols are now hidden in the Procedural on Linux and MacOS. (#409)
- **Lambert for the Tests:** The testsuite is now using the lambert as the default shader. (#416)
- **Overwriting the C++ standard:** The C++ standard can now be overwritten for builds on Linux and MacOS. (#446)
- **Google Test:** Google Test can now be used to write tests. (#311)

- Fixed an issue with the "resave" test parameter. (#402)
- Fixed an issue with test 62 and 68. (#414)

### Procedural

- **UsdGeomCamera:** The UsdGeomCamera schema is now supported in the procedural. (#345)
- **UsdSkel:** The UsdSkel schema is now supported in the procedural. (#329)
- **Image uvset:** The built-in uvset is used now when a UsdPrimvarReader for st/uv is connected to UsdUvTexture. (#428)
- **Textured Mesh Lights:** Textured mesh lights are now supported. (#366)

- Fixed an issue when using multiple Procedurals. (#400)
- Fixed issues with Nested Procedurals when using the Procedural Viewport API. (#408 #435)
- Fixed a crash with empty node names. (#380)
- Fixed an issue with reading namespaced primvars. (#382)
- Fixed an issue when reading Light color and intensity parameters. (#364)
- Fixed several issues when reading primvars. (#333)
- Fixed an issue when reading RGB arrays. (#325)

### Render Delegate

- **Filters for AOVs:** Filtering parameters are now read from the aovSettings map for RenderVars. (#319 #426 #437)
- **LPE RenderVars:** LPE RenderVars are now supported. (#317)
- **Primvar RenderVars:** Primvar RenderVars are now supported. (#318)
- **SourceName for RenderVars:** The sourceName aovSetting is now supported. This allows renaming Arnold AOVs and writing a single AOV to multiple Render Buffers with different filters. (#425)

- Fixed an issue that prevented using the GPU on Windows. (#398)
- Fixed a crash when running the Render Delegate in Solaris on Windows. (#394)
- Fixed a bug related to marking ignored Render Buffers as converged. (#431)
- Fixed an issue related to using incorrect LPEs. (#430)
- Fixed a crash when deleting an active RenderVar in Solaris. (#439)
- Fixed an issue when the USD Preview Surface is used as a Displacement shader. (#448)
- Fixed an issue with how the dataType parameter is interpreted. (#450)

### Scene Format / Writer

- **Roundtripping Node Names:** Node names are now preserved when roundtripping scenes from Arnold to USD to Arnold. (#396)
- **Per-channel connections:** Per-channel connections are now written using adapter nodes. (#351)
- **Motion Keys:** Motion keys are now written to the USD file. (#334)
- **Motion Blur:** Motion blur is now supported. (#346)

- Fixed an issue when writing Toon light lists. (#374)
- Fixed an issue when writing linked ramp parameters. (#375)
- Fixed an issue when writing AI_TYPE_NODE user data. (#371)
- Fixed an issue when writing motion ranges. (#368)
- Fixed an issue when writing ginstance parameters. (#362)
- Fixed a crash when writing empty arrays. (#360)
- Fixed an issue when the number of motion keys for normals did not match the number of motion keys for positions. (#356)
- Fixed an issue when writing custom Matrix parameters. (#354)
- Fixed an issue when writing polymesh.subdiv_iterations.(#349)
- Fixed an issue when writing curves.num_points. (#324)
- Removed warnings when writing the displayColor primvar. (#312)

## [6.0.3.0] - 2020-04-20

### Build

- **USD requirement:** USD 19.05 is now the earliest supported version.
- **USD 20.02:** USD 20.02 is now supported. (#260)

- Fixed build issues on Linux and MacOS. (#303)
- Fixed build issues when using USD 0.19.05.

### Procedural

- **Using the new instancer procedural:** The procedural now uses the core shipped instancer procedural. (#256)
- **Prim Visibility:** The visibility token from UsdGeomImageable is now correctly inherited. (#218)

- Fixed a crash when using the Arnold Viewport functions. (#295)
- Fixed a crash when writing USD files with upper-case extensions. (#288)

### Render Delegate

- **Computed Primvars:** Computed primvars are now supported, enabling previewing UsdSkel and Houdini crowds. (#265 and #267)
- **Improved Rendering:** The Render Delegate is now using the Arnold Render API correctly, leading to better responsiveness. (#270)
- **Improved Render Buffers:** The Hydra Render Buffer support is now significantly improved, including improved performance. (#8)
- **32-bit buffers:** The render delegate now outputs 32-bit float buffers, instead of dithered 8 bit whenever possible. (#9)
- **arnold:global: prefix:** Prefixing Render Settings with `arnold:global:` is now supported.
- **Shaping Parameters:** Shaping parameters on Sphere Lights are now supported. This includes Spot and IES parameters, excluding IES normalize and IES angle scale. (#314)
- **Barndoor Parameters:** Solaris' Barndoor parameters are now roughly approximated using the barndoor filter. Note, Arnold *does NOT match* Karma. (#332)

- Fixed a crash when instancer nodes had uninitialized node pointers. (#298)
- Fixed a bug with aborted renders not marking the render pass as converged. (#4)
- Fixed a bug where the camera jumped to the origin in Solaris. (#385)

### Scene Format/Writer

- **Mask:** The scene format plugin now supports a mask parameter, allowing selective export of Arnold nodes. (#274)
- **Closures:** Closure attributes are now written to the USD file. (#322)
- **Options:** The options node is now correctly translated. (#320)

- Fixed bugs with the string export functions. (#320)
- Fixed a crash when writing pointer attributes. (#342)

## [6.0.2.1] - 2020-03-11

### Build

- **Clang 9:** We now support building using Clang 9. (#252)

### Procedural

- **Primvar translation:** The procedural now uses "primvars:st" and "primvars:uv" for UV coordinates, and "normals" for "nlist" on polymeshes. (#206)
- **Per-vertex UV and Normals:** Per-vertex UVs and normals are now supported on polymeshes. (#222)
- **Shader output connections:** Support for shader output connections has been improved, including per-component connections. (#211)
- **Point varying primvars:** Varying primvars are now supported on point schemas. (#228)
- **USDVol support:** The procedural now supports USD Volumes schemas. Using grids from two different files for a single volume is not allowed. (#227)
- **Serialized USD:** The procedural supports creating the stage from a set of strings without requiring a file. (#235)
- **Basis Curves:** The procedural now supports Basis Curves. (#239)
- **Boolean parameters:** The procedural now supports setting boolean parameters on Arnold nodes using bool, int or long USD attributes. (#238)
- **Converting between Width and Radius:** Width attributes are now properly converted to Arnold's radius parameters. (#247)
- **RTLD_LOCAL:** RTLD_LOCAL is used instead of RTLD_GLOBAL when dlopening in the procedural. (#259)

### Render Delegate

- **Left Handed Topology:** Left-handed topologies are now supported, including converting the varying primvars and indices for position, normal and uv attributes. (#207)
- **Motion Key mismatch:** Normal and position motion keys counts are the same now. (#229)
- **RGBA Primvars:** RGBA primvars are now supported. (#236)
- **Hydra Point Instancer:** Support of the Point Instancer has been greatly improved, including instancing of volumes. (#18 and #123)
- **Uniform Primvars:** Uniform primvars on points are now supported.
- **Pixel format conversion:** The render buffers now converts between pixel formats correctly. (#245)
- **Light Dirtying:** Transforms are now correctly preserved when parameters are dirtied, but transforms are unchanged on lights. (#243)

### Schemas

- **Linux Build:** Building schemas using Arnold 6.0.2.0 is now supported on Linux. (#219)

### Writer 

- **Node names for attributes:** Node names are now correctly formatted and sanitized when writing node and node array attributes. (#208)<|MERGE_RESOLUTION|>--- conflicted
+++ resolved
@@ -1,20 +1,14 @@
 <!-- SPDX-License-Identifier: Apache-2.0 -->
 # Changelog
 
-<<<<<<< HEAD
 ## Next feature release
 
 - [usd#2296](https://github.com/Autodesk/arnold-usd/issues/2296) - Proper support of stats mode in the render delegate
-
-## Next feature release (7.4.2.0)
 
 ### Bug Fixes
 - [usd#2303](https://github.com/Autodesk/arnold-usd/issues/2303) - Improve detection of hidden primitives that should be skipped
 
-## Next Feature release
-=======
 ## [7.4.2.0] - 2025-05-16
->>>>>>> 1e87af3b
 
 ### Features
 
