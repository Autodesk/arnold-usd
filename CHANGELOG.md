--- conflicted
+++ resolved
@@ -5,15 +5,10 @@
 
 ### Bug Fixes
 
-<<<<<<< HEAD
 - [usd#2340](https://github.com/Autodesk/arnold-usd/issues/2340) - Fix warnings when nodes are deleted during batch sessions
-
-## Next Bugfix release (7.4.2.1)
-=======
-- [usd#2303](https://github.com/Autodesk/arnold-usd/issues/2334) - Fix random crashes with husk and cryptomatte
+- [usd#2334](https://github.com/Autodesk/arnold-usd/issues/2334) - Fix random crashes with husk and cryptomatte
 
 ## [7.4.2.1] - 2025-06-09
->>>>>>> 4b15c8db
 
 ### Bug Fixes
 
