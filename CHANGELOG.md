<!-- SPDX-License-Identifier: Apache-2.0 -->
# Changelog

## Pending feature release

### Feature
- [usd#1738](https://github.com/Autodesk/arnold-usd/issues/1738) - Support all camera Arnold attributes in Hydra
- [usd#1965](https://github.com/Autodesk/arnold-usd/issues/1965) - Write color manager attributes in the RenderSettings primitive
- [usd#1974](https://github.com/Autodesk/arnold-usd/issues/1974) - Delegate should only create default shaders when needed
- [usd#1959](https://github.com/Autodesk/arnold-usd/issues/1959) - Improve translation of normals and primvars in hydra
- [usd#1946](https://github.com/Autodesk/arnold-usd/issues/1946) - Support color space in materialx for hydra
- [usd#1972](https://github.com/Autodesk/arnold-usd/issues/1972) - Ensure subdivision is disabled when subdiv iterations is equal to 0 in Hydra
- [usd#1982](https://github.com/Autodesk/arnold-usd/issues/1982) - Fix subdivision when primvars are set in parent primitives
- [usd#1979](https://github.com/Autodesk/arnold-usd/issues/1979) - Support treatAsPoint in Hydra photometric lights
- [usd#1987](https://github.com/Autodesk/arnold-usd/issues/1987) - Author familyName and familyType in GeomSubsets written as USD
- [usd#2000](https://github.com/Autodesk/arnold-usd/issues/2000) - Write light filters through node graphs so they can be rendered in Hydra
- [usd#1997](https://github.com/Autodesk/arnold-usd/issues/1997) - Apply correct amount of transform keys when xformOp is set on parent prims
- [usd#2003](https://github.com/Autodesk/arnold-usd/issues/2003) - Choose render settings primitive through hydra scene loader
- [usd#2019](https://github.com/Autodesk/arnold-usd/issues/2019) - Support purpose in the hydra procedural
- [usd#2010](https://github.com/Autodesk/arnold-usd/issues/2010) - Support TreatAsPoint in spot lights
- [usd#2017](https://github.com/Autodesk/arnold-usd/issues/2017) - Set root transform and node id in the hydra procedural
- [usd#2015](https://github.com/Autodesk/arnold-usd/issues/2015) - Support hydra points with empty widths
- [usd#2008](https://github.com/Autodesk/arnold-usd/issues/2008) - Write spot and photometric lights as UsdLux schemas
- [usd#2030](https://github.com/Autodesk/arnold-usd/issues/2030) - Write background and atmosphere shaders under a node graph for hydra support
- [usd#2031](https://github.com/Autodesk/arnold-usd/issues/2031) - Write AOV shaders under a node graph for hydra support
- [usd#2025](https://github.com/Autodesk/arnold-usd/issues/2025) - Write imagers through node graphs for hydra support
- [usd#2042](https://github.com/Autodesk/arnold-usd/issues/2042) - Follow hydra normals skinning behavior in the procedural.
- [usd#1174](https://github.com/Autodesk/arnold-usd/issues/1174) - When the render errors or is aborted, husk will now exit with error code (houdini >= 20.5)
- [usd#2057](https://github.com/Autodesk/arnold-usd/issues/2057) - Add Ginstance support in hydra and fix a data race issue.
- [usd#2055](https://github.com/Autodesk/arnold-usd/issues/2055) - Support animated curves orientations in hydra
- [usd#2053](https://github.com/Autodesk/arnold-usd/issues/2053) - Visibility and sidedness attributes not supported in Arnold native hydra prims
- [usd#2058](https://github.com/Autodesk/arnold-usd/issues/2058) - Support UsdPlane primitives
- [usd#2061](https://github.com/Autodesk/arnold-usd/issues/2061) - Support arnold light groups in Hydra
- [usd#2064](https://github.com/Autodesk/arnold-usd/issues/2064) - Support instances of ArnoldProceduralCustom primitives
- [usd#2067](https://github.com/Autodesk/arnold-usd/issues/2067) - Do not author useless "normals" user data in meshes/curves through the procedural
- [usd#1118](https://github.com/Autodesk/arnold-usd/issues/1118) - Add profile/stats settings to the Render Settings
- [usd#2080](https://github.com/Autodesk/arnold-usd/issues/2080) - Author animated shader attributes in a way that they can render in hydra
- [usd#2082](https://github.com/Autodesk/arnold-usd/issues/2082) - Support arnold cameras in hydra
- [usd#2084](https://github.com/Autodesk/arnold-usd/issues/2084) - Imagers should be applied to all drivers
- [usd#2086](https://github.com/Autodesk/arnold-usd/issues/2086) - Compute FOV in the procedural and hydra in a similar manner
- [usd#2047](https://github.com/Autodesk/arnold-usd/issues/2047) - Shaders exports should be bound to a material
<<<<<<< HEAD
- [usd#2109](https://github.com/Autodesk/arnold-usd/issues/2109) - Expose hydra parameter in the procedural
=======
- [usd#2107](https://github.com/Autodesk/arnold-usd/issues/2107) - Support procedural updates in hydra mode
>>>>>>> 8c59080c

### Bug fixes
- [usd#1961](https://github.com/Autodesk/arnold-usd/issues/1961) - Random curves width in Hydra when radius primvars are authored
- [usd#1977](https://github.com/Autodesk/arnold-usd/issues/1977) - Aov shaders not set properly in hydra mode of the scene format
- [usd#1984](https://github.com/Autodesk/arnold-usd/issues/1984) - Cylinder lights not taking normalization into account through USD
- [usd#1994](https://github.com/Autodesk/arnold-usd/issues/1994) - Fixed hydra errors with varying topologies, and incorrect velocities in first renders.
- [usd#1992](https://github.com/Autodesk/arnold-usd/issues/1992) - Support hydra skinned positions with more than 3 keys
- [usd#2027](https://github.com/Autodesk/arnold-usd/issues/2027) - Fix faceVarying normals interpolation in the procedural when the mesh is left handed.
- [usd#1837](https://github.com/Autodesk/arnold-usd/issues/1837) - Fix motion blur of instanced skinned geometry with animated parent matrix
- [usd#2037](https://github.com/Autodesk/arnold-usd/issues/2027) - Improve instances and objects motion blur coherence.
- [usd#2078](https://github.com/Autodesk/arnold-usd/issues/2078) - Ensure the hydra render callback is always invoked
- [usd#2094](https://github.com/Autodesk/arnold-usd/issues/2094) - Support material interactive updates in the procedural
- [usd#2092](https://github.com/Autodesk/arnold-usd/issues/2092) - Fix interactive update issue when prims visibility is tweaked in the procedural
- [usd#2102](https://github.com/Autodesk/arnold-usd/issues/2102) - Remove hydra warning subdiv_iterations: use type BYTE, not INT 
- [usd#2105](https://github.com/Autodesk/arnold-usd/issues/2105) - Ensure the Arnold scene isn't modified after a Hydra batch render started

### Build
- [usd#1969](https://github.com/Autodesk/arnold-usd/issues/1969) - Remove support for USD versions older than 21.05

## Pending next bugfix release
- [usd#2090](https://github.com/Autodesk/arnold-usd/issues/2090) - Fixed crashes when registering the TfNotice callback multiple times

## [7.3.4.0] - 2024-08-30
- [usd#2075](https://github.com/Autodesk/arnold-usd/issues/2075) - Ensure options attributes are not set while a hydra render is in progress

## [7.3.3.1] - 2024-08-09
- [usd#1989](https://github.com/Autodesk/arnold-usd/issues/1989) - Support mixed half/float channels when using the render delegate in batch mode with husk.
- [usd#1610](https://github.com/Autodesk/arnold-usd/issues/1610) - Proper support of arnold:visibility primvar in hydra

## [7.3.3.0] - 2024-07-25

### Feature
- [usd#1814](https://github.com/Autodesk/arnold-usd/issues/1814) - Support skinning on USD curves and points
- [usd#1939](https://github.com/Autodesk/arnold-usd/issues/1939) - Support primvars as user data on lights
- [usd#1950](https://github.com/Autodesk/arnold-usd/issues/1950) - Avoid creating a render delegate in batch mode when ARNOLD_FORCE_ARBORT_ON_LICENSE_FAIL is set and the license isn't found.
- [usd#1918](https://github.com/Autodesk/arnold-usd/issues/1918) - Use batch render sessions for husk renders
- [usd#1955](https://github.com/Autodesk/arnold-usd/issues/1955) - Improve USD authoring of quad and mesh lights in the writer

### Bug fixes
- [usd#1861](https://github.com/Autodesk/arnold-usd/issues/1861) - Fix BasisCurves disappearing on interactive updates
- [usd#1927](https://github.com/Autodesk/arnold-usd/issues/1927) - Fix procedural updates during iteractive changes of non-leaf primitives
- [usd#1661](https://github.com/Autodesk/arnold-usd/issues/1661) - In the procedural the subdivision meshes will use the normals generated by the subdivision algorithm instead of the normal primvar.
- [usd#1919](https://github.com/Autodesk/arnold-usd/issues/1919) - Fix rendering multiple frames with husk.
- [usd#1952](https://github.com/Autodesk/arnold-usd/issues/1952) - Don't write camera aperture parameters if they're already set
- [usd#1902](https://github.com/Autodesk/arnold-usd/issues/1902) - Fix invalid Cache ID sporadic error
- [usd#1940](https://github.com/Autodesk/arnold-usd/issues/1940) - Incorrect handling of shaders referenced in multiple materials

## [7.3.2.1] - 2024-06-19

### Bug fixes
- [usd#1923](https://github.com/Autodesk/arnold-usd/issues/1923) - Fix instance primvar indices with multiple prototypes
- [usd#1929](https://github.com/Autodesk/arnold-usd/issues/1929) - Ensure subdiv_iterations is not set uselessly during procedural updates
- [usd#1932](https://github.com/Autodesk/arnold-usd/issues/1932) - Fix a crash when the number of elements in a primvar should be equal to the number of points but is not.

## [7.3.2.0] - 2024-05-22

### Feature
- [usd#1894](https://github.com/Autodesk/arnold-usd/issues/1894) - Write cylinder lights as UsdLuxCylinderLight primitives

### Bug fixes
- [usd#1900](https://github.com/Autodesk/arnold-usd/issues/1900) - Fix transform hierarchies for Arnold non-xformable primitives
- [usd#1908](https://github.com/Autodesk/arnold-usd/issues/1908) - Read deform_keys independently of the primvar interpolation
- [usd#1903](https://github.com/Autodesk/arnold-usd/issues/1903) - USD Writer should skip materials when the shader mask is disabled
- [usd#1906](https://github.com/Autodesk/arnold-usd/issues/1906) - Fix light filters assignment order in the render delegate to make it consistent with the procedural.
- [usd#1912](https://github.com/Autodesk/arnold-usd/issues/1912) - Procedural interactive updates don't consider primitives visibility
- [usd#1914](https://github.com/Autodesk/arnold-usd/issues/1914) - Ensure Mesh vertex attributes are not written to USD when not set in Arnold 

## [7.3.1.0] - 2024-03-27

### Feature
- [usd#1730](https://github.com/Autodesk/arnold-usd/issues/1730) - Add light linking to the ArnoldProceduralCustom when using hydra.
- [usd#168](https://github.com/Autodesk/arnold-usd/issues/168) - Support interactive USD updates in the procedural
- [usd#1835](https://github.com/Autodesk/arnold-usd/issues/1835) - Support Arnold "help" metadata instead of previous "desc" metadata.
- [usd#1865](https://github.com/Autodesk/arnold-usd/issues/1865) - Support ArnoldOptions primitives in Hydra
- [usd#1852](https://github.com/Autodesk/arnold-usd/issues/1852) - Write Arnold options as UsdRenderSettings primitives
- [usd#1870](https://github.com/Autodesk/arnold-usd/issues/1870) - Use new node type AI_NODE_IMAGER
- [usd#1878](https://github.com/Autodesk/arnold-usd/issues/1878) - Make arnold relative path optional for image shaders
- [usd#1874](https://github.com/Autodesk/arnold-usd/issues/1874) - Shader output attributes should be outputs:out to match the Sdr registry
- [usd#1873](https://github.com/Autodesk/arnold-usd/issues/1873) - Ensure materials are written under a scope primitive
- [usd#1868](https://github.com/Autodesk/arnold-usd/issues/1868) - Support velocities in PointInstancer primitive rendered through the procedural
- [usd#1889](https://github.com/Autodesk/arnold-usd/issues/1889) - GI Transmission Depth should default to 8 in the Render Settings

### Bug fixes
- [usd#1547](https://github.com/Autodesk/arnold-usd/issues/1547) - Fix mesh lights shutoff when there is a light link in the scene.
- [usd#1859](https://github.com/Autodesk/arnold-usd/issues/1859) - Support PointInstancer invisibleIDs for lights 
- [usd#1881](https://github.com/Autodesk/arnold-usd/issues/1881) - Support UDIM and relative paths on mtlx image shaders
- [usd#1884](https://github.com/Autodesk/arnold-usd/issues/1884) - Set a proper name to skydome image node in Hydra
- [usd#1890](https://github.com/Autodesk/arnold-usd/issues/1890) - Reduce VtArray memory consumption, mostly in the instancer. 

## [7.3.0.0] - 2024-03-27

### Feature
- [usd#1758](https://github.com/Autodesk/arnold-usd/issues/1758) - Return a default value when an attribute type is not recognized
- [usd#1759](https://github.com/Autodesk/arnold-usd/issues/1759) - Remove GeometryLight usd imaging adapter
- [usd#1705](https://github.com/Autodesk/arnold-usd/issues/1705) - Support Point instancers having lights as prototypes
- [usd#1635](https://github.com/Autodesk/arnold-usd/issues/1635) - Support arnold visibility and matte on Hydra instances
- [usd#1806](https://github.com/Autodesk/arnold-usd/issues/1806) - Extend the WriteUsdStageCache API

### Bug fixes
- [usd#1756](https://github.com/Autodesk/arnold-usd/issues/1756) - Registry should declare filenames as assets in GetTypeAsSdfType 
- [usd#1770](https://github.com/Autodesk/arnold-usd/issues/1770) - Fix exr driver always rendering float with husk when productType is arnold
- [usd#1772](https://github.com/Autodesk/arnold-usd/issues/1772) - RectLight texture uvs are now consistent between husk, kick and other renderers.
- [usd#1776](https://github.com/Autodesk/arnold-usd/issues/1776) - Fix incorrect PointInstancer instance orientations in the render delegate.
- [usd#1769](https://github.com/Autodesk/arnold-usd/issues/1769) - Fix curve uvs when they are vertex interpolated.
- [usd#1784](https://github.com/Autodesk/arnold-usd/issues/1784) - The aov layer name is now correctly taken into account when rendering exrs with husk and using the arnold productType.

### Build
- [usd#1795](https://github.com/Autodesk/arnold-usd/issues/1795) - Fix compilation issue on macOS with clang 15.0.7.
- [usd#1793](https://github.com/Autodesk/arnold-usd/issues/1793) - Enable compiling arnold-usd without USD_BIN.

## [fix-7.2.5]

### Bug fixes
- [usd#1854](https://github.com/Autodesk/arnold-usd/issues/1854) - Fix unnecessary updating of the scene in the render delegate when the camera is moving. This improves the interactivity in Solaris.

## [7.2.5.2] and [7.2.5.3]

### Bug fixes
- [usd#1808](https://github.com/Autodesk/arnold-usd/issues/1808) - Fix the error "Cannot load _htoa_pygeo library required for volume rendering in Solaris" in Houdini 19.5+.
- [usd#1812](https://github.com/Autodesk/arnold-usd/issues/1812) - Improve Material network creation by caching the node entries and the osl code.
- [usd#1781](https://github.com/Autodesk/arnold-usd/issues/1781) - Fix a crash happening in a aiStandin usd when scrolling the timeline in maya.
- [usd#1753](https://github.com/Autodesk/arnold-usd/issues/1753) - Fix a problem with yeti where the transforms of the ArnolProceduralCustom were not taken into account in kick (procedural).

## [7.2.5.1] - 2024-01-18

### Bug fixes

- [usd#1776](https://github.com/Autodesk/arnold-usd/issues/1776) - Fix incorrect PointInstancer instance orientations in the render delegate.
- [usd#1769](https://github.com/Autodesk/arnold-usd/issues/1769) - Fix curve uvs when they are vertex interpolated.

## [7.2.5.0] - 2023-12-13

### Feature
- [usd#612](https://github.com/Autodesk/arnold-usd/issues/612) - Add support for orthographic camera in the hydra render delegate.
- [usd#1726](https://github.com/Autodesk/arnold-usd/issues/1726) - Add usdz as a supported format of the scene reader
- [usd#1077](https://github.com/Autodesk/arnold-usd/issues/1077) - Support --threads / -j argument in husk to control the amount of render threads
- [usd#1748](https://github.com/Autodesk/arnold-usd/issues/1748) - Support implicit conversions between Float3 and Float4
- [usd#658](https://github.com/Autodesk/arnold-usd/issues/658) - Support pixel aspect ratio in Hydra
- [usd#1746](https://github.com/Autodesk/arnold-usd/issues/1746) - Made the behaviour for doubleSided gprims consistent between USD and Hydra

### Bug fixes
- [usd#1709](https://github.com/Autodesk/arnold-usd/issues/1709) - Procedural failures if schemas are present
- [usd#1713](https://github.com/Autodesk/arnold-usd/issues/1713) - Fix coding error "attempt to get string for GfVec4f"
- [usd#1732](https://github.com/Autodesk/arnold-usd/issues/1732) - Force the "color" AOV to be interpreted as the Arnold beauty pass.
- [usd#1735](https://github.com/Autodesk/arnold-usd/issues/1735) - Fix usdskel geometry and motion blur interpolation outside the keyframe boundaries.
- [usd#1524](https://github.com/Autodesk/arnold-usd/issues/1524) - Fix material binding on instances under a SkelRoot
- [usd#1718](https://github.com/Autodesk/arnold-usd/issues/1718) - Support primvars:arnold attributes in Arnold typed schemas

## [7.2.4.1] - 2023-10-18

### Bugfix
- [usd#1678](https://github.com/Autodesk/arnold-usd/issues/1678) - Add support for Arnold shaders with multiple outputs
- [usd#1711](https://github.com/Autodesk/arnold-usd/issues/1711) - Fix duplicated arnold user data introduced in 7.2.3.0
- [usd#1728](https://github.com/Autodesk/arnold-usd/issues/1728) - Fix Cryptomatte compatibility with Nuke.
- [usd#1757](https://github.com/Autodesk/arnold-usd/issues/1757) - Declare closure attributes as terminals in the registry

## [7.2.4.0] - 2023-10-04

### Feature
- [usd#1634](https://github.com/Autodesk/arnold-usd/issues/1615) - Support curves orientations identically between USD and Hydra / Prevent errors due to bad curves orientations count.
- [usd#1615](https://github.com/Autodesk/arnold-usd/issues/1615) - add bespoke usdgenschema command to create arnold schema without python
- [usd#739](https://github.com/Autodesk/arnold-usd/issues/739) - Implement the ArnoldProceduralCustom prim in hydra.
- [usd#1644](https://github.com/Autodesk/arnold-usd/issues/1644) - Support nodes mask in the hydra procedural
- [usd#1656](https://github.com/Autodesk/arnold-usd/issues/1656) - Use the same tessellation for sphere primitives as Hydra
- [usd#1632](https://github.com/Autodesk/arnold-usd/issues/1632) - Support custom materialx node definitions placed in a folder defined by the environment variable PXR_MTLX_STDLIB_SEARCH_PATHS
- [usd#1603](https://github.com/Autodesk/arnold-usd/issues/1603) - Support custom USD materialx shaders with any shader type
- [usd#1586](https://github.com/Autodesk/arnold-usd/issues/1586) - Support motion blur in the hydra procedural
- [usd#1587](https://github.com/Autodesk/arnold-usd/issues/1587) - Support object path in the hydra procedural
- [usd#1664](https://github.com/Autodesk/arnold-usd/issues/1664) - Support hydra procedural with a cacheID

### Bug fixes
- [usd#1613](https://github.com/Autodesk/arnold-usd/issues/1613) - Invisible Hydra primitives should ignore arnold visibility
- [usd#1641](https://github.com/Autodesk/arnold-usd/issues/1641) - Ensure nodes created by the render delegate have the correct parent procedural.
- [usd#1652](https://github.com/Autodesk/arnold-usd/issues/1652) - Restore the schema installed files organisation. 
- [usd#1673](https://github.com/Autodesk/arnold-usd/issues/1673) - UsdUvTexture ignores missing textures in hydra
- [usd#1675](https://github.com/Autodesk/arnold-usd/issues/1675) - Fix UsdUvTexture default wrap modes and uvset coordinates.
- [usd#1657](https://github.com/Autodesk/arnold-usd/issues/1657) - Fix a motion blur sampling bug happening when a mesh has facevarying indexed normals and different number of indices per key frame.
- [usd#1693](https://github.com/Autodesk/arnold-usd/issues/1693) - Fix geometry light not rendering in recent version.
- [usd#1696](https://github.com/Autodesk/arnold-usd/issues/1696) - Fix cryptomatte render by restoring previous filter assignment to the default filter.

### Build
- [usd#1648](https://github.com/Autodesk/arnold-usd/issues/1648) - Fix schemas generation issue that was intermittently failing

## [7.2.3.2] - 2023-08-30

### Bug fixes
- [usd#1605](https://github.com/Autodesk/arnold-usd/issues/1605) - Apply the MaterialBindingAPI to the bound prims when converting ass to usd
- [usd#1607](https://github.com/Autodesk/arnold-usd/issues/1607) - Allow primvars with namespace in the procedural 
- [usd#1593](https://github.com/Autodesk/arnold-usd/issues/1593) - Fix crash in the procedural when the UsdPrimvarReader varname attribute is not set.
- [usd#1625](https://github.com/Autodesk/arnold-usd/issues/1625) - Fix issue where user defined primvars were reset.

## [7.2.3.1] - 2023-08-14

### Note
- 7.2.3.1 is an Arnold hot fix, no new changes in arnold-usd. See 7.2.3.0 for the most recent changes.

## [7.2.3.0] - 2023-08-14

### Feature
- [usd#1435](https://github.com/Autodesk/arnold-usd/issues/1435) - Support "vertex" UV coordinates on Curves in the render delegate
- [usd#1579](https://github.com/Autodesk/arnold-usd/issues/1579) - Curves without any width should render with a default value

### Bug fixes
- [usd#1538](https://github.com/Autodesk/arnold-usd/issues/1538) - Fix triplanar in USD Materialx
- [usd#1588](https://github.com/Autodesk/arnold-usd/issues/1588) - Arnold schemas under a point instancer should be hidden
- [usd#1597](https://github.com/Autodesk/arnold-usd/issues/1597) - Fix hdx dependency which was causing issues on linux with husk
- [usd#1595](https://github.com/Autodesk/arnold-usd/issues/1595) - Support Arnold RenderVar filters in Hydra 

## [7.2.2.1] - 2023-06-21

### Bug fixes
- [usd#1567](https://github.com/Autodesk/arnold-usd/issues/1567) - Fix metallic attribute in UsdPreviewSurface in the render delegate
- [usd#1550](https://github.com/Autodesk/arnold-usd/issues/1550) - UsdPrimvarReader_float2 returning "st" not working in the usd procedural
- [usd#1552](https://github.com/Autodesk/arnold-usd/issues/1552) - Retain attributes ordering in the Sdr registry
- [usd#1548](https://github.com/Autodesk/arnold-usd/issues/1548) - Fix RenderProduct arnold:driver ignored in the render delegate
- [usd#1546](https://github.com/Autodesk/arnold-usd/issues/1546) - Fix relative paths on arnold nodes


## [7.2.2.0] - 2023-06-07

### Feature
- [usd#1492](https://github.com/Autodesk/arnold-usd/issues/1492) - Add Arnold render status and estimated render time to viewport annotation
- [usd#1499](https://github.com/Autodesk/arnold-usd/issues/1499) - Add support for camera filtermap and uv_remap
- [usd#1486](https://github.com/Autodesk/arnold-usd/issues/1486) - Add a "Mtl" scope for materials when authoring usd files
- [usd#1529](https://github.com/Autodesk/arnold-usd/issues/1529) - Add AI_RAY_SUBSURFACE visibility flag support in the render delegate and procedural

### Build
- [usd#1480](https://github.com/Autodesk/arnold-usd/issues/1480) - Allow to specify a testsuite output folder
- [usd#1463](https://github.com/Autodesk/arnold-usd/issues/1463) - Fix Windows builds with CMake
- [usd#1471](https://github.com/Autodesk/arnold-usd/issues/1471) - Support relative paths for Arnold and USD Sdk
- [usd#1466](https://github.com/Autodesk/arnold-usd/issues/1466) - Allow to run the testsuite without any build of the procedural
- [usd#1508](https://github.com/Autodesk/arnold-usd/issues/1508) - Support relative paths for python / boost / tbb
- [usd#1512](https://github.com/Autodesk/arnold-usd/issues/1512) - Remove deprecated ENABLE_MATERIALX build variable
- [usd#1519](https://github.com/Autodesk/arnold-usd/issues/1519) - Procedural does not compile with older versions of Arnold

### Bug fixes
- [usd#1502](https://github.com/Autodesk/arnold-usd/issues/1502) - Render delegate crashes with empty arrays.
- [usd#1522](https://github.com/Autodesk/arnold-usd/issues/1522) - Support UsdPrimvarReader_float2 shader returning the "st" variable
- [usd#1530](https://github.com/Autodesk/arnold-usd/issues/1530) - Fix a crash when a user primvars has an empty array on a keyframe
- [usd#1535](https://github.com/Autodesk/arnold-usd/issues/1535) - Fixed Render delegate crashes when visibility is set on lights
- [usd#1532](https://github.com/Autodesk/arnold-usd/issues/1532) - Schemas are not declaring asset parameters for filenames
- [usd#1525](https://github.com/Autodesk/arnold-usd/issues/1525) - Default values for AA sampling and ray depths in direct USD renders are now increased to be equal to render delegate defaults.

## [7.2.1.1] - 2023-04-19 

### Bug fixes
- [usd#1426](https://github.com/Autodesk/arnold-usd/issues/1426) - Skinned transforms are now correctly used on the skinned meshes.
- [usd#1485](https://github.com/Autodesk/arnold-usd/issues/1485) - MaterialX shader nodes should have "auto" colorspace by default 
- [usd#1477](https://github.com/Autodesk/arnold-usd/issues/1477) - A a note in the README for the flickering issue with instances which can be fixed with the `USD_ASSIGN_PROTOTYPES_DETERMINISTICALLY` environment variable. 
- [usd#1462](https://github.com/Autodesk/arnold-usd/issues/1462) - Ensure shader scope doesn't appear twice in the hierarchy.
- [usd#1459](https://github.com/Autodesk/arnold-usd/issues/1459) - Support Shaders with multiple outputs
- [usd#1359](https://github.com/Autodesk/arnold-usd/issues/1359) - Refresh the arnold instancer when the prototype mesh points have changed.
- [usd#1483](https://github.com/Autodesk/arnold-usd/issues/1483) - Indexed normals with vertex interpolation are now converted properly.

## [7.0.0.1] - 2021-11-24

### Bugfixes

#### Build
- #923 Testsuite fails with Arnold 7
- #1487 Update Scons to build on windows with MSVC 14.3 

#### Procedural
- #458 Point instancer should prune the primitives under its hierarchy
- #904 No way to have Point Instancer prototypes hidden
- #921 Remap curves primvars to avoid "wrong data count" errors
- #928 Transform from the Point Instancer is not applied to instances

#### Imaging
- #902 Render session is not passed to AiDeviceAutoSelect
- #900 Avoid calling AiRenderBegin if render is already running
- #905 Integer primvar Render Vars fail to render via husk
- #906 Version is not set as default when returning SDR definitions
- #915 Volume shader is not applied to the ArnoldVolume primitive in Hydra
- #918 Rendervars do not show up in Houdini 19

#### Scene Format
- #924 Writer now saves the default color manager node

## [7.0.0.0] - 2021-10-18

### Enhancements

#### Build
- **ARNOLD_ prefix for definitions**: Arnold-USD now uses ARNOLD_ prefix for definitions to differentiate from core definitions. (#823)
- **CMake testsuite**: The cmake build system is now capable of running tests via kick and usdrecord. (#124 #27)
- **BOOST_ALL_NO_LIB**: When building via CMake, the implicit linking of boost libraries can be disabled.

#### Procedural
- **Procedural Path Mapping**: The procedural now supports Arnold Path Mapping when loading USD files. (#818)
- **Light Linking**: The procedural now supports light linking. (#787)

#### Imaging
- **UsdImaging adapters**: Arnold-USD now includes a set of UsdImaging adapters for Arnold specific schemas, that allows direct use of procedurals and Arnold shapes in Hydra. (#185 #741)
- **Deep rendering**: The render delegate now supports rendering of deep AOVs via [DelegateRenderProducts](https://www.sidefx.com/docs/hdk/_h_d_k__u_s_d_hydra.html#HDK_USDHydraHusk). (#650)
- **Hydra scene delegate**: Arnold-USD now includes an experimental scene delegate for Hydra. (#764)
- **Progressive disabled when using Husk**: Progressive rendering is now disabled when rendering via husk. (#755)
- **Custom PrimID Hydra Buffer**: The render delegate now uses a dedicated primId AOV to support selections in Hydra viewports. This improves support for render-time procedurals and leaves the built-in id parameter unchanged on shapes. (#812)
- **DoubleSided in the Render Delegate**: The render delegate now supports the built-in doubleSided parameter on USD primitives and correctly supports overrides via Arnold-specific primvars. (#805)
- **Motion Blur using Velocity and Acceleration**: The render delegate now extrapolates point positions if velocity or acceleration primvars exist and there are no multiple samples for the position. (#673)
- **Fast camera updates**: The render delegate now handles camera-only updates more efficiently, improving the first time to pixel. (#869)
- **Standard Surface Fallback**: The render delegate now uses a standard surface as a fallback, when no materials are assigned to a prim. (#861)
- **String array parameters**: String array primvars are now converted to built-in parameters. (#808)
- **Multiple hydra sessions**: The render delegate now uses the multiple render session API. (#783)

#### Scene Format
- **Multiple frames in a single file**: The USD writer is now able to append multiple frames to a single USD file. (#777)

### Bugfixes

#### Build
- #746 Issue with dependency between the procedural build and the testsuite
- #810 Can't build schemas when there are spaces in the project folder path
- #830 HdArnoldNativeRprim::GetBuiltinPrimvarNames lacks the override modifier
- #835 Building for USD 21.08 fails because the lack of SdfTypeIndicator
- #837 Schemas fail to generate with python 3 because of dict.iteritems()
- #845 Driver using AiOutputIteratorGetNext fails to compile when using a newer Arnold build
- #851 Don't configure plugInfo.json in-source
- #849 AiArrayGetXXXFuncs are not available anymore in newer Arnold builds
- #856 Cleanup solution introduced in #845
- #874 Allow to prepend PATH folders when building schemas
- #772 Testsuite fails when using USD 21.05/21.02
- #765 Can't compile when using USD 21.05
- #775 Remove deprecated functions, warnings, and fix some bugs
- #767 Unable to compile using cmake with a Python 3 build of USD
- #792 Build error using Houdini 18.0 on OSX

#### Procedural
- #847 Procedural should check the camera of the proper universe for motion blur settings
- #802 B-spline curves not using radius in procedural
- #816 The procedural does not use "driver:parameters:aov:name"

#### Imaging
- #751 Render delegate crashes when changing material terminals interactively
- #797 Warning messages when HdArnoldRenderPass is deleted
- #858 Can't hide/unhide lights in Hydra
- #853 Missing indices for facevarying primvars in Hydra abort renders
- #821 The render delegate crashes when using render session API
- #884 Render delegate shouldn't call AiBegin/AiEnd if Arnold is already active
- #843 Disabling render purposes does not hide geometries in hydra
- #887 Int parameters are not converted to unsigned int shader parameters in the render delegate
- #761 Change render_context string to RENDER_CONTEXT for render hints

#### Scene Format
- #871 Enforce writing multiple frames when no default is authored

#### Schemas
- #798 SdfMetadata Clashing with another NdrDiscovery Plugin

## [6.2.1.1] - 2021-06-07

### Bugfixes

#### Procedural
- #778 Procedural doesn't read some animated parameters properly
- #768 Custom typed primitives are not written if they already exist

#### Render Delegate
- #795 GfMatrix4d attributes are not converted to AI_TYPE_MATRIX parameters
- #790 Reset the disp_map parameter instead of setting nullptr when there is no displacement

## [6.2.1.0] - 2021-04-22

### Enhancements

#### Build
- **Common Library**: Arnold-usd now includes a set of common functions and string definitions to share across multiple modules. (#466)

#### Procedural
- **Half and Double precision**: Storing data using half or double precision is now supported. (#672)
- **Velocity blur**: The procedural now uses the velocity attribute to create motion keys for point-based shapes, when there are no position keys or the topology changes between frames. (#221)
- **NodeGraph schemas**: The procedural now supports using the NodeGraph schema for shader networks. (#678)
- **Crease Sets**: The procedural now supports crease sets on polymesh. (#694)
- **Purpose**: Usd Purpose is now supported in the procedural. (#698)
- **Transform2D**: The procedural now supports remapping UsdTransform2D to built-in Arnold nodes. (#517)
- **Multi-Threading**: The procedural now uses USD's WorkDispatcher which improves the performance of multi-threaded expansion in many cases. (#690)

#### Render Delegate
- **Half and Double precision**: Storing data using half or double precision is now supported. (#669)
- **Light and Shadow linking**: The render delegate now supports light and shadow linking. (#412)
- **Motion blur for the Point Instancer**: The render delegate now calculates motion blur when using the point instancer. (#653)
- **Pause and Resume**: Pausing and resuming renders are now supported in the render delegate. (#595)

#### Scene Format
- **Write with default values**: The scene format now supports optionally writing parameters with default values. (#720)

#### Schemas
- **Removal of the ArnoldUSD DSO**: The Schemas now work without generating a C++ library. This simplifies the build process and removes the need of installing DSOs that are not used. (#705)

### Bugfixes
- #715 Initialization order issue with constant strings common source file

#### Build
- #656 Arnold-USD fails to build with USD 21.02
- #663 render_delegate/lights.cpp fails to compile for pre-21.02 on windows
- #692 The render delegate fails to build on Windows due to template parameter names
- #707 Schema generator scons should use USD_BIN instead of USD_LOCATION + bin to find usdGenSchema
- #722 Failing to generate schemas when targeting Houdini on macOS
- #730 Translator fails to build when targeting USD 20.08

#### Procedural
- #674 Testsuite fails after standard_surface default changes in 6.2.0.0
- #564 Changing topology only works when rendering the first frame of the USD file
- #681 Read render settings at the proper frame
- #683 Don't apply skinning if the usdStage comes from the cache
- #508 Nested procedurals ignore matrix in the viewport API
- #687 Crash with empty primvar arrays
- #679 Attribute subdiv_type should have priority over usd subdivisionScheme
- #282 Primvars are not inherited from ancestor primitives
- #215 Issue with instanced primitives' visibility
- #244 Curves with vertex interpolation on width
- #732 Support wrap, bias and scale in USdUvTexture
- #724 ID not passed to the shapes generated in the procedural

#### Render Delegate
- #651 Error rendering USD file with samples in productName
- #660 Crease sets and subdivision scheme is not imported correctly
- #727 Arnold does not use wrapS and wrapT values on UsdUVTexture shader node when rendering UsdPreviewSurface
- #759 Primvars are not correctly set on the instancer if there is more than one prototype

#### Scene Format
- #615 USD Writer crashes when node name contains hyphen character
- #718 Inactive render vars are still rendered when using the scene format

## [6.2.0.1] - 2021-02-11

### Bugfixes

#### Render Delegate
- #654 Transform is not synced for the points primitive

## [6.2.0.0] - 2021-01-28

### Enhancements

#### Build

- **USD Procedural Name**: It is now possible to overwrite the USD procedurals name, which allows deploying a custom USD procedural alongside the core shipped one. (#600)

#### Procedural

- **Cache Id**: The procedural now supports reading stages from the shared stage cache via the cache id parameter. (#599)
- **Per ray-visibility**: The USD procedural now supports per-ray visibilities exported from Houdini. (#637)

#### Render Delegate

- **Hydra Cameras**: The render delegate now supports physical camera parameters, including depth of field and Arnold specific camera parameters. (#31 #591 #611)
- **Search Paths**: The render delegate now exposes search paths for plugins, procedurals, textures, and OSL includes. (#602)
- **Autobump Visibility**: The render delegate now supports setting autobump_visibility via primvars. (#597)

#### Scene Format

- **Authoring extent**: Extents on UsdGeom shapes are now correctly authored when using the USD scene format. (#582)

#### Schemas

- **Prefix for Schema Attributes**: Arnold schemas now prefix their attributes for better compatibility with built-in USD schemas. (#583)
- **Inheriting from UsdGeomXformable**: Arnold schemas now inherit from UsdGeomXformable instead of UsdTyped. (#558)
- **Creating XForms**: The USD scene format now correctly creates UsdGeomXform parents for shapes instead of UsdTyped. (#629)

### Bugfixes

#### Build

- #624 CMake fails building schemas for a beta Arnold build.
- #641 The render delegate fails to build using gcc 4.8.5 .

#### Procedural

- #621 UVs not read from facevarying primvar if indexes are not present.
- #643 Don't error out when a procedural object_path points at an inactive primitive.

#### Render Delegate

- #592 Invalid face-varying primvars crash the render delegate.
- #481 std::string, TfToken, and SdfAssetPath typed VtArrays are not converted when setting primvars.
- #619 Several built-in render buffer types are not translated to the right Arnold AOV type.
- #634 Fixing disappearing meshes when playing back animation.
- #638 Motion start and motion end is not set reading animated transformation.
- #605 Issues with UVs when rendering the kitchen scene.

#### Scene Format

- #596 Invalid USD is produced if polymesh is made of triangles and nsides is empty.

## [6.1.0.0] - 2020-10-28

### Enhancements

#### Build

- **Installing license**: The license is now copied to the installation folder when using scons. (#540)

#### Procedural

- **Light Shaping**: The procedural now supports the UsdLuxShapingAPI, allowing the use of spot and IES lights. (#344)

#### Render Delegate

- **UsdTransform2d**: The render delegate now supports the `UsdTransform2d` preview shader. (#516)
- **Per face material assignments**: Per-face material assignments are now supported. (#29)
- **Render Stats**: The Render Delegate now returns render stats via `GetRenderStats`. For now, this is used to show render progress in Solaris. (#537)

#### Schemas

- **Schema for custom procedurals**: The schemas now include ArnoldCustomProcedural for describing custom procedurals. (#487)
- **Schema updates**: Schemas now support cameras, render settings, and new output types. (#500)

#### Scene Format

- **Parent Scope**: There is a new flag to specify a custom root for all exported prims. (#292)
- **ST for Texture Coordinates**: Texture coordinates are now written as `primvars:st` to match the USD convention. (#542)

### Bugfixes

#### Build

- #528 Render delegate fails to build when building for Katana.
- #553 Compilation failures because of License.md.
- #567 HdArnoldMaterial fails to compile for the latest USD dev branch.
- #560 plugInfo.json for schemas is broken with newer USD builds.

#### Procedural

- #513 Viewport representation in points mode doesn't have the correct matrix.
- #543 Visibility is not checked on the current frame.
- #556 motion_start and motion_end is only set if the matrix of the prim is animated.
- #565 Animated transforms not translated properly if set on parent xforms.
- #570 USD procedural is not picking up osl shader parameters.

#### Render Delegate

- #569 Render delegate not picking up OSL shader parameters.
- #577 Point light should have zero radius.
- #580 The Render Delegate's depth range is incorrect if USD is at least version 20.02.
- #570 Incorrect display of curve widths in Solaris when changing curve basis.

## [6.0.4.1] - 2020-10-01

### Enhancements

#### Build

- **Custom Build Directory**: `BUILD_DIR` can now be used to overwrite the build directory for scons builds. (#490)
- **New Scons Version**: The build is now using Scons-3.1.2. (#549)

### Bugfixes

#### Build

- #533 Add BOOST_ALL_NO_LIB when building on windows.
- #501 The render delegate fails to build on gcc-4.8.5/Linux.
- #498 Can't build for Katana on Windows.

#### Procedural

- #513 Viewport representation in points mode doesn't have the correct matrix.

#### Render Delegate

- #488 Render Settings are not passed to the Render Delegate when using Husk.
- #518 HdArnold does not correctly handle texture coordinates when the primvar is not name `st` and `varname` in `PrimvarReader_float2` is of type `string`.
- #530 Cylinder light not matching the viewport preview.

## [6.0.4.0] - 2020-08-05

### Enhancements

#### Build

- **20.08 Support**: Building for USD 20.08 is supported.

#### Procedural

- **UsdRender schema**: UsdRenderSetting, UsdRenderProduct and UsdRenderVar are now supported in the procedural. (#453)

#### Render Delegate

- **Improved Solaris Primvar support**: Primvars with arrays of a single element are converted to non-array user data in Arnold. This improves primvar support in Houdini Solaris. (#456)
- **Basis Curves**: The Render Delegate now supports rendering of Basis Curves. Overriding the basis parameter via primvars and periodic/pinned wrapping are not supported. (#19)
- **Per instance primvars**: Instancer primvars are now supported, with the exception of nested instancer primvars. (#478)
- **Overriding the default filter**: HDARNOLD_default_filter and HDARNOLD_default_filter_attributes can now be used to overwrite the default filter. (#475)

### Bugfixes

#### Procedural

- #463 Texture coordinates of texcoord2f type are not read correctly

#### Render Delegate

- #475 The closest filter is used for AOVs without filtering information

## [6.0.3.1] - 2020-06-04

### Build

- **Testing the Scene Format:** The testsuite now includes tests for the Scene format plugin. (#157)
- **Hiding symbols:** Weak symbols are now hidden in the Procedural on Linux and MacOS. (#409)
- **Lambert for the Tests:** The testsuite is now using the lambert as the default shader. (#416)
- **Overwriting the C++ standard:** The C++ standard can now be overwritten for builds on Linux and MacOS. (#446)
- **Google Test:** Google Test can now be used to write tests. (#311)

- Fixed an issue with the "resave" test parameter. (#402)
- Fixed an issue with test 62 and 68. (#414)

### Procedural

- **UsdGeomCamera:** The UsdGeomCamera schema is now supported in the procedural. (#345)
- **UsdSkel:** The UsdSkel schema is now supported in the procedural. (#329)
- **Image uvset:** The built-in uvset is used now when a UsdPrimvarReader for st/uv is connected to UsdUvTexture. (#428)
- **Textured Mesh Lights:** Textured mesh lights are now supported. (#366)

- Fixed an issue when using multiple Procedurals. (#400)
- Fixed issues with Nested Procedurals when using the Procedural Viewport API. (#408 #435)
- Fixed a crash with empty node names. (#380)
- Fixed an issue with reading namespaced primvars. (#382)
- Fixed an issue when reading Light color and intensity parameters. (#364)
- Fixed several issues when reading primvars. (#333)
- Fixed an issue when reading RGB arrays. (#325)

### Render Delegate

- **Filters for AOVs:** Filtering parameters are now read from the aovSettings map for RenderVars. (#319 #426 #437)
- **LPE RenderVars:** LPE RenderVars are now supported. (#317)
- **Primvar RenderVars:** Primvar RenderVars are now supported. (#318)
- **SourceName for RenderVars:** The sourceName aovSetting is now supported. This allows renaming Arnold AOVs and writing a single AOV to multiple Render Buffers with different filters. (#425)

- Fixed an issue that prevented using the GPU on Windows. (#398)
- Fixed a crash when running the Render Delegate in Solaris on Windows. (#394)
- Fixed a bug related to marking ignored Render Buffers as converged. (#431)
- Fixed an issue related to using incorrect LPEs. (#430)
- Fixed a crash when deleting an active RenderVar in Solaris. (#439)
- Fixed an issue when the USD Preview Surface is used as a Displacement shader. (#448)
- Fixed an issue with how the dataType parameter is interpreted. (#450)

### Scene Format / Writer

- **Roundtripping Node Names:** Node names are now preserved when roundtripping scenes from Arnold to USD to Arnold. (#396)
- **Per-channel connections:** Per-channel connections are now written using adapter nodes. (#351)
- **Motion Keys:** Motion keys are now written to the USD file. (#334)
- **Motion Blur:** Motion blur is now supported. (#346)

- Fixed an issue when writing Toon light lists. (#374)
- Fixed an issue when writing linked ramp parameters. (#375)
- Fixed an issue when writing AI_TYPE_NODE user data. (#371)
- Fixed an issue when writing motion ranges. (#368)
- Fixed an issue when writing ginstance parameters. (#362)
- Fixed a crash when writing empty arrays. (#360)
- Fixed an issue when the number of motion keys for normals did not match the number of motion keys for positions. (#356)
- Fixed an issue when writing custom Matrix parameters. (#354)
- Fixed an issue when writing polymesh.subdiv_iterations.(#349)
- Fixed an issue when writing curves.num_points. (#324)
- Removed warnings when writing the displayColor primvar. (#312)

## [6.0.3.0] - 2020-04-20

### Build

- **USD requirement:** USD 19.05 is now the earliest supported version.
- **USD 20.02:** USD 20.02 is now supported. (#260)

- Fixed build issues on Linux and MacOS. (#303)
- Fixed build issues when using USD 0.19.05.

### Procedural

- **Using the new instancer procedural:** The procedural now uses the core shipped instancer procedural. (#256)
- **Prim Visibility:** The visibility token from UsdGeomImageable is now correctly inherited. (#218)

- Fixed a crash when using the Arnold Viewport functions. (#295)
- Fixed a crash when writing USD files with upper-case extensions. (#288)

### Render Delegate

- **Computed Primvars:** Computed primvars are now supported, enabling previewing UsdSkel and Houdini crowds. (#265 and #267)
- **Improved Rendering:** The Render Delegate is now using the Arnold Render API correctly, leading to better responsiveness. (#270)
- **Improved Render Buffers:** The Hydra Render Buffer support is now significantly improved, including improved performance. (#8)
- **32-bit buffers:** The render delegate now outputs 32-bit float buffers, instead of dithered 8 bit whenever possible. (#9)
- **arnold:global: prefix:** Prefixing Render Settings with `arnold:global:` is now supported.
- **Shaping Parameters:** Shaping parameters on Sphere Lights are now supported. This includes Spot and IES parameters, excluding IES normalize and IES angle scale. (#314)
- **Barndoor Parameters:** Solaris' Barndoor parameters are now roughly approximated using the barndoor filter. Note, Arnold *does NOT match* Karma. (#332)

- Fixed a crash when instancer nodes had uninitialized node pointers. (#298)
- Fixed a bug with aborted renders not marking the render pass as converged. (#4)
- Fixed a bug where the camera jumped to the origin in Solaris. (#385)

### Scene Format/Writer

- **Mask:** The scene format plugin now supports a mask parameter, allowing selective export of Arnold nodes. (#274)
- **Closures:** Closure attributes are now written to the USD file. (#322)
- **Options:** The options node is now correctly translated. (#320)

- Fixed bugs with the string export functions. (#320)
- Fixed a crash when writing pointer attributes. (#342)

## [6.0.2.1] - 2020-03-11

### Build

- **Clang 9:** We now support building using Clang 9. (#252)

### Procedural

- **Primvar translation:** The procedural now uses "primvars:st" and "primvars:uv" for UV coordinates, and "normals" for "nlist" on polymeshes. (#206)
- **Per-vertex UV and Normals:** Per-vertex UVs and normals are now supported on polymeshes. (#222)
- **Shader output connections:** Support for shader output connections has been improved, including per-component connections. (#211)
- **Point varying primvars:** Varying primvars are now supported on point schemas. (#228)
- **USDVol support:** The procedural now supports USD Volumes schemas. Using grids from two different files for a single volume is not allowed. (#227)
- **Serialized USD:** The procedural supports creating the stage from a set of strings without requiring a file. (#235)
- **Basis Curves:** The procedural now supports Basis Curves. (#239)
- **Boolean parameters:** The procedural now supports setting boolean parameters on Arnold nodes using bool, int or long USD attributes. (#238)
- **Converting between Width and Radius:** Width attributes are now properly converted to Arnold's radius parameters. (#247)
- **RTLD_LOCAL:** RTLD_LOCAL is used instead of RTLD_GLOBAL when dlopening in the procedural. (#259)

### Render Delegate

- **Left Handed Topology:** Left-handed topologies are now supported, including converting the varying primvars and indices for position, normal and uv attributes. (#207)
- **Motion Key mismatch:** Normal and position motion keys counts are the same now. (#229)
- **RGBA Primvars:** RGBA primvars are now supported. (#236)
- **Hydra Point Instancer:** Support of the Point Instancer has been greatly improved, including instancing of volumes. (#18 and #123)
- **Uniform Primvars:** Uniform primvars on points are now supported.
- **Pixel format conversion:** The render buffers now converts between pixel formats correctly. (#245)
- **Light Dirtying:** Transforms are now correctly preserved when parameters are dirtied, but transforms are unchanged on lights. (#243)

### Schemas

- **Linux Build:** Building schemas using Arnold 6.0.2.0 is now supported on Linux. (#219)

### Writer 

- **Node names for attributes:** Node names are now correctly formatted and sanitized when writing node and node array attributes. (#208)<|MERGE_RESOLUTION|>--- conflicted
+++ resolved
@@ -39,11 +39,9 @@
 - [usd#2084](https://github.com/Autodesk/arnold-usd/issues/2084) - Imagers should be applied to all drivers
 - [usd#2086](https://github.com/Autodesk/arnold-usd/issues/2086) - Compute FOV in the procedural and hydra in a similar manner
 - [usd#2047](https://github.com/Autodesk/arnold-usd/issues/2047) - Shaders exports should be bound to a material
-<<<<<<< HEAD
 - [usd#2109](https://github.com/Autodesk/arnold-usd/issues/2109) - Expose hydra parameter in the procedural
-=======
 - [usd#2107](https://github.com/Autodesk/arnold-usd/issues/2107) - Support procedural updates in hydra mode
->>>>>>> 8c59080c
+
 
 ### Bug fixes
 - [usd#1961](https://github.com/Autodesk/arnold-usd/issues/1961) - Random curves width in Hydra when radius primvars are authored
