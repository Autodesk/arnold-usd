--- conflicted
+++ resolved
@@ -12,11 +12,9 @@
 - [usd#1770](https://github.com/Autodesk/arnold-usd/issues/1770) - Fix exr driver always rendering float with husk when productType is arnold
 - [usd#1772](https://github.com/Autodesk/arnold-usd/issues/1772) - RectLight texture uvs are now consistent between husk, kick and other renderers.
 - [usd#1776](https://github.com/Autodesk/arnold-usd/issues/1776) - Fix incorrect PointInstancer instance orientations in the render delegate.
-<<<<<<< HEAD
 - [usd#1769](https://github.com/Autodesk/arnold-usd/issues/1769) - Fix curve uvs when they are vertex interpolated.
-=======
-- [usd#1784] (https://github.com/Autodesk/arnold-usd/issues/1784) - The aov layer name is now correctly taken into account when rendering exrs with husk and using the arnold productType.
->>>>>>> bce167fb
+- [usd#1784](https://github.com/Autodesk/arnold-usd/issues/1784) - The aov layer name is now correctly taken into account when rendering exrs with husk and using the arnold productType.
+
 
 ## [7.2.5.0] - 2023-12-13
 
