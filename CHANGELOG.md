<!-- SPDX-License-Identifier: Apache-2.0 -->
# Changelog

## Pending next bugfix release
- [usd#1989](https://github.com/Autodesk/arnold-usd/issues/1989) - Support mixed half/float channels when using the render delegate in batch mode with husk.
- [usd#1610](https://github.com/Autodesk/arnold-usd/issues/1610) - Proper support of arnold:visibility primvar in hydra

## Pending feature release

### Feature
- [usd#1738](https://github.com/Autodesk/arnold-usd/issues/1738) - Support all camera Arnold attributes in Hydra
- [usd#1965](https://github.com/Autodesk/arnold-usd/issues/1965) - Write color manager attributes in the RenderSettings primitive
- [usd#1974](https://github.com/Autodesk/arnold-usd/issues/1974) - Delegate should only create default shaders when needed
- [usd#1959](https://github.com/Autodesk/arnold-usd/issues/1959) - Improve translation of normals and primvars in hydra
- [usd#1972](https://github.com/Autodesk/arnold-usd/issues/1972) - Delegate should only create default shaders when needed
- [usd#1946](https://github.com/Autodesk/arnold-usd/issues/1946) - Support color space in materialx for hydra
- [usd#1972](https://github.com/Autodesk/arnold-usd/issues/1972) - Ensure subdivision is disabled when subdiv iterations is equal to 0 in Hydra
- [usd#1982](https://github.com/Autodesk/arnold-usd/issues/1982) - Fix subdivision when primvars are set in parent primitives
- [usd#1979](https://github.com/Autodesk/arnold-usd/issues/1979) - Support treatAsPoint in Hydra photometric lights
- [usd#1987](https://github.com/Autodesk/arnold-usd/issues/1987) - Author familyName and familyType in GeomSubsets written as USD
- [usd#2000](https://github.com/Autodesk/arnold-usd/issues/2000) - Write light filters through node graphs so they can be rendered in Hydra
- [usd#1997](https://github.com/Autodesk/arnold-usd/issues/1997) - Apply correct amount of transform keys when xformOp is set on parent prims
- [usd#2003](https://github.com/Autodesk/arnold-usd/issues/2003) - Choose render settings primitive through hydra scene loader
- [usd#2019](https://github.com/Autodesk/arnold-usd/issues/2019) - Support purpose in the hydra procedural
- [usd#2010](https://github.com/Autodesk/arnold-usd/issues/2010) - Support TreatAsPoint in spot lights
- [usd#2017](https://github.com/Autodesk/arnold-usd/issues/2017) - Set root transform and node id in the hydra procedural
- [usd#2015](https://github.com/Autodesk/arnold-usd/issues/2015) - Support hydra points with empty widths
- [usd#2008](https://github.com/Autodesk/arnold-usd/issues/2008) - Write spot and photometric lights as UsdLux schemas
- [usd#2030](https://github.com/Autodesk/arnold-usd/issues/2030) - Write background and atmosphere shaders under a node graph for hydra support
- [usd#2031](https://github.com/Autodesk/arnold-usd/issues/2031) - Write AOV shaders under a node graph for hydra support
- [usd#2025](https://github.com/Autodesk/arnold-usd/issues/2025) - Write imagers through node graphs for hydra support
- [usd#2042](https://github.com/Autodesk/arnold-usd/issues/2042) - Follow hydra normals skinning behavior in the procedural.
- [usd#1174](https://github.com/Autodesk/arnold-usd/issues/1174) - When the render errors or is aborted, husk will now exit with error code (houdini >= 20.5)
<<<<<<< HEAD
- [usd#2055](https://github.com/Autodesk/arnold-usd/issues/2055) - Support animated curves orientations in hydra
=======
- [usd#2053](https://github.com/Autodesk/arnold-usd/issues/2053) - Visibility and sidedness attributes not supported in Arnold native hydra prims
>>>>>>> bacdcdee

### Bug fixes
- [usd#1961](https://github.com/Autodesk/arnold-usd/issues/1961) - Random curves width in Hydra when radius primvars are authored
- [usd#1977](https://github.com/Autodesk/arnold-usd/issues/1977) - Aov shaders not set properly in hydra mode of the scene format
- [usd#1984](https://github.com/Autodesk/arnold-usd/issues/1984) - Cylinder lights not taking normalization into account through USD
- [usd#1994](https://github.com/Autodesk/arnold-usd/issues/1994) - Fixed hydra errors with varying topologies, and incorrect velocities in first renders.
- [usd#1992](https://github.com/Autodesk/arnold-usd/issues/1992) - Support hydra skinned positions with more than 3 keys
- [usd#2027](https://github.com/Autodesk/arnold-usd/issues/2027) - Fix faceVarying normals interpolation in the procedural when the mesh is left handed.
- [usd#1837](https://github.com/Autodesk/arnold-usd/issues/1837) - Fix motion blur of instanced skinned geometry with animated parent matrix
- [usd#2037](https://github.com/Autodesk/arnold-usd/issues/2027) - Improve instances and objects motion blur coherence.


### Build
- [usd#1969](https://github.com/Autodesk/arnold-usd/issues/1969) - Remove support for USD versions older than 21.05

## [7.3.3.0] - 2024-07-25

### Feature
- [usd#1814](https://github.com/Autodesk/arnold-usd/issues/1814) - Support skinning on USD curves and points
- [usd#1939](https://github.com/Autodesk/arnold-usd/issues/1939) - Support primvars as user data on lights
- [usd#1950](https://github.com/Autodesk/arnold-usd/issues/1950) - Avoid creating a render delegate in batch mode when ARNOLD_FORCE_ARBORT_ON_LICENSE_FAIL is set and the license isn't found.
- [usd#1918](https://github.com/Autodesk/arnold-usd/issues/1918) - Use batch render sessions for husk renders
- [usd#1955](https://github.com/Autodesk/arnold-usd/issues/1955) - Improve USD authoring of quad and mesh lights in the writer

### Bug fixes
- [usd#1861](https://github.com/Autodesk/arnold-usd/issues/1861) - Fix BasisCurves disappearing on interactive updates
- [usd#1927](https://github.com/Autodesk/arnold-usd/issues/1927) - Fix procedural updates during iteractive changes of non-leaf primitives
- [usd#1661](https://github.com/Autodesk/arnold-usd/issues/1661) - In the procedural the subdivision meshes will use the normals generated by the subdivision algorithm instead of the normal primvar.
- [usd#1919](https://github.com/Autodesk/arnold-usd/issues/1919) - Fix rendering multiple frames with husk.
- [usd#1952](https://github.com/Autodesk/arnold-usd/issues/1952) - Don't write camera aperture parameters if they're already set
- [usd#1902](https://github.com/Autodesk/arnold-usd/issues/1902) - Fix invalid Cache ID sporadic error
- [usd#1940](https://github.com/Autodesk/arnold-usd/issues/1940) - Incorrect handling of shaders referenced in multiple materials

## [7.3.2.1] - 2024-06-19

### Bug fixes
- [usd#1923](https://github.com/Autodesk/arnold-usd/issues/1923) - Fix instance primvar indices with multiple prototypes
- [usd#1929](https://github.com/Autodesk/arnold-usd/issues/1929) - Ensure subdiv_iterations is not set uselessly during procedural updates
- [usd#1932](https://github.com/Autodesk/arnold-usd/issues/1932) - Fix a crash when the number of elements in a primvar should be equal to the number of points but is not.

## [7.3.2.0] - 2024-05-22

### Feature
- [usd#1894](https://github.com/Autodesk/arnold-usd/issues/1894) - Write cylinder lights as UsdLuxCylinderLight primitives

### Bug fixes
- [usd#1900](https://github.com/Autodesk/arnold-usd/issues/1900) - Fix transform hierarchies for Arnold non-xformable primitives
- [usd#1908](https://github.com/Autodesk/arnold-usd/issues/1908) - Read deform_keys independently of the primvar interpolation
- [usd#1903](https://github.com/Autodesk/arnold-usd/issues/1903) - USD Writer should skip materials when the shader mask is disabled
- [usd#1906](https://github.com/Autodesk/arnold-usd/issues/1906) - Fix light filters assignment order in the render delegate to make it consistent with the procedural.
- [usd#1912](https://github.com/Autodesk/arnold-usd/issues/1912) - Procedural interactive updates don't consider primitives visibility
- [usd#1914](https://github.com/Autodesk/arnold-usd/issues/1914) - Ensure Mesh vertex attributes are not written to USD when not set in Arnold 

## [7.3.1.0] - 2024-03-27

### Feature
- [usd#1730](https://github.com/Autodesk/arnold-usd/issues/1730) - Add light linking to the ArnoldProceduralCustom when using hydra.
- [usd#168](https://github.com/Autodesk/arnold-usd/issues/168) - Support interactive USD updates in the procedural
- [usd#1835](https://github.com/Autodesk/arnold-usd/issues/1835) - Support Arnold "help" metadata instead of previous "desc" metadata.
- [usd#1865](https://github.com/Autodesk/arnold-usd/issues/1865) - Support ArnoldOptions primitives in Hydra
- [usd#1852](https://github.com/Autodesk/arnold-usd/issues/1852) - Write Arnold options as UsdRenderSettings primitives
- [usd#1870](https://github.com/Autodesk/arnold-usd/issues/1870) - Use new node type AI_NODE_IMAGER
- [usd#1878](https://github.com/Autodesk/arnold-usd/issues/1878) - Make arnold relative path optional for image shaders
- [usd#1874](https://github.com/Autodesk/arnold-usd/issues/1874) - Shader output attributes should be outputs:out to match the Sdr registry
- [usd#1873](https://github.com/Autodesk/arnold-usd/issues/1873) - Ensure materials are written under a scope primitive
- [usd#1868](https://github.com/Autodesk/arnold-usd/issues/1868) - Support velocities in PointInstancer primitive rendered through the procedural
- [usd#1889](https://github.com/Autodesk/arnold-usd/issues/1889) - GI Transmission Depth should default to 8 in the Render Settings

### Bug fixes
- [usd#1547](https://github.com/Autodesk/arnold-usd/issues/1547) - Fix mesh lights shutoff when there is a light link in the scene.
- [usd#1859](https://github.com/Autodesk/arnold-usd/issues/1859) - Support PointInstancer invisibleIDs for lights 
- [usd#1881](https://github.com/Autodesk/arnold-usd/issues/1881) - Support UDIM and relative paths on mtlx image shaders
- [usd#1884](https://github.com/Autodesk/arnold-usd/issues/1884) - Set a proper name to skydome image node in Hydra
- [usd#1890](https://github.com/Autodesk/arnold-usd/issues/1890) - Reduce VtArray memory consumption, mostly in the instancer. 

## [7.3.0.0] - 2024-03-27

### Feature
- [usd#1758](https://github.com/Autodesk/arnold-usd/issues/1758) - Return a default value when an attribute type is not recognized
- [usd#1759](https://github.com/Autodesk/arnold-usd/issues/1759) - Remove GeometryLight usd imaging adapter
- [usd#1705](https://github.com/Autodesk/arnold-usd/issues/1705) - Support Point instancers having lights as prototypes
- [usd#1635](https://github.com/Autodesk/arnold-usd/issues/1635) - Support arnold visibility and matte on Hydra instances
- [usd#1806](https://github.com/Autodesk/arnold-usd/issues/1806) - Extend the WriteUsdStageCache API

### Bug fixes
- [usd#1756](https://github.com/Autodesk/arnold-usd/issues/1756) - Registry should declare filenames as assets in GetTypeAsSdfType 
- [usd#1770](https://github.com/Autodesk/arnold-usd/issues/1770) - Fix exr driver always rendering float with husk when productType is arnold
- [usd#1772](https://github.com/Autodesk/arnold-usd/issues/1772) - RectLight texture uvs are now consistent between husk, kick and other renderers.
- [usd#1776](https://github.com/Autodesk/arnold-usd/issues/1776) - Fix incorrect PointInstancer instance orientations in the render delegate.
- [usd#1769](https://github.com/Autodesk/arnold-usd/issues/1769) - Fix curve uvs when they are vertex interpolated.
- [usd#1784](https://github.com/Autodesk/arnold-usd/issues/1784) - The aov layer name is now correctly taken into account when rendering exrs with husk and using the arnold productType.

### Build
- [usd#1795](https://github.com/Autodesk/arnold-usd/issues/1795) - Fix compilation issue on macOS with clang 15.0.7.
- [usd#1793](https://github.com/Autodesk/arnold-usd/issues/1793) - Enable compiling arnold-usd without USD_BIN.

## [fix-7.2.5]

### Bug fixes
- [usd#1854](https://github.com/Autodesk/arnold-usd/issues/1854) - Fix unnecessary updating of the scene in the render delegate when the camera is moving. This improves the interactivity in Solaris.

## [7.2.5.2] and [7.2.5.3]

### Bug fixes
- [usd#1808](https://github.com/Autodesk/arnold-usd/issues/1808) - Fix the error "Cannot load _htoa_pygeo library required for volume rendering in Solaris" in Houdini 19.5+.
- [usd#1812](https://github.com/Autodesk/arnold-usd/issues/1812) - Improve Material network creation by caching the node entries and the osl code.
- [usd#1781](https://github.com/Autodesk/arnold-usd/issues/1781) - Fix a crash happening in a aiStandin usd when scrolling the timeline in maya.
- [usd#1753](https://github.com/Autodesk/arnold-usd/issues/1753) - Fix a problem with yeti where the transforms of the ArnolProceduralCustom were not taken into account in kick (procedural).

## [7.2.5.1] - 2024-01-18

### Bug fixes

- [usd#1776](https://github.com/Autodesk/arnold-usd/issues/1776) - Fix incorrect PointInstancer instance orientations in the render delegate.
- [usd#1769](https://github.com/Autodesk/arnold-usd/issues/1769) - Fix curve uvs when they are vertex interpolated.

## [7.2.5.0] - 2023-12-13

### Feature
- [usd#612](https://github.com/Autodesk/arnold-usd/issues/612) - Add support for orthographic camera in the hydra render delegate.
- [usd#1726](https://github.com/Autodesk/arnold-usd/issues/1726) - Add usdz as a supported format of the scene reader
- [usd#1077](https://github.com/Autodesk/arnold-usd/issues/1077) - Support --threads / -j argument in husk to control the amount of render threads
- [usd#1748](https://github.com/Autodesk/arnold-usd/issues/1748) - Support implicit conversions between Float3 and Float4
- [usd#658](https://github.com/Autodesk/arnold-usd/issues/658) - Support pixel aspect ratio in Hydra
- [usd#1746](https://github.com/Autodesk/arnold-usd/issues/1746) - Made the behaviour for doubleSided gprims consistent between USD and Hydra

### Bug fixes
- [usd#1709](https://github.com/Autodesk/arnold-usd/issues/1709) - Procedural failures if schemas are present
- [usd#1713](https://github.com/Autodesk/arnold-usd/issues/1713) - Fix coding error "attempt to get string for GfVec4f"
- [usd#1732](https://github.com/Autodesk/arnold-usd/issues/1732) - Force the "color" AOV to be interpreted as the Arnold beauty pass.
- [usd#1735](https://github.com/Autodesk/arnold-usd/issues/1735) - Fix usdskel geometry and motion blur interpolation outside the keyframe boundaries.
- [usd#1524](https://github.com/Autodesk/arnold-usd/issues/1524) - Fix material binding on instances under a SkelRoot
- [usd#1718](https://github.com/Autodesk/arnold-usd/issues/1718) - Support primvars:arnold attributes in Arnold typed schemas

## [7.2.4.1] - 2023-10-18

### Bugfix
- [usd#1678](https://github.com/Autodesk/arnold-usd/issues/1678) - Add support for Arnold shaders with multiple outputs
- [usd#1711](https://github.com/Autodesk/arnold-usd/issues/1711) - Fix duplicated arnold user data introduced in 7.2.3.0
- [usd#1728](https://github.com/Autodesk/arnold-usd/issues/1728) - Fix Cryptomatte compatibility with Nuke.
- [usd#1757](https://github.com/Autodesk/arnold-usd/issues/1757) - Declare closure attributes as terminals in the registry

## [7.2.4.0] - 2023-10-04

### Feature
- [usd#1634](https://github.com/Autodesk/arnold-usd/issues/1615) - Support curves orientations identically between USD and Hydra / Prevent errors due to bad curves orientations count.
- [usd#1615](https://github.com/Autodesk/arnold-usd/issues/1615) - add bespoke usdgenschema command to create arnold schema without python
- [usd#739](https://github.com/Autodesk/arnold-usd/issues/739) - Implement the ArnoldProceduralCustom prim in hydra.
- [usd#1644](https://github.com/Autodesk/arnold-usd/issues/1644) - Support nodes mask in the hydra procedural
- [usd#1656](https://github.com/Autodesk/arnold-usd/issues/1656) - Use the same tessellation for sphere primitives as Hydra
- [usd#1632](https://github.com/Autodesk/arnold-usd/issues/1632) - Support custom materialx node definitions placed in a folder defined by the environment variable PXR_MTLX_STDLIB_SEARCH_PATHS
- [usd#1603](https://github.com/Autodesk/arnold-usd/issues/1603) - Support custom USD materialx shaders with any shader type
- [usd#1586](https://github.com/Autodesk/arnold-usd/issues/1586) - Support motion blur in the hydra procedural
- [usd#1587](https://github.com/Autodesk/arnold-usd/issues/1587) - Support object path in the hydra procedural
- [usd#1664](https://github.com/Autodesk/arnold-usd/issues/1664) - Support hydra procedural with a cacheID

### Bug fixes
- [usd#1613](https://github.com/Autodesk/arnold-usd/issues/1613) - Invisible Hydra primitives should ignore arnold visibility
- [usd#1641](https://github.com/Autodesk/arnold-usd/issues/1641) - Ensure nodes created by the render delegate have the correct parent procedural.
- [usd#1652](https://github.com/Autodesk/arnold-usd/issues/1652) - Restore the schema installed files organisation. 
- [usd#1673](https://github.com/Autodesk/arnold-usd/issues/1673) - UsdUvTexture ignores missing textures in hydra
- [usd#1675](https://github.com/Autodesk/arnold-usd/issues/1675) - Fix UsdUvTexture default wrap modes and uvset coordinates.
- [usd#1657](https://github.com/Autodesk/arnold-usd/issues/1657) - Fix a motion blur sampling bug happening when a mesh has facevarying indexed normals and different number of indices per key frame.
- [usd#1693](https://github.com/Autodesk/arnold-usd/issues/1693) - Fix geometry light not rendering in recent version.
- [usd#1696](https://github.com/Autodesk/arnold-usd/issues/1696) - Fix cryptomatte render by restoring previous filter assignment to the default filter.

### Build
- [usd#1648](https://github.com/Autodesk/arnold-usd/issues/1648) - Fix schemas generation issue that was intermittently failing

## [7.2.3.2] - 2023-08-30

### Bug fixes
- [usd#1605](https://github.com/Autodesk/arnold-usd/issues/1605) - Apply the MaterialBindingAPI to the bound prims when converting ass to usd
- [usd#1607](https://github.com/Autodesk/arnold-usd/issues/1607) - Allow primvars with namespace in the procedural 
- [usd#1593](https://github.com/Autodesk/arnold-usd/issues/1593) - Fix crash in the procedural when the UsdPrimvarReader varname attribute is not set.
- [usd#1625](https://github.com/Autodesk/arnold-usd/issues/1625) - Fix issue where user defined primvars were reset.

## [7.2.3.1] - 2023-08-14

### Note
- 7.2.3.1 is an Arnold hot fix, no new changes in arnold-usd. See 7.2.3.0 for the most recent changes.

## [7.2.3.0] - 2023-08-14

### Feature
- [usd#1435](https://github.com/Autodesk/arnold-usd/issues/1435) - Support "vertex" UV coordinates on Curves in the render delegate
- [usd#1579](https://github.com/Autodesk/arnold-usd/issues/1579) - Curves without any width should render with a default value

### Bug fixes
- [usd#1538](https://github.com/Autodesk/arnold-usd/issues/1538) - Fix triplanar in USD Materialx
- [usd#1588](https://github.com/Autodesk/arnold-usd/issues/1588) - Arnold schemas under a point instancer should be hidden
- [usd#1597](https://github.com/Autodesk/arnold-usd/issues/1597) - Fix hdx dependency which was causing issues on linux with husk
- [usd#1595](https://github.com/Autodesk/arnold-usd/issues/1595) - Support Arnold RenderVar filters in Hydra 

## [7.2.2.1] - 2023-06-21

### Bug fixes
- [usd#1567](https://github.com/Autodesk/arnold-usd/issues/1567) - Fix metallic attribute in UsdPreviewSurface in the render delegate
- [usd#1550](https://github.com/Autodesk/arnold-usd/issues/1550) - UsdPrimvarReader_float2 returning "st" not working in the usd procedural
- [usd#1552](https://github.com/Autodesk/arnold-usd/issues/1552) - Retain attributes ordering in the Sdr registry
- [usd#1548](https://github.com/Autodesk/arnold-usd/issues/1548) - Fix RenderProduct arnold:driver ignored in the render delegate
- [usd#1546](https://github.com/Autodesk/arnold-usd/issues/1546) - Fix relative paths on arnold nodes


## [7.2.2.0] - 2023-06-07

### Feature
- [usd#1492](https://github.com/Autodesk/arnold-usd/issues/1492) - Add Arnold render status and estimated render time to viewport annotation
- [usd#1499](https://github.com/Autodesk/arnold-usd/issues/1499) - Add support for camera filtermap and uv_remap
- [usd#1486](https://github.com/Autodesk/arnold-usd/issues/1486) - Add a "Mtl" scope for materials when authoring usd files
- [usd#1529](https://github.com/Autodesk/arnold-usd/issues/1529) - Add AI_RAY_SUBSURFACE visibility flag support in the render delegate and procedural

### Build
- [usd#1480](https://github.com/Autodesk/arnold-usd/issues/1480) - Allow to specify a testsuite output folder
- [usd#1463](https://github.com/Autodesk/arnold-usd/issues/1463) - Fix Windows builds with CMake
- [usd#1471](https://github.com/Autodesk/arnold-usd/issues/1471) - Support relative paths for Arnold and USD Sdk
- [usd#1466](https://github.com/Autodesk/arnold-usd/issues/1466) - Allow to run the testsuite without any build of the procedural
- [usd#1508](https://github.com/Autodesk/arnold-usd/issues/1508) - Support relative paths for python / boost / tbb
- [usd#1512](https://github.com/Autodesk/arnold-usd/issues/1512) - Remove deprecated ENABLE_MATERIALX build variable
- [usd#1519](https://github.com/Autodesk/arnold-usd/issues/1519) - Procedural does not compile with older versions of Arnold

### Bug fixes
- [usd#1502](https://github.com/Autodesk/arnold-usd/issues/1502) - Render delegate crashes with empty arrays.
- [usd#1522](https://github.com/Autodesk/arnold-usd/issues/1522) - Support UsdPrimvarReader_float2 shader returning the "st" variable
- [usd#1530](https://github.com/Autodesk/arnold-usd/issues/1530) - Fix a crash when a user primvars has an empty array on a keyframe
- [usd#1535](https://github.com/Autodesk/arnold-usd/issues/1535) - Fixed Render delegate crashes when visibility is set on lights
- [usd#1532](https://github.com/Autodesk/arnold-usd/issues/1532) - Schemas are not declaring asset parameters for filenames
- [usd#1525](https://github.com/Autodesk/arnold-usd/issues/1525) - Default values for AA sampling and ray depths in direct USD renders are now increased to be equal to render delegate defaults.

## [7.2.1.1] - 2023-04-19 

### Bug fixes
- [usd#1426](https://github.com/Autodesk/arnold-usd/issues/1426) - Skinned transforms are now correctly used on the skinned meshes.
- [usd#1485](https://github.com/Autodesk/arnold-usd/issues/1485) - MaterialX shader nodes should have "auto" colorspace by default 
- [usd#1477](https://github.com/Autodesk/arnold-usd/issues/1477) - A a note in the README for the flickering issue with instances which can be fixed with the `USD_ASSIGN_PROTOTYPES_DETERMINISTICALLY` environment variable. 
- [usd#1462](https://github.com/Autodesk/arnold-usd/issues/1462) - Ensure shader scope doesn't appear twice in the hierarchy.
- [usd#1459](https://github.com/Autodesk/arnold-usd/issues/1459) - Support Shaders with multiple outputs
- [usd#1359](https://github.com/Autodesk/arnold-usd/issues/1359) - Refresh the arnold instancer when the prototype mesh points have changed.
- [usd#1483](https://github.com/Autodesk/arnold-usd/issues/1483) - Indexed normals with vertex interpolation are now converted properly.

## [7.0.0.1] - 2021-11-24

### Bugfixes

#### Build
- #923 Testsuite fails with Arnold 7
- #1487 Update Scons to build on windows with MSVC 14.3 

#### Procedural
- #458 Point instancer should prune the primitives under its hierarchy
- #904 No way to have Point Instancer prototypes hidden
- #921 Remap curves primvars to avoid "wrong data count" errors
- #928 Transform from the Point Instancer is not applied to instances

#### Imaging
- #902 Render session is not passed to AiDeviceAutoSelect
- #900 Avoid calling AiRenderBegin if render is already running
- #905 Integer primvar Render Vars fail to render via husk
- #906 Version is not set as default when returning SDR definitions
- #915 Volume shader is not applied to the ArnoldVolume primitive in Hydra
- #918 Rendervars do not show up in Houdini 19

#### Scene Format
- #924 Writer now saves the default color manager node

## [7.0.0.0] - 2021-10-18

### Enhancements

#### Build
- **ARNOLD_ prefix for definitions**: Arnold-USD now uses ARNOLD_ prefix for definitions to differentiate from core definitions. (#823)
- **CMake testsuite**: The cmake build system is now capable of running tests via kick and usdrecord. (#124 #27)
- **BOOST_ALL_NO_LIB**: When building via CMake, the implicit linking of boost libraries can be disabled.

#### Procedural
- **Procedural Path Mapping**: The procedural now supports Arnold Path Mapping when loading USD files. (#818)
- **Light Linking**: The procedural now supports light linking. (#787)

#### Imaging
- **UsdImaging adapters**: Arnold-USD now includes a set of UsdImaging adapters for Arnold specific schemas, that allows direct use of procedurals and Arnold shapes in Hydra. (#185 #741)
- **Deep rendering**: The render delegate now supports rendering of deep AOVs via [DelegateRenderProducts](https://www.sidefx.com/docs/hdk/_h_d_k__u_s_d_hydra.html#HDK_USDHydraHusk). (#650)
- **Hydra scene delegate**: Arnold-USD now includes an experimental scene delegate for Hydra. (#764)
- **Progressive disabled when using Husk**: Progressive rendering is now disabled when rendering via husk. (#755)
- **Custom PrimID Hydra Buffer**: The render delegate now uses a dedicated primId AOV to support selections in Hydra viewports. This improves support for render-time procedurals and leaves the built-in id parameter unchanged on shapes. (#812)
- **DoubleSided in the Render Delegate**: The render delegate now supports the built-in doubleSided parameter on USD primitives and correctly supports overrides via Arnold-specific primvars. (#805)
- **Motion Blur using Velocity and Acceleration**: The render delegate now extrapolates point positions if velocity or acceleration primvars exist and there are no multiple samples for the position. (#673)
- **Fast camera updates**: The render delegate now handles camera-only updates more efficiently, improving the first time to pixel. (#869)
- **Standard Surface Fallback**: The render delegate now uses a standard surface as a fallback, when no materials are assigned to a prim. (#861)
- **String array parameters**: String array primvars are now converted to built-in parameters. (#808)
- **Multiple hydra sessions**: The render delegate now uses the multiple render session API. (#783)

#### Scene Format
- **Multiple frames in a single file**: The USD writer is now able to append multiple frames to a single USD file. (#777)

### Bugfixes

#### Build
- #746 Issue with dependency between the procedural build and the testsuite
- #810 Can't build schemas when there are spaces in the project folder path
- #830 HdArnoldNativeRprim::GetBuiltinPrimvarNames lacks the override modifier
- #835 Building for USD 21.08 fails because the lack of SdfTypeIndicator
- #837 Schemas fail to generate with python 3 because of dict.iteritems()
- #845 Driver using AiOutputIteratorGetNext fails to compile when using a newer Arnold build
- #851 Don't configure plugInfo.json in-source
- #849 AiArrayGetXXXFuncs are not available anymore in newer Arnold builds
- #856 Cleanup solution introduced in #845
- #874 Allow to prepend PATH folders when building schemas
- #772 Testsuite fails when using USD 21.05/21.02
- #765 Can't compile when using USD 21.05
- #775 Remove deprecated functions, warnings, and fix some bugs
- #767 Unable to compile using cmake with a Python 3 build of USD
- #792 Build error using Houdini 18.0 on OSX

#### Procedural
- #847 Procedural should check the camera of the proper universe for motion blur settings
- #802 B-spline curves not using radius in procedural
- #816 The procedural does not use "driver:parameters:aov:name"

#### Imaging
- #751 Render delegate crashes when changing material terminals interactively
- #797 Warning messages when HdArnoldRenderPass is deleted
- #858 Can't hide/unhide lights in Hydra
- #853 Missing indices for facevarying primvars in Hydra abort renders
- #821 The render delegate crashes when using render session API
- #884 Render delegate shouldn't call AiBegin/AiEnd if Arnold is already active
- #843 Disabling render purposes does not hide geometries in hydra
- #887 Int parameters are not converted to unsigned int shader parameters in the render delegate
- #761 Change render_context string to RENDER_CONTEXT for render hints

#### Scene Format
- #871 Enforce writing multiple frames when no default is authored

#### Schemas
- #798 SdfMetadata Clashing with another NdrDiscovery Plugin

## [6.2.1.1] - 2021-06-07

### Bugfixes

#### Procedural
- #778 Procedural doesn't read some animated parameters properly
- #768 Custom typed primitives are not written if they already exist

#### Render Delegate
- #795 GfMatrix4d attributes are not converted to AI_TYPE_MATRIX parameters
- #790 Reset the disp_map parameter instead of setting nullptr when there is no displacement

## [6.2.1.0] - 2021-04-22

### Enhancements

#### Build
- **Common Library**: Arnold-usd now includes a set of common functions and string definitions to share across multiple modules. (#466)

#### Procedural
- **Half and Double precision**: Storing data using half or double precision is now supported. (#672)
- **Velocity blur**: The procedural now uses the velocity attribute to create motion keys for point-based shapes, when there are no position keys or the topology changes between frames. (#221)
- **NodeGraph schemas**: The procedural now supports using the NodeGraph schema for shader networks. (#678)
- **Crease Sets**: The procedural now supports crease sets on polymesh. (#694)
- **Purpose**: Usd Purpose is now supported in the procedural. (#698)
- **Transform2D**: The procedural now supports remapping UsdTransform2D to built-in Arnold nodes. (#517)
- **Multi-Threading**: The procedural now uses USD's WorkDispatcher which improves the performance of multi-threaded expansion in many cases. (#690)

#### Render Delegate
- **Half and Double precision**: Storing data using half or double precision is now supported. (#669)
- **Light and Shadow linking**: The render delegate now supports light and shadow linking. (#412)
- **Motion blur for the Point Instancer**: The render delegate now calculates motion blur when using the point instancer. (#653)
- **Pause and Resume**: Pausing and resuming renders are now supported in the render delegate. (#595)

#### Scene Format
- **Write with default values**: The scene format now supports optionally writing parameters with default values. (#720)

#### Schemas
- **Removal of the ArnoldUSD DSO**: The Schemas now work without generating a C++ library. This simplifies the build process and removes the need of installing DSOs that are not used. (#705)

### Bugfixes
- #715 Initialization order issue with constant strings common source file

#### Build
- #656 Arnold-USD fails to build with USD 21.02
- #663 render_delegate/lights.cpp fails to compile for pre-21.02 on windows
- #692 The render delegate fails to build on Windows due to template parameter names
- #707 Schema generator scons should use USD_BIN instead of USD_LOCATION + bin to find usdGenSchema
- #722 Failing to generate schemas when targeting Houdini on macOS
- #730 Translator fails to build when targeting USD 20.08

#### Procedural
- #674 Testsuite fails after standard_surface default changes in 6.2.0.0
- #564 Changing topology only works when rendering the first frame of the USD file
- #681 Read render settings at the proper frame
- #683 Don't apply skinning if the usdStage comes from the cache
- #508 Nested procedurals ignore matrix in the viewport API
- #687 Crash with empty primvar arrays
- #679 Attribute subdiv_type should have priority over usd subdivisionScheme
- #282 Primvars are not inherited from ancestor primitives
- #215 Issue with instanced primitives' visibility
- #244 Curves with vertex interpolation on width
- #732 Support wrap, bias and scale in USdUvTexture
- #724 ID not passed to the shapes generated in the procedural

#### Render Delegate
- #651 Error rendering USD file with samples in productName
- #660 Crease sets and subdivision scheme is not imported correctly
- #727 Arnold does not use wrapS and wrapT values on UsdUVTexture shader node when rendering UsdPreviewSurface
- #759 Primvars are not correctly set on the instancer if there is more than one prototype

#### Scene Format
- #615 USD Writer crashes when node name contains hyphen character
- #718 Inactive render vars are still rendered when using the scene format

## [6.2.0.1] - 2021-02-11

### Bugfixes

#### Render Delegate
- #654 Transform is not synced for the points primitive

## [6.2.0.0] - 2021-01-28

### Enhancements

#### Build

- **USD Procedural Name**: It is now possible to overwrite the USD procedurals name, which allows deploying a custom USD procedural alongside the core shipped one. (#600)

#### Procedural

- **Cache Id**: The procedural now supports reading stages from the shared stage cache via the cache id parameter. (#599)
- **Per ray-visibility**: The USD procedural now supports per-ray visibilities exported from Houdini. (#637)

#### Render Delegate

- **Hydra Cameras**: The render delegate now supports physical camera parameters, including depth of field and Arnold specific camera parameters. (#31 #591 #611)
- **Search Paths**: The render delegate now exposes search paths for plugins, procedurals, textures, and OSL includes. (#602)
- **Autobump Visibility**: The render delegate now supports setting autobump_visibility via primvars. (#597)

#### Scene Format

- **Authoring extent**: Extents on UsdGeom shapes are now correctly authored when using the USD scene format. (#582)

#### Schemas

- **Prefix for Schema Attributes**: Arnold schemas now prefix their attributes for better compatibility with built-in USD schemas. (#583)
- **Inheriting from UsdGeomXformable**: Arnold schemas now inherit from UsdGeomXformable instead of UsdTyped. (#558)
- **Creating XForms**: The USD scene format now correctly creates UsdGeomXform parents for shapes instead of UsdTyped. (#629)

### Bugfixes

#### Build

- #624 CMake fails building schemas for a beta Arnold build.
- #641 The render delegate fails to build using gcc 4.8.5 .

#### Procedural

- #621 UVs not read from facevarying primvar if indexes are not present.
- #643 Don't error out when a procedural object_path points at an inactive primitive.

#### Render Delegate

- #592 Invalid face-varying primvars crash the render delegate.
- #481 std::string, TfToken, and SdfAssetPath typed VtArrays are not converted when setting primvars.
- #619 Several built-in render buffer types are not translated to the right Arnold AOV type.
- #634 Fixing disappearing meshes when playing back animation.
- #638 Motion start and motion end is not set reading animated transformation.
- #605 Issues with UVs when rendering the kitchen scene.

#### Scene Format

- #596 Invalid USD is produced if polymesh is made of triangles and nsides is empty.

## [6.1.0.0] - 2020-10-28

### Enhancements

#### Build

- **Installing license**: The license is now copied to the installation folder when using scons. (#540)

#### Procedural

- **Light Shaping**: The procedural now supports the UsdLuxShapingAPI, allowing the use of spot and IES lights. (#344)

#### Render Delegate

- **UsdTransform2d**: The render delegate now supports the `UsdTransform2d` preview shader. (#516)
- **Per face material assignments**: Per-face material assignments are now supported. (#29)
- **Render Stats**: The Render Delegate now returns render stats via `GetRenderStats`. For now, this is used to show render progress in Solaris. (#537)

#### Schemas

- **Schema for custom procedurals**: The schemas now include ArnoldCustomProcedural for describing custom procedurals. (#487)
- **Schema updates**: Schemas now support cameras, render settings, and new output types. (#500)

#### Scene Format

- **Parent Scope**: There is a new flag to specify a custom root for all exported prims. (#292)
- **ST for Texture Coordinates**: Texture coordinates are now written as `primvars:st` to match the USD convention. (#542)

### Bugfixes

#### Build

- #528 Render delegate fails to build when building for Katana.
- #553 Compilation failures because of License.md.
- #567 HdArnoldMaterial fails to compile for the latest USD dev branch.
- #560 plugInfo.json for schemas is broken with newer USD builds.

#### Procedural

- #513 Viewport representation in points mode doesn't have the correct matrix.
- #543 Visibility is not checked on the current frame.
- #556 motion_start and motion_end is only set if the matrix of the prim is animated.
- #565 Animated transforms not translated properly if set on parent xforms.
- #570 USD procedural is not picking up osl shader parameters.

#### Render Delegate

- #569 Render delegate not picking up OSL shader parameters.
- #577 Point light should have zero radius.
- #580 The Render Delegate's depth range is incorrect if USD is at least version 20.02.
- #570 Incorrect display of curve widths in Solaris when changing curve basis.

## [6.0.4.1] - 2020-10-01

### Enhancements

#### Build

- **Custom Build Directory**: `BUILD_DIR` can now be used to overwrite the build directory for scons builds. (#490)
- **New Scons Version**: The build is now using Scons-3.1.2. (#549)

### Bugfixes

#### Build

- #533 Add BOOST_ALL_NO_LIB when building on windows.
- #501 The render delegate fails to build on gcc-4.8.5/Linux.
- #498 Can't build for Katana on Windows.

#### Procedural

- #513 Viewport representation in points mode doesn't have the correct matrix.

#### Render Delegate

- #488 Render Settings are not passed to the Render Delegate when using Husk.
- #518 HdArnold does not correctly handle texture coordinates when the primvar is not name `st` and `varname` in `PrimvarReader_float2` is of type `string`.
- #530 Cylinder light not matching the viewport preview.

## [6.0.4.0] - 2020-08-05

### Enhancements

#### Build

- **20.08 Support**: Building for USD 20.08 is supported.

#### Procedural

- **UsdRender schema**: UsdRenderSetting, UsdRenderProduct and UsdRenderVar are now supported in the procedural. (#453)

#### Render Delegate

- **Improved Solaris Primvar support**: Primvars with arrays of a single element are converted to non-array user data in Arnold. This improves primvar support in Houdini Solaris. (#456)
- **Basis Curves**: The Render Delegate now supports rendering of Basis Curves. Overriding the basis parameter via primvars and periodic/pinned wrapping are not supported. (#19)
- **Per instance primvars**: Instancer primvars are now supported, with the exception of nested instancer primvars. (#478)
- **Overriding the default filter**: HDARNOLD_default_filter and HDARNOLD_default_filter_attributes can now be used to overwrite the default filter. (#475)

### Bugfixes

#### Procedural

- #463 Texture coordinates of texcoord2f type are not read correctly

#### Render Delegate

- #475 The closest filter is used for AOVs without filtering information

## [6.0.3.1] - 2020-06-04

### Build

- **Testing the Scene Format:** The testsuite now includes tests for the Scene format plugin. (#157)
- **Hiding symbols:** Weak symbols are now hidden in the Procedural on Linux and MacOS. (#409)
- **Lambert for the Tests:** The testsuite is now using the lambert as the default shader. (#416)
- **Overwriting the C++ standard:** The C++ standard can now be overwritten for builds on Linux and MacOS. (#446)
- **Google Test:** Google Test can now be used to write tests. (#311)

- Fixed an issue with the "resave" test parameter. (#402)
- Fixed an issue with test 62 and 68. (#414)

### Procedural

- **UsdGeomCamera:** The UsdGeomCamera schema is now supported in the procedural. (#345)
- **UsdSkel:** The UsdSkel schema is now supported in the procedural. (#329)
- **Image uvset:** The built-in uvset is used now when a UsdPrimvarReader for st/uv is connected to UsdUvTexture. (#428)
- **Textured Mesh Lights:** Textured mesh lights are now supported. (#366)

- Fixed an issue when using multiple Procedurals. (#400)
- Fixed issues with Nested Procedurals when using the Procedural Viewport API. (#408 #435)
- Fixed a crash with empty node names. (#380)
- Fixed an issue with reading namespaced primvars. (#382)
- Fixed an issue when reading Light color and intensity parameters. (#364)
- Fixed several issues when reading primvars. (#333)
- Fixed an issue when reading RGB arrays. (#325)

### Render Delegate

- **Filters for AOVs:** Filtering parameters are now read from the aovSettings map for RenderVars. (#319 #426 #437)
- **LPE RenderVars:** LPE RenderVars are now supported. (#317)
- **Primvar RenderVars:** Primvar RenderVars are now supported. (#318)
- **SourceName for RenderVars:** The sourceName aovSetting is now supported. This allows renaming Arnold AOVs and writing a single AOV to multiple Render Buffers with different filters. (#425)

- Fixed an issue that prevented using the GPU on Windows. (#398)
- Fixed a crash when running the Render Delegate in Solaris on Windows. (#394)
- Fixed a bug related to marking ignored Render Buffers as converged. (#431)
- Fixed an issue related to using incorrect LPEs. (#430)
- Fixed a crash when deleting an active RenderVar in Solaris. (#439)
- Fixed an issue when the USD Preview Surface is used as a Displacement shader. (#448)
- Fixed an issue with how the dataType parameter is interpreted. (#450)

### Scene Format / Writer

- **Roundtripping Node Names:** Node names are now preserved when roundtripping scenes from Arnold to USD to Arnold. (#396)
- **Per-channel connections:** Per-channel connections are now written using adapter nodes. (#351)
- **Motion Keys:** Motion keys are now written to the USD file. (#334)
- **Motion Blur:** Motion blur is now supported. (#346)

- Fixed an issue when writing Toon light lists. (#374)
- Fixed an issue when writing linked ramp parameters. (#375)
- Fixed an issue when writing AI_TYPE_NODE user data. (#371)
- Fixed an issue when writing motion ranges. (#368)
- Fixed an issue when writing ginstance parameters. (#362)
- Fixed a crash when writing empty arrays. (#360)
- Fixed an issue when the number of motion keys for normals did not match the number of motion keys for positions. (#356)
- Fixed an issue when writing custom Matrix parameters. (#354)
- Fixed an issue when writing polymesh.subdiv_iterations.(#349)
- Fixed an issue when writing curves.num_points. (#324)
- Removed warnings when writing the displayColor primvar. (#312)

## [6.0.3.0] - 2020-04-20

### Build

- **USD requirement:** USD 19.05 is now the earliest supported version.
- **USD 20.02:** USD 20.02 is now supported. (#260)

- Fixed build issues on Linux and MacOS. (#303)
- Fixed build issues when using USD 0.19.05.

### Procedural

- **Using the new instancer procedural:** The procedural now uses the core shipped instancer procedural. (#256)
- **Prim Visibility:** The visibility token from UsdGeomImageable is now correctly inherited. (#218)

- Fixed a crash when using the Arnold Viewport functions. (#295)
- Fixed a crash when writing USD files with upper-case extensions. (#288)

### Render Delegate

- **Computed Primvars:** Computed primvars are now supported, enabling previewing UsdSkel and Houdini crowds. (#265 and #267)
- **Improved Rendering:** The Render Delegate is now using the Arnold Render API correctly, leading to better responsiveness. (#270)
- **Improved Render Buffers:** The Hydra Render Buffer support is now significantly improved, including improved performance. (#8)
- **32-bit buffers:** The render delegate now outputs 32-bit float buffers, instead of dithered 8 bit whenever possible. (#9)
- **arnold:global: prefix:** Prefixing Render Settings with `arnold:global:` is now supported.
- **Shaping Parameters:** Shaping parameters on Sphere Lights are now supported. This includes Spot and IES parameters, excluding IES normalize and IES angle scale. (#314)
- **Barndoor Parameters:** Solaris' Barndoor parameters are now roughly approximated using the barndoor filter. Note, Arnold *does NOT match* Karma. (#332)

- Fixed a crash when instancer nodes had uninitialized node pointers. (#298)
- Fixed a bug with aborted renders not marking the render pass as converged. (#4)
- Fixed a bug where the camera jumped to the origin in Solaris. (#385)

### Scene Format/Writer

- **Mask:** The scene format plugin now supports a mask parameter, allowing selective export of Arnold nodes. (#274)
- **Closures:** Closure attributes are now written to the USD file. (#322)
- **Options:** The options node is now correctly translated. (#320)

- Fixed bugs with the string export functions. (#320)
- Fixed a crash when writing pointer attributes. (#342)

## [6.0.2.1] - 2020-03-11

### Build

- **Clang 9:** We now support building using Clang 9. (#252)

### Procedural

- **Primvar translation:** The procedural now uses "primvars:st" and "primvars:uv" for UV coordinates, and "normals" for "nlist" on polymeshes. (#206)
- **Per-vertex UV and Normals:** Per-vertex UVs and normals are now supported on polymeshes. (#222)
- **Shader output connections:** Support for shader output connections has been improved, including per-component connections. (#211)
- **Point varying primvars:** Varying primvars are now supported on point schemas. (#228)
- **USDVol support:** The procedural now supports USD Volumes schemas. Using grids from two different files for a single volume is not allowed. (#227)
- **Serialized USD:** The procedural supports creating the stage from a set of strings without requiring a file. (#235)
- **Basis Curves:** The procedural now supports Basis Curves. (#239)
- **Boolean parameters:** The procedural now supports setting boolean parameters on Arnold nodes using bool, int or long USD attributes. (#238)
- **Converting between Width and Radius:** Width attributes are now properly converted to Arnold's radius parameters. (#247)
- **RTLD_LOCAL:** RTLD_LOCAL is used instead of RTLD_GLOBAL when dlopening in the procedural. (#259)

### Render Delegate

- **Left Handed Topology:** Left-handed topologies are now supported, including converting the varying primvars and indices for position, normal and uv attributes. (#207)
- **Motion Key mismatch:** Normal and position motion keys counts are the same now. (#229)
- **RGBA Primvars:** RGBA primvars are now supported. (#236)
- **Hydra Point Instancer:** Support of the Point Instancer has been greatly improved, including instancing of volumes. (#18 and #123)
- **Uniform Primvars:** Uniform primvars on points are now supported.
- **Pixel format conversion:** The render buffers now converts between pixel formats correctly. (#245)
- **Light Dirtying:** Transforms are now correctly preserved when parameters are dirtied, but transforms are unchanged on lights. (#243)

### Schemas

- **Linux Build:** Building schemas using Arnold 6.0.2.0 is now supported on Linux. (#219)

### Writer 

- **Node names for attributes:** Node names are now correctly formatted and sanitized when writing node and node array attributes. (#208)<|MERGE_RESOLUTION|>--- conflicted
+++ resolved
@@ -31,11 +31,8 @@
 - [usd#2025](https://github.com/Autodesk/arnold-usd/issues/2025) - Write imagers through node graphs for hydra support
 - [usd#2042](https://github.com/Autodesk/arnold-usd/issues/2042) - Follow hydra normals skinning behavior in the procedural.
 - [usd#1174](https://github.com/Autodesk/arnold-usd/issues/1174) - When the render errors or is aborted, husk will now exit with error code (houdini >= 20.5)
-<<<<<<< HEAD
 - [usd#2055](https://github.com/Autodesk/arnold-usd/issues/2055) - Support animated curves orientations in hydra
-=======
 - [usd#2053](https://github.com/Autodesk/arnold-usd/issues/2053) - Visibility and sidedness attributes not supported in Arnold native hydra prims
->>>>>>> bacdcdee
 
 ### Bug fixes
 - [usd#1961](https://github.com/Autodesk/arnold-usd/issues/1961) - Random curves width in Hydra when radius primvars are authored
