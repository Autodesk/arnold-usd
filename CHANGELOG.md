<!-- SPDX-License-Identifier: Apache-2.0 -->
# Changelog

## Pending feature release

<<<<<<< HEAD
### Feature
- [usd#1814](https://github.com/Autodesk/arnold-usd/issues/1814) - Support skinning on USD curves and points

### Bug fixes
- [usd#1861](https://github.com/Autodesk/arnold-usd/issues/1861) - Fix BasisCurves disappearing on interactive updates
- [usd#1927](https://github.com/Autodesk/arnold-usd/issues/1927) - Fix procedural updates during iteractive changes of non-leaf primitives
- [usd#1919](https://github.com/Autodesk/arnold-usd/issues/1919) - Fix rendering multiple frames with husk.


## Pending bugfix release
- [usd#1923](https://github.com/Autodesk/arnold-usd/issues/1923) - Fix instance primvar indices with multiple prototypes
=======
## [7.3.2.1] - 2024-06-19
- [usd#1923](https://github.com/Autodesk/arnold-usd/issues/1923) - Fix instance primvar indices 
with multiple prototypes
>>>>>>> ee302c00
- [usd#1929](https://github.com/Autodesk/arnold-usd/issues/1929) - Ensure subdiv_iterations is not set uselessly during procedural updates
- [usd#1932](https://github.com/Autodesk/arnold-usd/issues/1932) - Fix a crash when the number of elements in a primvar should be equal to the number of points but is not.

## [7.3.2.0] - 2024-05-22

### Feature
- [usd#1894](https://github.com/Autodesk/arnold-usd/issues/1894) - Write cylinder lights as UsdLuxCylinderLight primitives

### Bug fixes
- [usd#1900](https://github.com/Autodesk/arnold-usd/issues/1900) - Fix transform hierarchies for Arnold non-xformable primitives
- [usd#1908](https://github.com/Autodesk/arnold-usd/issues/1908) - Read deform_keys independently of the primvar interpolation
- [usd#1903](https://github.com/Autodesk/arnold-usd/issues/1903) - USD Writer should skip materials when the shader mask is disabled
- [usd#1906](https://github.com/Autodesk/arnold-usd/issues/1906) - Fix light filters assignment order in the render delegate to make it consistent with the procedural.
- [usd#1912](https://github.com/Autodesk/arnold-usd/issues/1912) - Procedural interactive updates don't consider primitives visibility
- [usd#1914](https://github.com/Autodesk/arnold-usd/issues/1914) - Ensure Mesh vertex attributes are not written to USD when not set in Arnold 

## [7.3.1.0] - 2024-03-27

### Feature
- [usd#1730](https://github.com/Autodesk/arnold-usd/issues/1730) - Add light linking to the ArnoldProceduralCustom when using hydra.
- [usd#168](https://github.com/Autodesk/arnold-usd/issues/168) - Support interactive USD updates in the procedural
- [usd#1835](https://github.com/Autodesk/arnold-usd/issues/1835) - Support Arnold "help" metadata instead of previous "desc" metadata.
- [usd#1865](https://github.com/Autodesk/arnold-usd/issues/1865) - Support ArnoldOptions primitives in Hydra
- [usd#1852](https://github.com/Autodesk/arnold-usd/issues/1852) - Write Arnold options as UsdRenderSettings primitives
- [usd#1870](https://github.com/Autodesk/arnold-usd/issues/1870) - Use new node type AI_NODE_IMAGER
- [usd#1878](https://github.com/Autodesk/arnold-usd/issues/1878) - Make arnold relative path optional for image shaders
- [usd#1874](https://github.com/Autodesk/arnold-usd/issues/1874) - Shader output attributes should be outputs:out to match the Sdr registry
- [usd#1873](https://github.com/Autodesk/arnold-usd/issues/1873) - Ensure materials are written under a scope primitive
- [usd#1868](https://github.com/Autodesk/arnold-usd/issues/1868) - Support velocities in PointInstancer primitive rendered through the procedural
- [usd#1889](https://github.com/Autodesk/arnold-usd/issues/1889) - GI Transmission Depth should default to 8 in the Render Settings

### Bug fixes
- [usd#1547](https://github.com/Autodesk/arnold-usd/issues/1547) - Fix mesh lights shutoff when there is a light link in the scene.
- [usd#1859](https://github.com/Autodesk/arnold-usd/issues/1859) - Support PointInstancer invisibleIDs for lights 
- [usd#1881](https://github.com/Autodesk/arnold-usd/issues/1881) - Support UDIM and relative paths on mtlx image shaders
- [usd#1884](https://github.com/Autodesk/arnold-usd/issues/1884) - Set a proper name to skydome image node in Hydra
- [usd#1890](https://github.com/Autodesk/arnold-usd/issues/1890) - Reduce VtArray memory consumption, mostly in the instancer. 

## [7.3.0.0] - 2024-03-27

### Feature
- [usd#1758](https://github.com/Autodesk/arnold-usd/issues/1758) - Return a default value when an attribute type is not recognized
- [usd#1759](https://github.com/Autodesk/arnold-usd/issues/1759) - Remove GeometryLight usd imaging adapter
- [usd#1705](https://github.com/Autodesk/arnold-usd/issues/1705) - Support Point instancers having lights as prototypes
- [usd#1635](https://github.com/Autodesk/arnold-usd/issues/1635) - Support arnold visibility and matte on Hydra instances
- [usd#1806](https://github.com/Autodesk/arnold-usd/issues/1806) - Extend the WriteUsdStageCache API

### Bug fixes
- [usd#1756](https://github.com/Autodesk/arnold-usd/issues/1756) - Registry should declare filenames as assets in GetTypeAsSdfType 
- [usd#1770](https://github.com/Autodesk/arnold-usd/issues/1770) - Fix exr driver always rendering float with husk when productType is arnold
- [usd#1772](https://github.com/Autodesk/arnold-usd/issues/1772) - RectLight texture uvs are now consistent between husk, kick and other renderers.
- [usd#1776](https://github.com/Autodesk/arnold-usd/issues/1776) - Fix incorrect PointInstancer instance orientations in the render delegate.
- [usd#1769](https://github.com/Autodesk/arnold-usd/issues/1769) - Fix curve uvs when they are vertex interpolated.
- [usd#1784](https://github.com/Autodesk/arnold-usd/issues/1784) - The aov layer name is now correctly taken into account when rendering exrs with husk and using the arnold productType.

### Build
- [usd#1795](https://github.com/Autodesk/arnold-usd/issues/1795) - Fix compilation issue on macOS with clang 15.0.7.
- [usd#1793](https://github.com/Autodesk/arnold-usd/issues/1793) - Enable compiling arnold-usd without USD_BIN.

## [fix-7.2.5]

### Bug fixes
- [usd#1854](https://github.com/Autodesk/arnold-usd/issues/1854) - Fix unnecessary updating of the scene in the render delegate when the camera is moving. This improves the interactivity in Solaris.

## [7.2.5.2] and [7.2.5.3]

### Bug fixes
- [usd#1808](https://github.com/Autodesk/arnold-usd/issues/1808) - Fix the error "Cannot load _htoa_pygeo library required for volume rendering in Solaris" in Houdini 19.5+.
- [usd#1812](https://github.com/Autodesk/arnold-usd/issues/1812) - Improve Material network creation by caching the node entries and the osl code.
- [usd#1781](https://github.com/Autodesk/arnold-usd/issues/1781) - Fix a crash happening in a aiStandin usd when scrolling the timeline in maya.
- [usd#1753](https://github.com/Autodesk/arnold-usd/issues/1753) - Fix a problem with yeti where the transforms of the ArnolProceduralCustom were not taken into account in kick (procedural).

## [7.2.5.1] - 2024-01-18

### Bug fixes

- [usd#1776](https://github.com/Autodesk/arnold-usd/issues/1776) - Fix incorrect PointInstancer instance orientations in the render delegate.
- [usd#1769](https://github.com/Autodesk/arnold-usd/issues/1769) - Fix curve uvs when they are vertex interpolated.

## [7.2.5.0] - 2023-12-13

### Feature
- [usd#612](https://github.com/Autodesk/arnold-usd/issues/612) - Add support for orthographic camera in the hydra render delegate.
- [usd#1726](https://github.com/Autodesk/arnold-usd/issues/1726) - Add usdz as a supported format of the scene reader
- [usd#1077](https://github.com/Autodesk/arnold-usd/issues/1077) - Support --threads / -j argument in husk to control the amount of render threads
- [usd#1748](https://github.com/Autodesk/arnold-usd/issues/1748) - Support implicit conversions between Float3 and Float4
- [usd#658](https://github.com/Autodesk/arnold-usd/issues/658) - Support pixel aspect ratio in Hydra
- [usd#1746](https://github.com/Autodesk/arnold-usd/issues/1746) - Made the behaviour for doubleSided gprims consistent between USD and Hydra

### Bug fixes
- [usd#1709](https://github.com/Autodesk/arnold-usd/issues/1709) - Procedural failures if schemas are present
- [usd#1713](https://github.com/Autodesk/arnold-usd/issues/1713) - Fix coding error "attempt to get string for GfVec4f"
- [usd#1732](https://github.com/Autodesk/arnold-usd/issues/1732) - Force the "color" AOV to be interpreted as the Arnold beauty pass.
- [usd#1735](https://github.com/Autodesk/arnold-usd/issues/1735) - Fix usdskel geometry and motion blur interpolation outside the keyframe boundaries.
- [usd#1524](https://github.com/Autodesk/arnold-usd/issues/1524) - Fix material binding on instances under a SkelRoot
- [usd#1718](https://github.com/Autodesk/arnold-usd/issues/1718) - Support primvars:arnold attributes in Arnold typed schemas

## [7.2.4.1] - 2023-10-18

### Bugfix
- [usd#1678](https://github.com/Autodesk/arnold-usd/issues/1678) - Add support for Arnold shaders with multiple outputs
- [usd#1711](https://github.com/Autodesk/arnold-usd/issues/1711) - Fix duplicated arnold user data introduced in 7.2.3.0
- [usd#1728](https://github.com/Autodesk/arnold-usd/issues/1728) - Fix Cryptomatte compatibility with Nuke.
- [usd#1757](https://github.com/Autodesk/arnold-usd/issues/1757) - Declare closure attributes as terminals in the registry

## [7.2.4.0] - 2023-10-04

### Feature
- [usd#1634](https://github.com/Autodesk/arnold-usd/issues/1615) - Support curves orientations identically between USD and Hydra / Prevent errors due to bad curves orientations count.
- [usd#1615](https://github.com/Autodesk/arnold-usd/issues/1615) - add bespoke usdgenschema command to create arnold schema without python
- [usd#739](https://github.com/Autodesk/arnold-usd/issues/739) - Implement the ArnoldProceduralCustom prim in hydra.
- [usd#1644](https://github.com/Autodesk/arnold-usd/issues/1644) - Support nodes mask in the hydra procedural
- [usd#1656](https://github.com/Autodesk/arnold-usd/issues/1656) - Use the same tessellation for sphere primitives as Hydra
- [usd#1632](https://github.com/Autodesk/arnold-usd/issues/1632) - Support custom materialx node definitions placed in a folder defined by the environment variable PXR_MTLX_STDLIB_SEARCH_PATHS
- [usd#1603](https://github.com/Autodesk/arnold-usd/issues/1603) - Support custom USD materialx shaders with any shader type
- [usd#1586](https://github.com/Autodesk/arnold-usd/issues/1586) - Support motion blur in the hydra procedural
- [usd#1587](https://github.com/Autodesk/arnold-usd/issues/1587) - Support object path in the hydra procedural
- [usd#1664](https://github.com/Autodesk/arnold-usd/issues/1664) - Support hydra procedural with a cacheID

### Bug fixes
- [usd#1613](https://github.com/Autodesk/arnold-usd/issues/1613) - Invisible Hydra primitives should ignore arnold visibility
- [usd#1641](https://github.com/Autodesk/arnold-usd/issues/1641) - Ensure nodes created by the render delegate have the correct parent procedural.
- [usd#1652](https://github.com/Autodesk/arnold-usd/issues/1652) - Restore the schema installed files organisation. 
- [usd#1673](https://github.com/Autodesk/arnold-usd/issues/1673) - UsdUvTexture ignores missing textures in hydra
- [usd#1675](https://github.com/Autodesk/arnold-usd/issues/1675) - Fix UsdUvTexture default wrap modes and uvset coordinates.
- [usd#1657](https://github.com/Autodesk/arnold-usd/issues/1657) - Fix a motion blur sampling bug happening when a mesh has facevarying indexed normals and different number of indices per key frame.
- [usd#1693](https://github.com/Autodesk/arnold-usd/issues/1693) - Fix geometry light not rendering in recent version.
- [usd#1696](https://github.com/Autodesk/arnold-usd/issues/1696) - Fix cryptomatte render by restoring previous filter assignment to the default filter.

### Build
- [usd#1648](https://github.com/Autodesk/arnold-usd/issues/1648) - Fix schemas generation issue that was intermittently failing

## [7.2.3.2] - 2023-08-30

### Bug fixes
- [usd#1605](https://github.com/Autodesk/arnold-usd/issues/1605) - Apply the MaterialBindingAPI to the bound prims when converting ass to usd
- [usd#1607](https://github.com/Autodesk/arnold-usd/issues/1607) - Allow primvars with namespace in the procedural 
- [usd#1593](https://github.com/Autodesk/arnold-usd/issues/1593) - Fix crash in the procedural when the UsdPrimvarReader varname attribute is not set.
- [usd#1625](https://github.com/Autodesk/arnold-usd/issues/1625) - Fix issue where user defined primvars were reset.

## [7.2.3.1] - 2023-08-14

### Note
- 7.2.3.1 is an Arnold hot fix, no new changes in arnold-usd. See 7.2.3.0 for the most recent changes.

## [7.2.3.0] - 2023-08-14

### Feature
- [usd#1435](https://github.com/Autodesk/arnold-usd/issues/1435) - Support "vertex" UV coordinates on Curves in the render delegate
- [usd#1579](https://github.com/Autodesk/arnold-usd/issues/1579) - Curves without any width should render with a default value

### Bug fixes
- [usd#1538](https://github.com/Autodesk/arnold-usd/issues/1538) - Fix triplanar in USD Materialx
- [usd#1588](https://github.com/Autodesk/arnold-usd/issues/1588) - Arnold schemas under a point instancer should be hidden
- [usd#1597](https://github.com/Autodesk/arnold-usd/issues/1597) - Fix hdx dependency which was causing issues on linux with husk
- [usd#1595](https://github.com/Autodesk/arnold-usd/issues/1595) - Support Arnold RenderVar filters in Hydra 

## [7.2.2.1] - 2023-06-21

### Bug fixes
- [usd#1567](https://github.com/Autodesk/arnold-usd/issues/1567) - Fix metallic attribute in UsdPreviewSurface in the render delegate
- [usd#1550](https://github.com/Autodesk/arnold-usd/issues/1550) - UsdPrimvarReader_float2 returning "st" not working in the usd procedural
- [usd#1552](https://github.com/Autodesk/arnold-usd/issues/1552) - Retain attributes ordering in the Sdr registry
- [usd#1548](https://github.com/Autodesk/arnold-usd/issues/1548) - Fix RenderProduct arnold:driver ignored in the render delegate
- [usd#1546](https://github.com/Autodesk/arnold-usd/issues/1546) - Fix relative paths on arnold nodes


## [7.2.2.0] - 2023-06-07

### Feature
- [usd#1492](https://github.com/Autodesk/arnold-usd/issues/1492) - Add Arnold render status and estimated render time to viewport annotation
- [usd#1499](https://github.com/Autodesk/arnold-usd/issues/1499) - Add support for camera filtermap and uv_remap
- [usd#1486](https://github.com/Autodesk/arnold-usd/issues/1486) - Add a "Mtl" scope for materials when authoring usd files
- [usd#1529](https://github.com/Autodesk/arnold-usd/issues/1529) - Add AI_RAY_SUBSURFACE visibility flag support in the render delegate and procedural

### Build
- [usd#1480](https://github.com/Autodesk/arnold-usd/issues/1480) - Allow to specify a testsuite output folder
- [usd#1463](https://github.com/Autodesk/arnold-usd/issues/1463) - Fix Windows builds with CMake
- [usd#1471](https://github.com/Autodesk/arnold-usd/issues/1471) - Support relative paths for Arnold and USD Sdk
- [usd#1466](https://github.com/Autodesk/arnold-usd/issues/1466) - Allow to run the testsuite without any build of the procedural
- [usd#1508](https://github.com/Autodesk/arnold-usd/issues/1508) - Support relative paths for python / boost / tbb
- [usd#1512](https://github.com/Autodesk/arnold-usd/issues/1512) - Remove deprecated ENABLE_MATERIALX build variable
- [usd#1519](https://github.com/Autodesk/arnold-usd/issues/1519) - Procedural does not compile with older versions of Arnold

### Bug fixes
- [usd#1502](https://github.com/Autodesk/arnold-usd/issues/1502) - Render delegate crashes with empty arrays.
- [usd#1522](https://github.com/Autodesk/arnold-usd/issues/1522) - Support UsdPrimvarReader_float2 shader returning the "st" variable
- [usd#1530](https://github.com/Autodesk/arnold-usd/issues/1530) - Fix a crash when a user primvars has an empty array on a keyframe
- [usd#1535](https://github.com/Autodesk/arnold-usd/issues/1535) - Fixed Render delegate crashes when visibility is set on lights
- [usd#1532](https://github.com/Autodesk/arnold-usd/issues/1532) - Schemas are not declaring asset parameters for filenames
- [usd#1525](https://github.com/Autodesk/arnold-usd/issues/1525) - Default values for AA sampling and ray depths in direct USD renders are now increased to be equal to render delegate defaults.

## [7.2.1.1] - 2023-04-19 

### Bug fixes
- [usd#1426](https://github.com/Autodesk/arnold-usd/issues/1426) - Skinned transforms are now correctly used on the skinned meshes.
- [usd#1485](https://github.com/Autodesk/arnold-usd/issues/1485) - MaterialX shader nodes should have "auto" colorspace by default 
- [usd#1477](https://github.com/Autodesk/arnold-usd/issues/1477) - A a note in the README for the flickering issue with instances which can be fixed with the `USD_ASSIGN_PROTOTYPES_DETERMINISTICALLY` environment variable. 
- [usd#1462](https://github.com/Autodesk/arnold-usd/issues/1462) - Ensure shader scope doesn't appear twice in the hierarchy.
- [usd#1459](https://github.com/Autodesk/arnold-usd/issues/1459) - Support Shaders with multiple outputs
- [usd#1359](https://github.com/Autodesk/arnold-usd/issues/1359) - Refresh the arnold instancer when the prototype mesh points have changed.
- [usd#1483](https://github.com/Autodesk/arnold-usd/issues/1483) - Indexed normals with vertex interpolation are now converted properly.

## [7.0.0.1] - 2021-11-24

### Bugfixes

#### Build
- #923 Testsuite fails with Arnold 7
- #1487 Update Scons to build on windows with MSVC 14.3 

#### Procedural
- #458 Point instancer should prune the primitives under its hierarchy
- #904 No way to have Point Instancer prototypes hidden
- #921 Remap curves primvars to avoid "wrong data count" errors
- #928 Transform from the Point Instancer is not applied to instances

#### Imaging
- #902 Render session is not passed to AiDeviceAutoSelect
- #900 Avoid calling AiRenderBegin if render is already running
- #905 Integer primvar Render Vars fail to render via husk
- #906 Version is not set as default when returning SDR definitions
- #915 Volume shader is not applied to the ArnoldVolume primitive in Hydra
- #918 Rendervars do not show up in Houdini 19

#### Scene Format
- #924 Writer now saves the default color manager node

## [7.0.0.0] - 2021-10-18

### Enhancements

#### Build
- **ARNOLD_ prefix for definitions**: Arnold-USD now uses ARNOLD_ prefix for definitions to differentiate from core definitions. (#823)
- **CMake testsuite**: The cmake build system is now capable of running tests via kick and usdrecord. (#124 #27)
- **BOOST_ALL_NO_LIB**: When building via CMake, the implicit linking of boost libraries can be disabled.

#### Procedural
- **Procedural Path Mapping**: The procedural now supports Arnold Path Mapping when loading USD files. (#818)
- **Light Linking**: The procedural now supports light linking. (#787)

#### Imaging
- **UsdImaging adapters**: Arnold-USD now includes a set of UsdImaging adapters for Arnold specific schemas, that allows direct use of procedurals and Arnold shapes in Hydra. (#185 #741)
- **Deep rendering**: The render delegate now supports rendering of deep AOVs via [DelegateRenderProducts](https://www.sidefx.com/docs/hdk/_h_d_k__u_s_d_hydra.html#HDK_USDHydraHusk). (#650)
- **Hydra scene delegate**: Arnold-USD now includes an experimental scene delegate for Hydra. (#764)
- **Progressive disabled when using Husk**: Progressive rendering is now disabled when rendering via husk. (#755)
- **Custom PrimID Hydra Buffer**: The render delegate now uses a dedicated primId AOV to support selections in Hydra viewports. This improves support for render-time procedurals and leaves the built-in id parameter unchanged on shapes. (#812)
- **DoubleSided in the Render Delegate**: The render delegate now supports the built-in doubleSided parameter on USD primitives and correctly supports overrides via Arnold-specific primvars. (#805)
- **Motion Blur using Velocity and Acceleration**: The render delegate now extrapolates point positions if velocity or acceleration primvars exist and there are no multiple samples for the position. (#673)
- **Fast camera updates**: The render delegate now handles camera-only updates more efficiently, improving the first time to pixel. (#869)
- **Standard Surface Fallback**: The render delegate now uses a standard surface as a fallback, when no materials are assigned to a prim. (#861)
- **String array parameters**: String array primvars are now converted to built-in parameters. (#808)
- **Multiple hydra sessions**: The render delegate now uses the multiple render session API. (#783)

#### Scene Format
- **Multiple frames in a single file**: The USD writer is now able to append multiple frames to a single USD file. (#777)

### Bugfixes

#### Build
- #746 Issue with dependency between the procedural build and the testsuite
- #810 Can't build schemas when there are spaces in the project folder path
- #830 HdArnoldNativeRprim::GetBuiltinPrimvarNames lacks the override modifier
- #835 Building for USD 21.08 fails because the lack of SdfTypeIndicator
- #837 Schemas fail to generate with python 3 because of dict.iteritems()
- #845 Driver using AiOutputIteratorGetNext fails to compile when using a newer Arnold build
- #851 Don't configure plugInfo.json in-source
- #849 AiArrayGetXXXFuncs are not available anymore in newer Arnold builds
- #856 Cleanup solution introduced in #845
- #874 Allow to prepend PATH folders when building schemas
- #772 Testsuite fails when using USD 21.05/21.02
- #765 Can't compile when using USD 21.05
- #775 Remove deprecated functions, warnings, and fix some bugs
- #767 Unable to compile using cmake with a Python 3 build of USD
- #792 Build error using Houdini 18.0 on OSX

#### Procedural
- #847 Procedural should check the camera of the proper universe for motion blur settings
- #802 B-spline curves not using radius in procedural
- #816 The procedural does not use "driver:parameters:aov:name"

#### Imaging
- #751 Render delegate crashes when changing material terminals interactively
- #797 Warning messages when HdArnoldRenderPass is deleted
- #858 Can't hide/unhide lights in Hydra
- #853 Missing indices for facevarying primvars in Hydra abort renders
- #821 The render delegate crashes when using render session API
- #884 Render delegate shouldn't call AiBegin/AiEnd if Arnold is already active
- #843 Disabling render purposes does not hide geometries in hydra
- #887 Int parameters are not converted to unsigned int shader parameters in the render delegate
- #761 Change render_context string to RENDER_CONTEXT for render hints

#### Scene Format
- #871 Enforce writing multiple frames when no default is authored

#### Schemas
- #798 SdfMetadata Clashing with another NdrDiscovery Plugin

## [6.2.1.1] - 2021-06-07

### Bugfixes

#### Procedural
- #778 Procedural doesn't read some animated parameters properly
- #768 Custom typed primitives are not written if they already exist

#### Render Delegate
- #795 GfMatrix4d attributes are not converted to AI_TYPE_MATRIX parameters
- #790 Reset the disp_map parameter instead of setting nullptr when there is no displacement

## [6.2.1.0] - 2021-04-22

### Enhancements

#### Build
- **Common Library**: Arnold-usd now includes a set of common functions and string definitions to share across multiple modules. (#466)

#### Procedural
- **Half and Double precision**: Storing data using half or double precision is now supported. (#672)
- **Velocity blur**: The procedural now uses the velocity attribute to create motion keys for point-based shapes, when there are no position keys or the topology changes between frames. (#221)
- **NodeGraph schemas**: The procedural now supports using the NodeGraph schema for shader networks. (#678)
- **Crease Sets**: The procedural now supports crease sets on polymesh. (#694)
- **Purpose**: Usd Purpose is now supported in the procedural. (#698)
- **Transform2D**: The procedural now supports remapping UsdTransform2D to built-in Arnold nodes. (#517)
- **Multi-Threading**: The procedural now uses USD's WorkDispatcher which improves the performance of multi-threaded expansion in many cases. (#690)

#### Render Delegate
- **Half and Double precision**: Storing data using half or double precision is now supported. (#669)
- **Light and Shadow linking**: The render delegate now supports light and shadow linking. (#412)
- **Motion blur for the Point Instancer**: The render delegate now calculates motion blur when using the point instancer. (#653)
- **Pause and Resume**: Pausing and resuming renders are now supported in the render delegate. (#595)

#### Scene Format
- **Write with default values**: The scene format now supports optionally writing parameters with default values. (#720)

#### Schemas
- **Removal of the ArnoldUSD DSO**: The Schemas now work without generating a C++ library. This simplifies the build process and removes the need of installing DSOs that are not used. (#705)

### Bugfixes
- #715 Initialization order issue with constant strings common source file

#### Build
- #656 Arnold-USD fails to build with USD 21.02
- #663 render_delegate/lights.cpp fails to compile for pre-21.02 on windows
- #692 The render delegate fails to build on Windows due to template parameter names
- #707 Schema generator scons should use USD_BIN instead of USD_LOCATION + bin to find usdGenSchema
- #722 Failing to generate schemas when targeting Houdini on macOS
- #730 Translator fails to build when targeting USD 20.08

#### Procedural
- #674 Testsuite fails after standard_surface default changes in 6.2.0.0
- #564 Changing topology only works when rendering the first frame of the USD file
- #681 Read render settings at the proper frame
- #683 Don't apply skinning if the usdStage comes from the cache
- #508 Nested procedurals ignore matrix in the viewport API
- #687 Crash with empty primvar arrays
- #679 Attribute subdiv_type should have priority over usd subdivisionScheme
- #282 Primvars are not inherited from ancestor primitives
- #215 Issue with instanced primitives' visibility
- #244 Curves with vertex interpolation on width
- #732 Support wrap, bias and scale in USdUvTexture
- #724 ID not passed to the shapes generated in the procedural

#### Render Delegate
- #651 Error rendering USD file with samples in productName
- #660 Crease sets and subdivision scheme is not imported correctly
- #727 Arnold does not use wrapS and wrapT values on UsdUVTexture shader node when rendering UsdPreviewSurface
- #759 Primvars are not correctly set on the instancer if there is more than one prototype

#### Scene Format
- #615 USD Writer crashes when node name contains hyphen character
- #718 Inactive render vars are still rendered when using the scene format

## [6.2.0.1] - 2021-02-11

### Bugfixes

#### Render Delegate
- #654 Transform is not synced for the points primitive

## [6.2.0.0] - 2021-01-28

### Enhancements

#### Build

- **USD Procedural Name**: It is now possible to overwrite the USD procedurals name, which allows deploying a custom USD procedural alongside the core shipped one. (#600)

#### Procedural

- **Cache Id**: The procedural now supports reading stages from the shared stage cache via the cache id parameter. (#599)
- **Per ray-visibility**: The USD procedural now supports per-ray visibilities exported from Houdini. (#637)

#### Render Delegate

- **Hydra Cameras**: The render delegate now supports physical camera parameters, including depth of field and Arnold specific camera parameters. (#31 #591 #611)
- **Search Paths**: The render delegate now exposes search paths for plugins, procedurals, textures, and OSL includes. (#602)
- **Autobump Visibility**: The render delegate now supports setting autobump_visibility via primvars. (#597)

#### Scene Format

- **Authoring extent**: Extents on UsdGeom shapes are now correctly authored when using the USD scene format. (#582)

#### Schemas

- **Prefix for Schema Attributes**: Arnold schemas now prefix their attributes for better compatibility with built-in USD schemas. (#583)
- **Inheriting from UsdGeomXformable**: Arnold schemas now inherit from UsdGeomXformable instead of UsdTyped. (#558)
- **Creating XForms**: The USD scene format now correctly creates UsdGeomXform parents for shapes instead of UsdTyped. (#629)

### Bugfixes

#### Build

- #624 CMake fails building schemas for a beta Arnold build.
- #641 The render delegate fails to build using gcc 4.8.5 .

#### Procedural

- #621 UVs not read from facevarying primvar if indexes are not present.
- #643 Don't error out when a procedural object_path points at an inactive primitive.

#### Render Delegate

- #592 Invalid face-varying primvars crash the render delegate.
- #481 std::string, TfToken, and SdfAssetPath typed VtArrays are not converted when setting primvars.
- #619 Several built-in render buffer types are not translated to the right Arnold AOV type.
- #634 Fixing disappearing meshes when playing back animation.
- #638 Motion start and motion end is not set reading animated transformation.
- #605 Issues with UVs when rendering the kitchen scene.

#### Scene Format

- #596 Invalid USD is produced if polymesh is made of triangles and nsides is empty.

## [6.1.0.0] - 2020-10-28

### Enhancements

#### Build

- **Installing license**: The license is now copied to the installation folder when using scons. (#540)

#### Procedural

- **Light Shaping**: The procedural now supports the UsdLuxShapingAPI, allowing the use of spot and IES lights. (#344)

#### Render Delegate

- **UsdTransform2d**: The render delegate now supports the `UsdTransform2d` preview shader. (#516)
- **Per face material assignments**: Per-face material assignments are now supported. (#29)
- **Render Stats**: The Render Delegate now returns render stats via `GetRenderStats`. For now, this is used to show render progress in Solaris. (#537)

#### Schemas

- **Schema for custom procedurals**: The schemas now include ArnoldCustomProcedural for describing custom procedurals. (#487)
- **Schema updates**: Schemas now support cameras, render settings, and new output types. (#500)

#### Scene Format

- **Parent Scope**: There is a new flag to specify a custom root for all exported prims. (#292)
- **ST for Texture Coordinates**: Texture coordinates are now written as `primvars:st` to match the USD convention. (#542)

### Bugfixes

#### Build

- #528 Render delegate fails to build when building for Katana.
- #553 Compilation failures because of License.md.
- #567 HdArnoldMaterial fails to compile for the latest USD dev branch.
- #560 plugInfo.json for schemas is broken with newer USD builds.

#### Procedural

- #513 Viewport representation in points mode doesn't have the correct matrix.
- #543 Visibility is not checked on the current frame.
- #556 motion_start and motion_end is only set if the matrix of the prim is animated.
- #565 Animated transforms not translated properly if set on parent xforms.
- #570 USD procedural is not picking up osl shader parameters.

#### Render Delegate

- #569 Render delegate not picking up OSL shader parameters.
- #577 Point light should have zero radius.
- #580 The Render Delegate's depth range is incorrect if USD is at least version 20.02.
- #570 Incorrect display of curve widths in Solaris when changing curve basis.

## [6.0.4.1] - 2020-10-01

### Enhancements

#### Build

- **Custom Build Directory**: `BUILD_DIR` can now be used to overwrite the build directory for scons builds. (#490)
- **New Scons Version**: The build is now using Scons-3.1.2. (#549)

### Bugfixes

#### Build

- #533 Add BOOST_ALL_NO_LIB when building on windows.
- #501 The render delegate fails to build on gcc-4.8.5/Linux.
- #498 Can't build for Katana on Windows.

#### Procedural

- #513 Viewport representation in points mode doesn't have the correct matrix.

#### Render Delegate

- #488 Render Settings are not passed to the Render Delegate when using Husk.
- #518 HdArnold does not correctly handle texture coordinates when the primvar is not name `st` and `varname` in `PrimvarReader_float2` is of type `string`.
- #530 Cylinder light not matching the viewport preview.

## [6.0.4.0] - 2020-08-05

### Enhancements

#### Build

- **20.08 Support**: Building for USD 20.08 is supported.

#### Procedural

- **UsdRender schema**: UsdRenderSetting, UsdRenderProduct and UsdRenderVar are now supported in the procedural. (#453)

#### Render Delegate

- **Improved Solaris Primvar support**: Primvars with arrays of a single element are converted to non-array user data in Arnold. This improves primvar support in Houdini Solaris. (#456)
- **Basis Curves**: The Render Delegate now supports rendering of Basis Curves. Overriding the basis parameter via primvars and periodic/pinned wrapping are not supported. (#19)
- **Per instance primvars**: Instancer primvars are now supported, with the exception of nested instancer primvars. (#478)
- **Overriding the default filter**: HDARNOLD_default_filter and HDARNOLD_default_filter_attributes can now be used to overwrite the default filter. (#475)

### Bugfixes

#### Procedural

- #463 Texture coordinates of texcoord2f type are not read correctly

#### Render Delegate

- #475 The closest filter is used for AOVs without filtering information

## [6.0.3.1] - 2020-06-04

### Build

- **Testing the Scene Format:** The testsuite now includes tests for the Scene format plugin. (#157)
- **Hiding symbols:** Weak symbols are now hidden in the Procedural on Linux and MacOS. (#409)
- **Lambert for the Tests:** The testsuite is now using the lambert as the default shader. (#416)
- **Overwriting the C++ standard:** The C++ standard can now be overwritten for builds on Linux and MacOS. (#446)
- **Google Test:** Google Test can now be used to write tests. (#311)

- Fixed an issue with the "resave" test parameter. (#402)
- Fixed an issue with test 62 and 68. (#414)

### Procedural

- **UsdGeomCamera:** The UsdGeomCamera schema is now supported in the procedural. (#345)
- **UsdSkel:** The UsdSkel schema is now supported in the procedural. (#329)
- **Image uvset:** The built-in uvset is used now when a UsdPrimvarReader for st/uv is connected to UsdUvTexture. (#428)
- **Textured Mesh Lights:** Textured mesh lights are now supported. (#366)

- Fixed an issue when using multiple Procedurals. (#400)
- Fixed issues with Nested Procedurals when using the Procedural Viewport API. (#408 #435)
- Fixed a crash with empty node names. (#380)
- Fixed an issue with reading namespaced primvars. (#382)
- Fixed an issue when reading Light color and intensity parameters. (#364)
- Fixed several issues when reading primvars. (#333)
- Fixed an issue when reading RGB arrays. (#325)

### Render Delegate

- **Filters for AOVs:** Filtering parameters are now read from the aovSettings map for RenderVars. (#319 #426 #437)
- **LPE RenderVars:** LPE RenderVars are now supported. (#317)
- **Primvar RenderVars:** Primvar RenderVars are now supported. (#318)
- **SourceName for RenderVars:** The sourceName aovSetting is now supported. This allows renaming Arnold AOVs and writing a single AOV to multiple Render Buffers with different filters. (#425)

- Fixed an issue that prevented using the GPU on Windows. (#398)
- Fixed a crash when running the Render Delegate in Solaris on Windows. (#394)
- Fixed a bug related to marking ignored Render Buffers as converged. (#431)
- Fixed an issue related to using incorrect LPEs. (#430)
- Fixed a crash when deleting an active RenderVar in Solaris. (#439)
- Fixed an issue when the USD Preview Surface is used as a Displacement shader. (#448)
- Fixed an issue with how the dataType parameter is interpreted. (#450)

### Scene Format / Writer

- **Roundtripping Node Names:** Node names are now preserved when roundtripping scenes from Arnold to USD to Arnold. (#396)
- **Per-channel connections:** Per-channel connections are now written using adapter nodes. (#351)
- **Motion Keys:** Motion keys are now written to the USD file. (#334)
- **Motion Blur:** Motion blur is now supported. (#346)

- Fixed an issue when writing Toon light lists. (#374)
- Fixed an issue when writing linked ramp parameters. (#375)
- Fixed an issue when writing AI_TYPE_NODE user data. (#371)
- Fixed an issue when writing motion ranges. (#368)
- Fixed an issue when writing ginstance parameters. (#362)
- Fixed a crash when writing empty arrays. (#360)
- Fixed an issue when the number of motion keys for normals did not match the number of motion keys for positions. (#356)
- Fixed an issue when writing custom Matrix parameters. (#354)
- Fixed an issue when writing polymesh.subdiv_iterations.(#349)
- Fixed an issue when writing curves.num_points. (#324)
- Removed warnings when writing the displayColor primvar. (#312)

## [6.0.3.0] - 2020-04-20

### Build

- **USD requirement:** USD 19.05 is now the earliest supported version.
- **USD 20.02:** USD 20.02 is now supported. (#260)

- Fixed build issues on Linux and MacOS. (#303)
- Fixed build issues when using USD 0.19.05.

### Procedural

- **Using the new instancer procedural:** The procedural now uses the core shipped instancer procedural. (#256)
- **Prim Visibility:** The visibility token from UsdGeomImageable is now correctly inherited. (#218)

- Fixed a crash when using the Arnold Viewport functions. (#295)
- Fixed a crash when writing USD files with upper-case extensions. (#288)

### Render Delegate

- **Computed Primvars:** Computed primvars are now supported, enabling previewing UsdSkel and Houdini crowds. (#265 and #267)
- **Improved Rendering:** The Render Delegate is now using the Arnold Render API correctly, leading to better responsiveness. (#270)
- **Improved Render Buffers:** The Hydra Render Buffer support is now significantly improved, including improved performance. (#8)
- **32-bit buffers:** The render delegate now outputs 32-bit float buffers, instead of dithered 8 bit whenever possible. (#9)
- **arnold:global: prefix:** Prefixing Render Settings with `arnold:global:` is now supported.
- **Shaping Parameters:** Shaping parameters on Sphere Lights are now supported. This includes Spot and IES parameters, excluding IES normalize and IES angle scale. (#314)
- **Barndoor Parameters:** Solaris' Barndoor parameters are now roughly approximated using the barndoor filter. Note, Arnold *does NOT match* Karma. (#332)

- Fixed a crash when instancer nodes had uninitialized node pointers. (#298)
- Fixed a bug with aborted renders not marking the render pass as converged. (#4)
- Fixed a bug where the camera jumped to the origin in Solaris. (#385)

### Scene Format/Writer

- **Mask:** The scene format plugin now supports a mask parameter, allowing selective export of Arnold nodes. (#274)
- **Closures:** Closure attributes are now written to the USD file. (#322)
- **Options:** The options node is now correctly translated. (#320)

- Fixed bugs with the string export functions. (#320)
- Fixed a crash when writing pointer attributes. (#342)

## [6.0.2.1] - 2020-03-11

### Build

- **Clang 9:** We now support building using Clang 9. (#252)

### Procedural

- **Primvar translation:** The procedural now uses "primvars:st" and "primvars:uv" for UV coordinates, and "normals" for "nlist" on polymeshes. (#206)
- **Per-vertex UV and Normals:** Per-vertex UVs and normals are now supported on polymeshes. (#222)
- **Shader output connections:** Support for shader output connections has been improved, including per-component connections. (#211)
- **Point varying primvars:** Varying primvars are now supported on point schemas. (#228)
- **USDVol support:** The procedural now supports USD Volumes schemas. Using grids from two different files for a single volume is not allowed. (#227)
- **Serialized USD:** The procedural supports creating the stage from a set of strings without requiring a file. (#235)
- **Basis Curves:** The procedural now supports Basis Curves. (#239)
- **Boolean parameters:** The procedural now supports setting boolean parameters on Arnold nodes using bool, int or long USD attributes. (#238)
- **Converting between Width and Radius:** Width attributes are now properly converted to Arnold's radius parameters. (#247)
- **RTLD_LOCAL:** RTLD_LOCAL is used instead of RTLD_GLOBAL when dlopening in the procedural. (#259)

### Render Delegate

- **Left Handed Topology:** Left-handed topologies are now supported, including converting the varying primvars and indices for position, normal and uv attributes. (#207)
- **Motion Key mismatch:** Normal and position motion keys counts are the same now. (#229)
- **RGBA Primvars:** RGBA primvars are now supported. (#236)
- **Hydra Point Instancer:** Support of the Point Instancer has been greatly improved, including instancing of volumes. (#18 and #123)
- **Uniform Primvars:** Uniform primvars on points are now supported.
- **Pixel format conversion:** The render buffers now converts between pixel formats correctly. (#245)
- **Light Dirtying:** Transforms are now correctly preserved when parameters are dirtied, but transforms are unchanged on lights. (#243)

### Schemas

- **Linux Build:** Building schemas using Arnold 6.0.2.0 is now supported on Linux. (#219)

### Writer 

- **Node names for attributes:** Node names are now correctly formatted and sanitized when writing node and node array attributes. (#208)<|MERGE_RESOLUTION|>--- conflicted
+++ resolved
@@ -3,7 +3,6 @@
 
 ## Pending feature release
 
-<<<<<<< HEAD
 ### Feature
 - [usd#1814](https://github.com/Autodesk/arnold-usd/issues/1814) - Support skinning on USD curves and points
 
@@ -12,14 +11,8 @@
 - [usd#1927](https://github.com/Autodesk/arnold-usd/issues/1927) - Fix procedural updates during iteractive changes of non-leaf primitives
 - [usd#1919](https://github.com/Autodesk/arnold-usd/issues/1919) - Fix rendering multiple frames with husk.
 
-
-## Pending bugfix release
+## [7.3.2.1] - 2024-06-19
 - [usd#1923](https://github.com/Autodesk/arnold-usd/issues/1923) - Fix instance primvar indices with multiple prototypes
-=======
-## [7.3.2.1] - 2024-06-19
-- [usd#1923](https://github.com/Autodesk/arnold-usd/issues/1923) - Fix instance primvar indices 
-with multiple prototypes
->>>>>>> ee302c00
 - [usd#1929](https://github.com/Autodesk/arnold-usd/issues/1929) - Ensure subdiv_iterations is not set uselessly during procedural updates
 - [usd#1932](https://github.com/Autodesk/arnold-usd/issues/1932) - Fix a crash when the number of elements in a primvar should be equal to the number of points but is not.
 
