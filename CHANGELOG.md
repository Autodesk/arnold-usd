<!-- SPDX-License-Identifier: Apache-2.0 -->
# Changelog

## [7.4.5.0] (Unreleased)

### Features

- [usd#2469](https://github.com/Autodesk/arnold-usd/issues/2469) - Authored primvars should not have elementSize set to the array size
<<<<<<< HEAD
- [usd#2476](https://github.com/Autodesk/arnold-usd/issues/2476) - log_verbosity setting should affect both console and file logs 
=======
- [usd#2478](https://github.com/Autodesk/arnold-usd/issues/2478) - Use the Z AOV for the hydra depth buffer
>>>>>>> 268fb8da

## [7.4.4.1] (Unreleased)

### Bug Fixes

- [usd#2467](https://github.com/Autodesk/arnold-usd/issues/2467) - Hidden primitives turned visible in IPR do not always show up in the render
- [usd#2472](https://github.com/Autodesk/arnold-usd/issues/2472) Fix regression in default value of texture_auto_generate_tx in the render delegate plugin

## [7.4.4.0] 2025-11-12

### Features

- [usd#2418](https://github.com/Autodesk/arnold-usd/issues/2418) - Deprecate legacy parameters "threads", "debug" and "hydra" in the procedural
- [usd#1633](https://github.com/Autodesk/arnold-usd/issues/1633) - Ignore verbosity settings from USD files when rendering with "kick -v"
- [usd#2331](https://github.com/Autodesk/arnold-usd/issues/2331) - Support multiple AOVs with the same name in hydra render products
- [usd#2390](https://github.com/Autodesk/arnold-usd/issues/2390) - Add support for the MeshLightAPI
- [usd#2408](https://github.com/Autodesk/arnold-usd/issues/2408) - Fix render region calculation when based on windowNDC
- [usd#2404](https://github.com/Autodesk/arnold-usd/issues/2404) - Support asset_searchpath as a replacement for procedural & texture search paths.
- [usd#2407](https://github.com/Autodesk/arnold-usd/issues/2407) - Add support for RenderPass prim when using hydra2.
- [usd#2440](https://github.com/Autodesk/arnold-usd/issues/2440) - Support render settings resolution with windowNDC
- [usd#2436](https://github.com/Autodesk/arnold-usd/issues/2436) - Support cryptomatte with instances in hydra2
- [usd#2441](https://github.com/Autodesk/arnold-usd/issues/2441) - Fix invalid motion ranges caused by motion_start / motion_end attributes
- [usd#2452](https://github.com/Autodesk/arnold-usd/issues/2452) - Imager updates should not restart IPR renders
- [usd#2415](https://github.com/Autodesk/arnold-usd/issues/2415) - Incorrect transform when exporting complex object hierarchy to USD

### Bug Fixes

- [usd#2391](https://github.com/Autodesk/arnold-usd/issues/2391) Remove warnings when rendering with an Arnold camera

## [7.4.3.2] 2025-09-24

### Bug Fixes

- [usd#2422](https://github.com/Autodesk/arnold-usd/issues/2422) - Fix regression on frame changes in the usd procedural

## [7.4.3.1] - 2025-08-27

### Bug Fixes

- [usd#2349](https://github.com/Autodesk/arnold-usd/issues/2349) - Husk renders with the Arnold product type overwrites the same output path when rendering mutliple frames in same process
- [usd#2392](https://github.com/Autodesk/arnold-usd/issues/2392) - Fix a warning due to additional metadata parameters, typeName and colorSpace introduced in USD 25.05.

## [7.4.3.0] - 2025-07-25

### Features

- [usd#2307](https://github.com/Autodesk/arnold-usd/issues/2307) - DomeLight connections are taken into account twice when written from an arnold scene
- [usd#1405](https://github.com/Autodesk/arnold-usd/issues/1405) - Combine DomeLight texture, color and temperature properly in usd and hydra
- [usd#2310](https://github.com/Autodesk/arnold-usd/issues/2310) - Support volume shaders on points with hydra
- [usd#2320](https://github.com/Autodesk/arnold-usd/issues/2320) - Use overwrite mode for stats and deprecate the render setting stats:mode
- [usd#2337](https://github.com/Autodesk/arnold-usd/issues/2337) - Don't disable CER error reports through the hydra procedural
- [usd#2346](https://github.com/Autodesk/arnold-usd/issues/2346) - Registry should explicitely consider the usd.hide metadata instead of DCC-specific ones
- [usd#2352](https://github.com/Autodesk/arnold-usd/issues/2352) - Changing the frame should not re-initialize the procedural

### Bug Fixes

- [usd#2333](https://github.com/Autodesk/arnold-usd/issues/2333) - Fix crash in USD writer when the outputs string contains asterisk
- [usd#2364](https://github.com/Autodesk/arnold-usd/issues/2364) - Fix crash render delegate when using indexed uvs and shared arrays.

## [7.4.2.2] - 2025-07-03

### Bug Fixes

- [usd#2340](https://github.com/Autodesk/arnold-usd/issues/2340) - Fix warnings when nodes are deleted during batch sessions
- [usd#2334](https://github.com/Autodesk/arnold-usd/issues/2334) - Fix random crashes with husk and cryptomatte

## [7.4.2.1] - 2025-06-09

### Bug Fixes

- [usd#2303](https://github.com/Autodesk/arnold-usd/issues/2303) - Improve detection of hidden primitives that should be skipped
- [usd#2309](https://github.com/Autodesk/arnold-usd/issues/2309) - Fix recent conflict between primitives visibility and purpose
- [usd#2296](https://github.com/Autodesk/arnold-usd/issues/2296) - Proper support of stats mode in the render delegate
- [usd#2313](https://github.com/Autodesk/arnold-usd/issues/2313) - Arnold primvars aren't taken into account for ArnoldProceduralCustom primitives in usd

## [7.4.2.0] - 2025-05-16

### Features

- [usd#2264](https://github.com/Autodesk/arnold-usd/issues/2264) - Skip translation of invisible primitives in the render delegate
- [usd#2277](https://github.com/Autodesk/arnold-usd/issues/2277) - Ensure child nodes are properly destroyed in the hydra procedural
- [usd#2276](https://github.com/Autodesk/arnold-usd/issues/2276) - Improve default interactive FPS settings in the render delegate
- [usd#2284](https://github.com/Autodesk/arnold-usd/issues/2284) - Use a single display driver in the render delegate
- [usd#2231](https://github.com/Autodesk/arnold-usd/issues/2231) - Fix velocity motion blur coherence when there is varying number of instances
- [usd#2285](https://github.com/Autodesk/arnold-usd/issues/2285) - Use point instancer angular velocity in the render delegate
- [usd#2260](https://github.com/Autodesk/arnold-usd/issues/2260) - Deepexr settings were not set properly with husk renders
- [usd#2287](https://github.com/Autodesk/arnold-usd/issues/2287) - Fix mismatch in default value for GI_transmission_depth between USD and Hydra
- [usd#2205](https://github.com/Autodesk/arnold-usd/issues/2205) - The node registry uses sdr instead of ndr in versions higher or equal to 25.05

### Bug fixes

- [usd#2298](https://github.com/Autodesk/arnold-usd/issues/2298) - Fix a potential crash when multiple hydra readers initialize concurrently.
- [usd#2300](https://github.com/Autodesk/arnold-usd/issues/2300) - Animated sequences render an incorrect filename in hydra mode

## [7.4.1.1] - 2025-05-07

### Bug fixes

- [usd#2269](https://github.com/Autodesk/arnold-usd/issues/2269) - Connections are not processed correctly during hydra procedural updates
- [usd#2268](https://github.com/Autodesk/arnold-usd/issues/2268) - Reenable instancer motion blur on the first rendered frame by recomputing the transform matrices when the shutter is updated.

## [7.4.1.0] - 2025-03-26

### Features
- [usd#2148](https://github.com/Autodesk/arnold-usd/issues/2248) - Leverage new Shared Arrays API in the render delegate.
- [usd#2227](https://github.com/Autodesk/arnold-usd/issues/2227) - Hydra procedural breaks the Arnold logging settings
- [usd#2228](https://github.com/Autodesk/arnold-usd/issues/2228) - Release usd stage after the hydra procedural translation
- [usd#2240](https://github.com/Autodesk/arnold-usd/issues/2240) - Default volume shader should be assigned in the usd procedural
- [usd#2242](https://github.com/Autodesk/arnold-usd/issues/2242) - Support HDARNOLD_DEBUG_SCENE env var in the hydra procedural
- [usd#2248](https://github.com/Autodesk/arnold-usd/issues/2248) - Enable the hydra mode of the procedural by default

### Bug fixes
- [usd#2208](https://github.com/Autodesk/arnold-usd/issues/2208) - Fix unnecessary allocations in the instancer and mesh.
- [usd#2218](https://github.com/Autodesk/arnold-usd/issues/2218) - Fix Hydra warning with orthographic cameras
- [usd#2219](https://github.com/Autodesk/arnold-usd/issues/2219) - Fix race condition in hydra with node names
- [usd#2225](https://github.com/Autodesk/arnold-usd/issues/2225) - Fix crash in point instancers with missing prototypes
- [usd#2224](https://github.com/Autodesk/arnold-usd/issues/2224) - Fix warning "HdArnoldDriverMain is already installed" 
- [usd#2234](https://github.com/Autodesk/arnold-usd/issues/2234) - Fix warning "Selected hydra renderer doesn't support prim type 'RenderSettings'" 
- [usd#2232](https://github.com/Autodesk/arnold-usd/issues/2232) - Fix incorrect husk render of left handed indexed meshes with normals.
- [usd#2239](https://github.com/Autodesk/arnold-usd/issues/2239) - OpenVDB asset with explicit fieldName does not render in hydra
- [usd#1402](https://github.com/Autodesk/arnold-usd/issues/1402) - Incorrect transform when exporting parented objects to USD
- [usd#2254](https://github.com/Autodesk/arnold-usd/issues/2254) - Fix bug happening when the number of normal keys is less than the number of point keys.

## [7.4.0.0] - 2025-03-26

### Bug fixes
- [usd#2201](https://github.com/Autodesk/arnold-usd/issues/2201) - Hydra procedural should not modify the input usd stage with shutter range
- [usd#2197](https://github.com/Autodesk/arnold-usd/issues/2197) - MaterialX textures not applied properly in hydra through mayaHydra

## [7.3.7.0] - 2025-02-13

### Feature
- [usd#2160](https://github.com/Autodesk/arnold-usd/issues/2160) - Support OSL code generated from image shaders in MaterialX 1.38.10
- [usd#2170](https://github.com/Autodesk/arnold-usd/issues/2170) - Fix handling of render tags in hydra.
- [usd#2176](https://github.com/Autodesk/arnold-usd/issues/2176) - Support distant light's normalize attribute
- [usd#2177](https://github.com/Autodesk/arnold-usd/issues/2177) - Declare render delegate's stop render instead of pause.
- [usd#2183](https://github.com/Autodesk/arnold-usd/issues/2183) - Enable JUnit reports
- [usd#2190](https://github.com/Autodesk/arnold-usd/issues/2190) - Save the time taken to read the stage in the stats. 

### Bug fixes
- [usd#2159](https://github.com/Autodesk/arnold-usd/issues/2159) - User data errors with deformed meshes and subdivision
- [usd#2168](https://github.com/Autodesk/arnold-usd/issues/2168) - Workaround a bug in USD >= 24.08 by resampling values returned by SamplePrimvar.
- [usd#2187](https://github.com/Autodesk/arnold-usd/issues/2187) - Cannot override output image with arnold product types 

## [7.3.6.0] - 2024-12-12

### Feature
- [usd#2119](https://github.com/Autodesk/arnold-usd/issues/2119) - Support options shader_override attribute
- [usd#2088](https://github.com/Autodesk/arnold-usd/issues/2088) - Remove deprecated schemas
- [usd#2110](https://github.com/Autodesk/arnold-usd/issues/2110) - Represent arnold operators as shader primitives
- [usd#2145](https://github.com/Autodesk/arnold-usd/issues/2145) - First support of versioned schemas

### Bug fixes
- [usd#2129](https://github.com/Autodesk/arnold-usd/issues/2129) - Fixed crashes when instancers have empty / invalid positions
- [usd#2131](https://github.com/Autodesk/arnold-usd/issues/2131) - Wrong transform when an instanceable prim is not xformable
- [usd#2133](https://github.com/Autodesk/arnold-usd/issues/2133) - Fixed crash when the root primitive is invalid
- [usd#2122](https://github.com/Autodesk/arnold-usd/issues/2122) - RectLight doesn't take width / height into account with scenes exported from Arnold
- [usd#1764](https://github.com/Autodesk/arnold-usd/issues/1764) - ArnoldUsd schema was missing from Arnold SDK
- [usd#2154](https://github.com/Autodesk/arnold-usd/issues/2154) - Husk renders can miss scene updates

## [7.3.5.0] - 2024-11-08

### Feature
- [usd#1738](https://github.com/Autodesk/arnold-usd/issues/1738) - Support all camera Arnold attributes in Hydra
- [usd#1965](https://github.com/Autodesk/arnold-usd/issues/1965) - Write color manager attributes in the RenderSettings primitive
- [usd#1974](https://github.com/Autodesk/arnold-usd/issues/1974) - Delegate should only create default shaders when needed
- [usd#1959](https://github.com/Autodesk/arnold-usd/issues/1959) - Improve translation of normals and primvars in hydra
- [usd#1946](https://github.com/Autodesk/arnold-usd/issues/1946) - Support color space in materialx for hydra
- [usd#1972](https://github.com/Autodesk/arnold-usd/issues/1972) - Ensure subdivision is disabled when subdiv iterations is equal to 0 in Hydra
- [usd#1982](https://github.com/Autodesk/arnold-usd/issues/1982) - Fix subdivision when primvars are set in parent primitives
- [usd#1979](https://github.com/Autodesk/arnold-usd/issues/1979) - Support treatAsPoint in Hydra photometric lights
- [usd#1987](https://github.com/Autodesk/arnold-usd/issues/1987) - Author familyName and familyType in GeomSubsets written as USD
- [usd#2000](https://github.com/Autodesk/arnold-usd/issues/2000) - Write light filters through node graphs so they can be rendered in Hydra
- [usd#1997](https://github.com/Autodesk/arnold-usd/issues/1997) - Apply correct amount of transform keys when xformOp is set on parent prims
- [usd#2003](https://github.com/Autodesk/arnold-usd/issues/2003) - Choose render settings primitive through hydra scene loader
- [usd#2019](https://github.com/Autodesk/arnold-usd/issues/2019) - Support purpose in the hydra procedural
- [usd#2010](https://github.com/Autodesk/arnold-usd/issues/2010) - Support TreatAsPoint in spot lights
- [usd#2017](https://github.com/Autodesk/arnold-usd/issues/2017) - Set root transform and node id in the hydra procedural
- [usd#2015](https://github.com/Autodesk/arnold-usd/issues/2015) - Support hydra points with empty widths
- [usd#2008](https://github.com/Autodesk/arnold-usd/issues/2008) - Write spot and photometric lights as UsdLux schemas
- [usd#2030](https://github.com/Autodesk/arnold-usd/issues/2030) - Write background and atmosphere shaders under a node graph for hydra support
- [usd#2031](https://github.com/Autodesk/arnold-usd/issues/2031) - Write AOV shaders under a node graph for hydra support
- [usd#2025](https://github.com/Autodesk/arnold-usd/issues/2025) - Write imagers through node graphs for hydra support
- [usd#2042](https://github.com/Autodesk/arnold-usd/issues/2042) - Follow hydra normals skinning behavior in the procedural.
- [usd#1174](https://github.com/Autodesk/arnold-usd/issues/1174) - When the render errors or is aborted, husk will now exit with error code (houdini >= 20.5)
- [usd#2057](https://github.com/Autodesk/arnold-usd/issues/2057) - Add Ginstance support in hydra and fix a data race issue.
- [usd#2055](https://github.com/Autodesk/arnold-usd/issues/2055) - Support animated curves orientations in hydra
- [usd#2053](https://github.com/Autodesk/arnold-usd/issues/2053) - Visibility and sidedness attributes not supported in Arnold native hydra prims
- [usd#2058](https://github.com/Autodesk/arnold-usd/issues/2058) - Support UsdPlane primitives
- [usd#2061](https://github.com/Autodesk/arnold-usd/issues/2061) - Support arnold light groups in Hydra
- [usd#2064](https://github.com/Autodesk/arnold-usd/issues/2064) - Support instances of ArnoldProceduralCustom primitives
- [usd#2067](https://github.com/Autodesk/arnold-usd/issues/2067) - Do not author useless "normals" user data in meshes/curves through the procedural
- [usd#1118](https://github.com/Autodesk/arnold-usd/issues/1118) - Add profile/stats settings to the Render Settings
- [usd#2080](https://github.com/Autodesk/arnold-usd/issues/2080) - Author animated shader attributes in a way that they can render in hydra
- [usd#2082](https://github.com/Autodesk/arnold-usd/issues/2082) - Support arnold cameras in hydra
- [usd#2084](https://github.com/Autodesk/arnold-usd/issues/2084) - Imagers should be applied to all drivers
- [usd#2086](https://github.com/Autodesk/arnold-usd/issues/2086) - Compute FOV in the procedural and hydra in a similar manner
- [usd#2047](https://github.com/Autodesk/arnold-usd/issues/2047) - Shaders exports should be bound to a material
- [usd#2109](https://github.com/Autodesk/arnold-usd/issues/2109) - Expose hydra parameter in the procedural
- [usd#2107](https://github.com/Autodesk/arnold-usd/issues/2107) - Support procedural updates in hydra mode
- [usd#2111](https://github.com/Autodesk/arnold-usd/issues/2111) - Add support for transform_keys in xform primitives

### Bug fixes
- [usd#1961](https://github.com/Autodesk/arnold-usd/issues/1961) - Random curves width in Hydra when radius primvars are authored
- [usd#1977](https://github.com/Autodesk/arnold-usd/issues/1977) - Aov shaders not set properly in hydra mode of the scene format
- [usd#1984](https://github.com/Autodesk/arnold-usd/issues/1984) - Cylinder lights not taking normalization into account through USD
- [usd#1994](https://github.com/Autodesk/arnold-usd/issues/1994) - Fixed hydra errors with varying topologies, and incorrect velocities in first renders.
- [usd#1992](https://github.com/Autodesk/arnold-usd/issues/1992) - Support hydra skinned positions with more than 3 keys
- [usd#2027](https://github.com/Autodesk/arnold-usd/issues/2027) - Fix faceVarying normals interpolation in the procedural when the mesh is left handed.
- [usd#1837](https://github.com/Autodesk/arnold-usd/issues/1837) - Fix motion blur of instanced skinned geometry with animated parent matrix
- [usd#2037](https://github.com/Autodesk/arnold-usd/issues/2027) - Improve instances and objects motion blur coherence.
- [usd#2078](https://github.com/Autodesk/arnold-usd/issues/2078) - Ensure the hydra render callback is always invoked
- [usd#2094](https://github.com/Autodesk/arnold-usd/issues/2094) - Support material interactive updates in the procedural
- [usd#2092](https://github.com/Autodesk/arnold-usd/issues/2092) - Fix interactive update issue when prims visibility is tweaked in the procedural
- [usd#2102](https://github.com/Autodesk/arnold-usd/issues/2102) - Remove hydra warning subdiv_iterations: use type BYTE, not INT 
- [usd#2105](https://github.com/Autodesk/arnold-usd/issues/2105) - Ensure the Arnold scene isn't modified after a Hydra batch render started
- [usd#2127](https://github.com/Autodesk/arnold-usd/issues/2127) - Support deform_keys in curves

### Build
- [usd#1969](https://github.com/Autodesk/arnold-usd/issues/1969) - Remove support for USD versions older than 21.05

## [7.3.4.1] - 2024-09-18
- [usd#2090](https://github.com/Autodesk/arnold-usd/issues/2090) - Fixed crashes when registering the TfNotice callback multiple times

## [7.3.4.0] - 2024-08-30
- [usd#2075](https://github.com/Autodesk/arnold-usd/issues/2075) - Ensure options attributes are not set while a hydra render is in progress

## [7.3.3.1] - 2024-08-09
- [usd#1989](https://github.com/Autodesk/arnold-usd/issues/1989) - Support mixed half/float channels when using the render delegate in batch mode with husk.
- [usd#1610](https://github.com/Autodesk/arnold-usd/issues/1610) - Proper support of arnold:visibility primvar in hydra

## [7.3.3.0] - 2024-07-25

### Feature
- [usd#1814](https://github.com/Autodesk/arnold-usd/issues/1814) - Support skinning on USD curves and points
- [usd#1939](https://github.com/Autodesk/arnold-usd/issues/1939) - Support primvars as user data on lights
- [usd#1950](https://github.com/Autodesk/arnold-usd/issues/1950) - Avoid creating a render delegate in batch mode when ARNOLD_FORCE_ARBORT_ON_LICENSE_FAIL is set and the license isn't found.
- [usd#1918](https://github.com/Autodesk/arnold-usd/issues/1918) - Use batch render sessions for husk renders
- [usd#1955](https://github.com/Autodesk/arnold-usd/issues/1955) - Improve USD authoring of quad and mesh lights in the writer

### Bug fixes
- [usd#1861](https://github.com/Autodesk/arnold-usd/issues/1861) - Fix BasisCurves disappearing on interactive updates
- [usd#1927](https://github.com/Autodesk/arnold-usd/issues/1927) - Fix procedural updates during iteractive changes of non-leaf primitives
- [usd#1661](https://github.com/Autodesk/arnold-usd/issues/1661) - In the procedural the subdivision meshes will use the normals generated by the subdivision algorithm instead of the normal primvar.
- [usd#1919](https://github.com/Autodesk/arnold-usd/issues/1919) - Fix rendering multiple frames with husk.
- [usd#1952](https://github.com/Autodesk/arnold-usd/issues/1952) - Don't write camera aperture parameters if they're already set
- [usd#1902](https://github.com/Autodesk/arnold-usd/issues/1902) - Fix invalid Cache ID sporadic error
- [usd#1940](https://github.com/Autodesk/arnold-usd/issues/1940) - Incorrect handling of shaders referenced in multiple materials

## [7.3.2.1] - 2024-06-19

### Bug fixes
- [usd#1923](https://github.com/Autodesk/arnold-usd/issues/1923) - Fix instance primvar indices with multiple prototypes
- [usd#1929](https://github.com/Autodesk/arnold-usd/issues/1929) - Ensure subdiv_iterations is not set uselessly during procedural updates
- [usd#1932](https://github.com/Autodesk/arnold-usd/issues/1932) - Fix a crash when the number of elements in a primvar should be equal to the number of points but is not.

## [7.3.2.0] - 2024-05-22

### Feature
- [usd#1894](https://github.com/Autodesk/arnold-usd/issues/1894) - Write cylinder lights as UsdLuxCylinderLight primitives

### Bug fixes
- [usd#1900](https://github.com/Autodesk/arnold-usd/issues/1900) - Fix transform hierarchies for Arnold non-xformable primitives
- [usd#1908](https://github.com/Autodesk/arnold-usd/issues/1908) - Read deform_keys independently of the primvar interpolation
- [usd#1903](https://github.com/Autodesk/arnold-usd/issues/1903) - USD Writer should skip materials when the shader mask is disabled
- [usd#1906](https://github.com/Autodesk/arnold-usd/issues/1906) - Fix light filters assignment order in the render delegate to make it consistent with the procedural.
- [usd#1912](https://github.com/Autodesk/arnold-usd/issues/1912) - Procedural interactive updates don't consider primitives visibility
- [usd#1914](https://github.com/Autodesk/arnold-usd/issues/1914) - Ensure Mesh vertex attributes are not written to USD when not set in Arnold 

## [7.3.1.0] - 2024-03-27

### Feature
- [usd#1730](https://github.com/Autodesk/arnold-usd/issues/1730) - Add light linking to the ArnoldProceduralCustom when using hydra.
- [usd#168](https://github.com/Autodesk/arnold-usd/issues/168) - Support interactive USD updates in the procedural
- [usd#1835](https://github.com/Autodesk/arnold-usd/issues/1835) - Support Arnold "help" metadata instead of previous "desc" metadata.
- [usd#1865](https://github.com/Autodesk/arnold-usd/issues/1865) - Support ArnoldOptions primitives in Hydra
- [usd#1852](https://github.com/Autodesk/arnold-usd/issues/1852) - Write Arnold options as UsdRenderSettings primitives
- [usd#1870](https://github.com/Autodesk/arnold-usd/issues/1870) - Use new node type AI_NODE_IMAGER
- [usd#1878](https://github.com/Autodesk/arnold-usd/issues/1878) - Make arnold relative path optional for image shaders
- [usd#1874](https://github.com/Autodesk/arnold-usd/issues/1874) - Shader output attributes should be outputs:out to match the Sdr registry
- [usd#1873](https://github.com/Autodesk/arnold-usd/issues/1873) - Ensure materials are written under a scope primitive
- [usd#1868](https://github.com/Autodesk/arnold-usd/issues/1868) - Support velocities in PointInstancer primitive rendered through the procedural
- [usd#1889](https://github.com/Autodesk/arnold-usd/issues/1889) - GI Transmission Depth should default to 8 in the Render Settings

### Bug fixes
- [usd#1547](https://github.com/Autodesk/arnold-usd/issues/1547) - Fix mesh lights shutoff when there is a light link in the scene.
- [usd#1859](https://github.com/Autodesk/arnold-usd/issues/1859) - Support PointInstancer invisibleIDs for lights 
- [usd#1881](https://github.com/Autodesk/arnold-usd/issues/1881) - Support UDIM and relative paths on mtlx image shaders
- [usd#1884](https://github.com/Autodesk/arnold-usd/issues/1884) - Set a proper name to skydome image node in Hydra
- [usd#1890](https://github.com/Autodesk/arnold-usd/issues/1890) - Reduce VtArray memory consumption, mostly in the instancer. 

## [7.3.0.0] - 2024-03-27

### Feature
- [usd#1758](https://github.com/Autodesk/arnold-usd/issues/1758) - Return a default value when an attribute type is not recognized
- [usd#1759](https://github.com/Autodesk/arnold-usd/issues/1759) - Remove GeometryLight usd imaging adapter
- [usd#1705](https://github.com/Autodesk/arnold-usd/issues/1705) - Support Point instancers having lights as prototypes
- [usd#1635](https://github.com/Autodesk/arnold-usd/issues/1635) - Support arnold visibility and matte on Hydra instances
- [usd#1806](https://github.com/Autodesk/arnold-usd/issues/1806) - Extend the WriteUsdStageCache API

### Bug fixes
- [usd#1756](https://github.com/Autodesk/arnold-usd/issues/1756) - Registry should declare filenames as assets in GetTypeAsSdfType 
- [usd#1770](https://github.com/Autodesk/arnold-usd/issues/1770) - Fix exr driver always rendering float with husk when productType is arnold
- [usd#1772](https://github.com/Autodesk/arnold-usd/issues/1772) - RectLight texture uvs are now consistent between husk, kick and other renderers.
- [usd#1776](https://github.com/Autodesk/arnold-usd/issues/1776) - Fix incorrect PointInstancer instance orientations in the render delegate.
- [usd#1769](https://github.com/Autodesk/arnold-usd/issues/1769) - Fix curve uvs when they are vertex interpolated.
- [usd#1784](https://github.com/Autodesk/arnold-usd/issues/1784) - The aov layer name is now correctly taken into account when rendering exrs with husk and using the arnold productType.

### Build
- [usd#1795](https://github.com/Autodesk/arnold-usd/issues/1795) - Fix compilation issue on macOS with clang 15.0.7.
- [usd#1793](https://github.com/Autodesk/arnold-usd/issues/1793) - Enable compiling arnold-usd without USD_BIN.

## [fix-7.2.5]

### Bug fixes
- [usd#1854](https://github.com/Autodesk/arnold-usd/issues/1854) - Fix unnecessary updating of the scene in the render delegate when the camera is moving. This improves the interactivity in Solaris.

## [7.2.5.2] and [7.2.5.3]

### Bug fixes
- [usd#1808](https://github.com/Autodesk/arnold-usd/issues/1808) - Fix the error "Cannot load _htoa_pygeo library required for volume rendering in Solaris" in Houdini 19.5+.
- [usd#1812](https://github.com/Autodesk/arnold-usd/issues/1812) - Improve Material network creation by caching the node entries and the osl code.
- [usd#1781](https://github.com/Autodesk/arnold-usd/issues/1781) - Fix a crash happening in a aiStandin usd when scrolling the timeline in maya.
- [usd#1753](https://github.com/Autodesk/arnold-usd/issues/1753) - Fix a problem with yeti where the transforms of the ArnolProceduralCustom were not taken into account in kick (procedural).

## [7.2.5.1] - 2024-01-18

### Bug fixes

- [usd#1776](https://github.com/Autodesk/arnold-usd/issues/1776) - Fix incorrect PointInstancer instance orientations in the render delegate.
- [usd#1769](https://github.com/Autodesk/arnold-usd/issues/1769) - Fix curve uvs when they are vertex interpolated.

## [7.2.5.0] - 2023-12-13

### Feature
- [usd#612](https://github.com/Autodesk/arnold-usd/issues/612) - Add support for orthographic camera in the hydra render delegate.
- [usd#1726](https://github.com/Autodesk/arnold-usd/issues/1726) - Add usdz as a supported format of the scene reader
- [usd#1077](https://github.com/Autodesk/arnold-usd/issues/1077) - Support --threads / -j argument in husk to control the amount of render threads
- [usd#1748](https://github.com/Autodesk/arnold-usd/issues/1748) - Support implicit conversions between Float3 and Float4
- [usd#658](https://github.com/Autodesk/arnold-usd/issues/658) - Support pixel aspect ratio in Hydra
- [usd#1746](https://github.com/Autodesk/arnold-usd/issues/1746) - Made the behaviour for doubleSided gprims consistent between USD and Hydra

### Bug fixes
- [usd#1709](https://github.com/Autodesk/arnold-usd/issues/1709) - Procedural failures if schemas are present
- [usd#1713](https://github.com/Autodesk/arnold-usd/issues/1713) - Fix coding error "attempt to get string for GfVec4f"
- [usd#1732](https://github.com/Autodesk/arnold-usd/issues/1732) - Force the "color" AOV to be interpreted as the Arnold beauty pass.
- [usd#1735](https://github.com/Autodesk/arnold-usd/issues/1735) - Fix usdskel geometry and motion blur interpolation outside the keyframe boundaries.
- [usd#1524](https://github.com/Autodesk/arnold-usd/issues/1524) - Fix material binding on instances under a SkelRoot
- [usd#1718](https://github.com/Autodesk/arnold-usd/issues/1718) - Support primvars:arnold attributes in Arnold typed schemas

## [7.2.4.1] - 2023-10-18

### Bugfix
- [usd#1678](https://github.com/Autodesk/arnold-usd/issues/1678) - Add support for Arnold shaders with multiple outputs
- [usd#1711](https://github.com/Autodesk/arnold-usd/issues/1711) - Fix duplicated arnold user data introduced in 7.2.3.0
- [usd#1728](https://github.com/Autodesk/arnold-usd/issues/1728) - Fix Cryptomatte compatibility with Nuke.
- [usd#1757](https://github.com/Autodesk/arnold-usd/issues/1757) - Declare closure attributes as terminals in the registry

## [7.2.4.0] - 2023-10-04

### Feature
- [usd#1634](https://github.com/Autodesk/arnold-usd/issues/1615) - Support curves orientations identically between USD and Hydra / Prevent errors due to bad curves orientations count.
- [usd#1615](https://github.com/Autodesk/arnold-usd/issues/1615) - add bespoke usdgenschema command to create arnold schema without python
- [usd#739](https://github.com/Autodesk/arnold-usd/issues/739) - Implement the ArnoldProceduralCustom prim in hydra.
- [usd#1644](https://github.com/Autodesk/arnold-usd/issues/1644) - Support nodes mask in the hydra procedural
- [usd#1656](https://github.com/Autodesk/arnold-usd/issues/1656) - Use the same tessellation for sphere primitives as Hydra
- [usd#1632](https://github.com/Autodesk/arnold-usd/issues/1632) - Support custom materialx node definitions placed in a folder defined by the environment variable PXR_MTLX_STDLIB_SEARCH_PATHS
- [usd#1603](https://github.com/Autodesk/arnold-usd/issues/1603) - Support custom USD materialx shaders with any shader type
- [usd#1586](https://github.com/Autodesk/arnold-usd/issues/1586) - Support motion blur in the hydra procedural
- [usd#1587](https://github.com/Autodesk/arnold-usd/issues/1587) - Support object path in the hydra procedural
- [usd#1664](https://github.com/Autodesk/arnold-usd/issues/1664) - Support hydra procedural with a cacheID

### Bug fixes
- [usd#1613](https://github.com/Autodesk/arnold-usd/issues/1613) - Invisible Hydra primitives should ignore arnold visibility
- [usd#1641](https://github.com/Autodesk/arnold-usd/issues/1641) - Ensure nodes created by the render delegate have the correct parent procedural.
- [usd#1652](https://github.com/Autodesk/arnold-usd/issues/1652) - Restore the schema installed files organisation. 
- [usd#1673](https://github.com/Autodesk/arnold-usd/issues/1673) - UsdUvTexture ignores missing textures in hydra
- [usd#1675](https://github.com/Autodesk/arnold-usd/issues/1675) - Fix UsdUvTexture default wrap modes and uvset coordinates.
- [usd#1657](https://github.com/Autodesk/arnold-usd/issues/1657) - Fix a motion blur sampling bug happening when a mesh has facevarying indexed normals and different number of indices per key frame.
- [usd#1693](https://github.com/Autodesk/arnold-usd/issues/1693) - Fix geometry light not rendering in recent version.
- [usd#1696](https://github.com/Autodesk/arnold-usd/issues/1696) - Fix cryptomatte render by restoring previous filter assignment to the default filter.

### Build
- [usd#1648](https://github.com/Autodesk/arnold-usd/issues/1648) - Fix schemas generation issue that was intermittently failing

## [7.2.3.2] - 2023-08-30

### Bug fixes
- [usd#1605](https://github.com/Autodesk/arnold-usd/issues/1605) - Apply the MaterialBindingAPI to the bound prims when converting ass to usd
- [usd#1607](https://github.com/Autodesk/arnold-usd/issues/1607) - Allow primvars with namespace in the procedural 
- [usd#1593](https://github.com/Autodesk/arnold-usd/issues/1593) - Fix crash in the procedural when the UsdPrimvarReader varname attribute is not set.
- [usd#1625](https://github.com/Autodesk/arnold-usd/issues/1625) - Fix issue where user defined primvars were reset.

## [7.2.3.1] - 2023-08-14

### Note
- 7.2.3.1 is an Arnold hot fix, no new changes in arnold-usd. See 7.2.3.0 for the most recent changes.

## [7.2.3.0] - 2023-08-14

### Feature
- [usd#1435](https://github.com/Autodesk/arnold-usd/issues/1435) - Support "vertex" UV coordinates on Curves in the render delegate
- [usd#1579](https://github.com/Autodesk/arnold-usd/issues/1579) - Curves without any width should render with a default value

### Bug fixes
- [usd#1538](https://github.com/Autodesk/arnold-usd/issues/1538) - Fix triplanar in USD Materialx
- [usd#1588](https://github.com/Autodesk/arnold-usd/issues/1588) - Arnold schemas under a point instancer should be hidden
- [usd#1597](https://github.com/Autodesk/arnold-usd/issues/1597) - Fix hdx dependency which was causing issues on linux with husk
- [usd#1595](https://github.com/Autodesk/arnold-usd/issues/1595) - Support Arnold RenderVar filters in Hydra 

## [7.2.2.1] - 2023-06-21

### Bug fixes
- [usd#1567](https://github.com/Autodesk/arnold-usd/issues/1567) - Fix metallic attribute in UsdPreviewSurface in the render delegate
- [usd#1550](https://github.com/Autodesk/arnold-usd/issues/1550) - UsdPrimvarReader_float2 returning "st" not working in the usd procedural
- [usd#1552](https://github.com/Autodesk/arnold-usd/issues/1552) - Retain attributes ordering in the Sdr registry
- [usd#1548](https://github.com/Autodesk/arnold-usd/issues/1548) - Fix RenderProduct arnold:driver ignored in the render delegate
- [usd#1546](https://github.com/Autodesk/arnold-usd/issues/1546) - Fix relative paths on arnold nodes


## [7.2.2.0] - 2023-06-07

### Feature
- [usd#1492](https://github.com/Autodesk/arnold-usd/issues/1492) - Add Arnold render status and estimated render time to viewport annotation
- [usd#1499](https://github.com/Autodesk/arnold-usd/issues/1499) - Add support for camera filtermap and uv_remap
- [usd#1486](https://github.com/Autodesk/arnold-usd/issues/1486) - Add a "Mtl" scope for materials when authoring usd files
- [usd#1529](https://github.com/Autodesk/arnold-usd/issues/1529) - Add AI_RAY_SUBSURFACE visibility flag support in the render delegate and procedural

### Build
- [usd#1480](https://github.com/Autodesk/arnold-usd/issues/1480) - Allow to specify a testsuite output folder
- [usd#1463](https://github.com/Autodesk/arnold-usd/issues/1463) - Fix Windows builds with CMake
- [usd#1471](https://github.com/Autodesk/arnold-usd/issues/1471) - Support relative paths for Arnold and USD Sdk
- [usd#1466](https://github.com/Autodesk/arnold-usd/issues/1466) - Allow to run the testsuite without any build of the procedural
- [usd#1508](https://github.com/Autodesk/arnold-usd/issues/1508) - Support relative paths for python / boost / tbb
- [usd#1512](https://github.com/Autodesk/arnold-usd/issues/1512) - Remove deprecated ENABLE_MATERIALX build variable
- [usd#1519](https://github.com/Autodesk/arnold-usd/issues/1519) - Procedural does not compile with older versions of Arnold

### Bug fixes
- [usd#1502](https://github.com/Autodesk/arnold-usd/issues/1502) - Render delegate crashes with empty arrays.
- [usd#1522](https://github.com/Autodesk/arnold-usd/issues/1522) - Support UsdPrimvarReader_float2 shader returning the "st" variable
- [usd#1530](https://github.com/Autodesk/arnold-usd/issues/1530) - Fix a crash when a user primvars has an empty array on a keyframe
- [usd#1535](https://github.com/Autodesk/arnold-usd/issues/1535) - Fixed Render delegate crashes when visibility is set on lights
- [usd#1532](https://github.com/Autodesk/arnold-usd/issues/1532) - Schemas are not declaring asset parameters for filenames
- [usd#1525](https://github.com/Autodesk/arnold-usd/issues/1525) - Default values for AA sampling and ray depths in direct USD renders are now increased to be equal to render delegate defaults.

## [7.2.1.1] - 2023-04-19 

### Bug fixes
- [usd#1426](https://github.com/Autodesk/arnold-usd/issues/1426) - Skinned transforms are now correctly used on the skinned meshes.
- [usd#1485](https://github.com/Autodesk/arnold-usd/issues/1485) - MaterialX shader nodes should have "auto" colorspace by default 
- [usd#1477](https://github.com/Autodesk/arnold-usd/issues/1477) - A a note in the README for the flickering issue with instances which can be fixed with the `USD_ASSIGN_PROTOTYPES_DETERMINISTICALLY` environment variable. 
- [usd#1462](https://github.com/Autodesk/arnold-usd/issues/1462) - Ensure shader scope doesn't appear twice in the hierarchy.
- [usd#1459](https://github.com/Autodesk/arnold-usd/issues/1459) - Support Shaders with multiple outputs
- [usd#1359](https://github.com/Autodesk/arnold-usd/issues/1359) - Refresh the arnold instancer when the prototype mesh points have changed.
- [usd#1483](https://github.com/Autodesk/arnold-usd/issues/1483) - Indexed normals with vertex interpolation are now converted properly.

## [7.0.0.1] - 2021-11-24

### Bugfixes

#### Build
- #923 Testsuite fails with Arnold 7
- #1487 Update Scons to build on windows with MSVC 14.3 

#### Procedural
- #458 Point instancer should prune the primitives under its hierarchy
- #904 No way to have Point Instancer prototypes hidden
- #921 Remap curves primvars to avoid "wrong data count" errors
- #928 Transform from the Point Instancer is not applied to instances

#### Imaging
- #902 Render session is not passed to AiDeviceAutoSelect
- #900 Avoid calling AiRenderBegin if render is already running
- #905 Integer primvar Render Vars fail to render via husk
- #906 Version is not set as default when returning SDR definitions
- #915 Volume shader is not applied to the ArnoldVolume primitive in Hydra
- #918 Rendervars do not show up in Houdini 19

#### Scene Format
- #924 Writer now saves the default color manager node

## [7.0.0.0] - 2021-10-18

### Enhancements

#### Build
- **ARNOLD_ prefix for definitions**: Arnold-USD now uses ARNOLD_ prefix for definitions to differentiate from core definitions. (#823)
- **CMake testsuite**: The cmake build system is now capable of running tests via kick and usdrecord. (#124 #27)
- **BOOST_ALL_NO_LIB**: When building via CMake, the implicit linking of boost libraries can be disabled.

#### Procedural
- **Procedural Path Mapping**: The procedural now supports Arnold Path Mapping when loading USD files. (#818)
- **Light Linking**: The procedural now supports light linking. (#787)

#### Imaging
- **UsdImaging adapters**: Arnold-USD now includes a set of UsdImaging adapters for Arnold specific schemas, that allows direct use of procedurals and Arnold shapes in Hydra. (#185 #741)
- **Deep rendering**: The render delegate now supports rendering of deep AOVs via [DelegateRenderProducts](https://www.sidefx.com/docs/hdk/_h_d_k__u_s_d_hydra.html#HDK_USDHydraHusk). (#650)
- **Hydra scene delegate**: Arnold-USD now includes an experimental scene delegate for Hydra. (#764)
- **Progressive disabled when using Husk**: Progressive rendering is now disabled when rendering via husk. (#755)
- **Custom PrimID Hydra Buffer**: The render delegate now uses a dedicated primId AOV to support selections in Hydra viewports. This improves support for render-time procedurals and leaves the built-in id parameter unchanged on shapes. (#812)
- **DoubleSided in the Render Delegate**: The render delegate now supports the built-in doubleSided parameter on USD primitives and correctly supports overrides via Arnold-specific primvars. (#805)
- **Motion Blur using Velocity and Acceleration**: The render delegate now extrapolates point positions if velocity or acceleration primvars exist and there are no multiple samples for the position. (#673)
- **Fast camera updates**: The render delegate now handles camera-only updates more efficiently, improving the first time to pixel. (#869)
- **Standard Surface Fallback**: The render delegate now uses a standard surface as a fallback, when no materials are assigned to a prim. (#861)
- **String array parameters**: String array primvars are now converted to built-in parameters. (#808)
- **Multiple hydra sessions**: The render delegate now uses the multiple render session API. (#783)

#### Scene Format
- **Multiple frames in a single file**: The USD writer is now able to append multiple frames to a single USD file. (#777)

### Bugfixes

#### Build
- #746 Issue with dependency between the procedural build and the testsuite
- #810 Can't build schemas when there are spaces in the project folder path
- #830 HdArnoldNativeRprim::GetBuiltinPrimvarNames lacks the override modifier
- #835 Building for USD 21.08 fails because the lack of SdfTypeIndicator
- #837 Schemas fail to generate with python 3 because of dict.iteritems()
- #845 Driver using AiOutputIteratorGetNext fails to compile when using a newer Arnold build
- #851 Don't configure plugInfo.json in-source
- #849 AiArrayGetXXXFuncs are not available anymore in newer Arnold builds
- #856 Cleanup solution introduced in #845
- #874 Allow to prepend PATH folders when building schemas
- #772 Testsuite fails when using USD 21.05/21.02
- #765 Can't compile when using USD 21.05
- #775 Remove deprecated functions, warnings, and fix some bugs
- #767 Unable to compile using cmake with a Python 3 build of USD
- #792 Build error using Houdini 18.0 on OSX

#### Procedural
- #847 Procedural should check the camera of the proper universe for motion blur settings
- #802 B-spline curves not using radius in procedural
- #816 The procedural does not use "driver:parameters:aov:name"

#### Imaging
- #751 Render delegate crashes when changing material terminals interactively
- #797 Warning messages when HdArnoldRenderPass is deleted
- #858 Can't hide/unhide lights in Hydra
- #853 Missing indices for facevarying primvars in Hydra abort renders
- #821 The render delegate crashes when using render session API
- #884 Render delegate shouldn't call AiBegin/AiEnd if Arnold is already active
- #843 Disabling render purposes does not hide geometries in hydra
- #887 Int parameters are not converted to unsigned int shader parameters in the render delegate
- #761 Change render_context string to RENDER_CONTEXT for render hints

#### Scene Format
- #871 Enforce writing multiple frames when no default is authored

#### Schemas
- #798 SdfMetadata Clashing with another NdrDiscovery Plugin

## [6.2.1.1] - 2021-06-07

### Bugfixes

#### Procedural
- #778 Procedural doesn't read some animated parameters properly
- #768 Custom typed primitives are not written if they already exist

#### Render Delegate
- #795 GfMatrix4d attributes are not converted to AI_TYPE_MATRIX parameters
- #790 Reset the disp_map parameter instead of setting nullptr when there is no displacement

## [6.2.1.0] - 2021-04-22

### Enhancements

#### Build
- **Common Library**: Arnold-usd now includes a set of common functions and string definitions to share across multiple modules. (#466)

#### Procedural
- **Half and Double precision**: Storing data using half or double precision is now supported. (#672)
- **Velocity blur**: The procedural now uses the velocity attribute to create motion keys for point-based shapes, when there are no position keys or the topology changes between frames. (#221)
- **NodeGraph schemas**: The procedural now supports using the NodeGraph schema for shader networks. (#678)
- **Crease Sets**: The procedural now supports crease sets on polymesh. (#694)
- **Purpose**: Usd Purpose is now supported in the procedural. (#698)
- **Transform2D**: The procedural now supports remapping UsdTransform2D to built-in Arnold nodes. (#517)
- **Multi-Threading**: The procedural now uses USD's WorkDispatcher which improves the performance of multi-threaded expansion in many cases. (#690)

#### Render Delegate
- **Half and Double precision**: Storing data using half or double precision is now supported. (#669)
- **Light and Shadow linking**: The render delegate now supports light and shadow linking. (#412)
- **Motion blur for the Point Instancer**: The render delegate now calculates motion blur when using the point instancer. (#653)
- **Pause and Resume**: Pausing and resuming renders are now supported in the render delegate. (#595)

#### Scene Format
- **Write with default values**: The scene format now supports optionally writing parameters with default values. (#720)

#### Schemas
- **Removal of the ArnoldUSD DSO**: The Schemas now work without generating a C++ library. This simplifies the build process and removes the need of installing DSOs that are not used. (#705)

### Bugfixes
- #715 Initialization order issue with constant strings common source file

#### Build
- #656 Arnold-USD fails to build with USD 21.02
- #663 render_delegate/lights.cpp fails to compile for pre-21.02 on windows
- #692 The render delegate fails to build on Windows due to template parameter names
- #707 Schema generator scons should use USD_BIN instead of USD_LOCATION + bin to find usdGenSchema
- #722 Failing to generate schemas when targeting Houdini on macOS
- #730 Translator fails to build when targeting USD 20.08

#### Procedural
- #674 Testsuite fails after standard_surface default changes in 6.2.0.0
- #564 Changing topology only works when rendering the first frame of the USD file
- #681 Read render settings at the proper frame
- #683 Don't apply skinning if the usdStage comes from the cache
- #508 Nested procedurals ignore matrix in the viewport API
- #687 Crash with empty primvar arrays
- #679 Attribute subdiv_type should have priority over usd subdivisionScheme
- #282 Primvars are not inherited from ancestor primitives
- #215 Issue with instanced primitives' visibility
- #244 Curves with vertex interpolation on width
- #732 Support wrap, bias and scale in USdUvTexture
- #724 ID not passed to the shapes generated in the procedural

#### Render Delegate
- #651 Error rendering USD file with samples in productName
- #660 Crease sets and subdivision scheme is not imported correctly
- #727 Arnold does not use wrapS and wrapT values on UsdUVTexture shader node when rendering UsdPreviewSurface
- #759 Primvars are not correctly set on the instancer if there is more than one prototype

#### Scene Format
- #615 USD Writer crashes when node name contains hyphen character
- #718 Inactive render vars are still rendered when using the scene format

## [6.2.0.1] - 2021-02-11

### Bugfixes

#### Render Delegate
- #654 Transform is not synced for the points primitive

## [6.2.0.0] - 2021-01-28

### Enhancements

#### Build

- **USD Procedural Name**: It is now possible to overwrite the USD procedurals name, which allows deploying a custom USD procedural alongside the core shipped one. (#600)

#### Procedural

- **Cache Id**: The procedural now supports reading stages from the shared stage cache via the cache id parameter. (#599)
- **Per ray-visibility**: The USD procedural now supports per-ray visibilities exported from Houdini. (#637)

#### Render Delegate

- **Hydra Cameras**: The render delegate now supports physical camera parameters, including depth of field and Arnold specific camera parameters. (#31 #591 #611)
- **Search Paths**: The render delegate now exposes search paths for plugins, procedurals, textures, and OSL includes. (#602)
- **Autobump Visibility**: The render delegate now supports setting autobump_visibility via primvars. (#597)

#### Scene Format

- **Authoring extent**: Extents on UsdGeom shapes are now correctly authored when using the USD scene format. (#582)

#### Schemas

- **Prefix for Schema Attributes**: Arnold schemas now prefix their attributes for better compatibility with built-in USD schemas. (#583)
- **Inheriting from UsdGeomXformable**: Arnold schemas now inherit from UsdGeomXformable instead of UsdTyped. (#558)
- **Creating XForms**: The USD scene format now correctly creates UsdGeomXform parents for shapes instead of UsdTyped. (#629)

### Bugfixes

#### Build

- #624 CMake fails building schemas for a beta Arnold build.
- #641 The render delegate fails to build using gcc 4.8.5 .

#### Procedural

- #621 UVs not read from facevarying primvar if indexes are not present.
- #643 Don't error out when a procedural object_path points at an inactive primitive.

#### Render Delegate

- #592 Invalid face-varying primvars crash the render delegate.
- #481 std::string, TfToken, and SdfAssetPath typed VtArrays are not converted when setting primvars.
- #619 Several built-in render buffer types are not translated to the right Arnold AOV type.
- #634 Fixing disappearing meshes when playing back animation.
- #638 Motion start and motion end is not set reading animated transformation.
- #605 Issues with UVs when rendering the kitchen scene.

#### Scene Format

- #596 Invalid USD is produced if polymesh is made of triangles and nsides is empty.

## [6.1.0.0] - 2020-10-28

### Enhancements

#### Build

- **Installing license**: The license is now copied to the installation folder when using scons. (#540)

#### Procedural

- **Light Shaping**: The procedural now supports the UsdLuxShapingAPI, allowing the use of spot and IES lights. (#344)

#### Render Delegate

- **UsdTransform2d**: The render delegate now supports the `UsdTransform2d` preview shader. (#516)
- **Per face material assignments**: Per-face material assignments are now supported. (#29)
- **Render Stats**: The Render Delegate now returns render stats via `GetRenderStats`. For now, this is used to show render progress in Solaris. (#537)

#### Schemas

- **Schema for custom procedurals**: The schemas now include ArnoldCustomProcedural for describing custom procedurals. (#487)
- **Schema updates**: Schemas now support cameras, render settings, and new output types. (#500)

#### Scene Format

- **Parent Scope**: There is a new flag to specify a custom root for all exported prims. (#292)
- **ST for Texture Coordinates**: Texture coordinates are now written as `primvars:st` to match the USD convention. (#542)

### Bugfixes

#### Build

- #528 Render delegate fails to build when building for Katana.
- #553 Compilation failures because of License.md.
- #567 HdArnoldMaterial fails to compile for the latest USD dev branch.
- #560 plugInfo.json for schemas is broken with newer USD builds.

#### Procedural

- #513 Viewport representation in points mode doesn't have the correct matrix.
- #543 Visibility is not checked on the current frame.
- #556 motion_start and motion_end is only set if the matrix of the prim is animated.
- #565 Animated transforms not translated properly if set on parent xforms.
- #570 USD procedural is not picking up osl shader parameters.

#### Render Delegate

- #569 Render delegate not picking up OSL shader parameters.
- #577 Point light should have zero radius.
- #580 The Render Delegate's depth range is incorrect if USD is at least version 20.02.
- #570 Incorrect display of curve widths in Solaris when changing curve basis.

## [6.0.4.1] - 2020-10-01

### Enhancements

#### Build

- **Custom Build Directory**: `BUILD_DIR` can now be used to overwrite the build directory for scons builds. (#490)
- **New Scons Version**: The build is now using Scons-3.1.2. (#549)

### Bugfixes

#### Build

- #533 Add BOOST_ALL_NO_LIB when building on windows.
- #501 The render delegate fails to build on gcc-4.8.5/Linux.
- #498 Can't build for Katana on Windows.

#### Procedural

- #513 Viewport representation in points mode doesn't have the correct matrix.

#### Render Delegate

- #488 Render Settings are not passed to the Render Delegate when using Husk.
- #518 HdArnold does not correctly handle texture coordinates when the primvar is not name `st` and `varname` in `PrimvarReader_float2` is of type `string`.
- #530 Cylinder light not matching the viewport preview.

## [6.0.4.0] - 2020-08-05

### Enhancements

#### Build

- **20.08 Support**: Building for USD 20.08 is supported.

#### Procedural

- **UsdRender schema**: UsdRenderSetting, UsdRenderProduct and UsdRenderVar are now supported in the procedural. (#453)

#### Render Delegate

- **Improved Solaris Primvar support**: Primvars with arrays of a single element are converted to non-array user data in Arnold. This improves primvar support in Houdini Solaris. (#456)
- **Basis Curves**: The Render Delegate now supports rendering of Basis Curves. Overriding the basis parameter via primvars and periodic/pinned wrapping are not supported. (#19)
- **Per instance primvars**: Instancer primvars are now supported, with the exception of nested instancer primvars. (#478)
- **Overriding the default filter**: HDARNOLD_default_filter and HDARNOLD_default_filter_attributes can now be used to overwrite the default filter. (#475)

### Bugfixes

#### Procedural

- #463 Texture coordinates of texcoord2f type are not read correctly

#### Render Delegate

- #475 The closest filter is used for AOVs without filtering information

## [6.0.3.1] - 2020-06-04

### Build

- **Testing the Scene Format:** The testsuite now includes tests for the Scene format plugin. (#157)
- **Hiding symbols:** Weak symbols are now hidden in the Procedural on Linux and MacOS. (#409)
- **Lambert for the Tests:** The testsuite is now using the lambert as the default shader. (#416)
- **Overwriting the C++ standard:** The C++ standard can now be overwritten for builds on Linux and MacOS. (#446)
- **Google Test:** Google Test can now be used to write tests. (#311)

- Fixed an issue with the "resave" test parameter. (#402)
- Fixed an issue with test 62 and 68. (#414)

### Procedural

- **UsdGeomCamera:** The UsdGeomCamera schema is now supported in the procedural. (#345)
- **UsdSkel:** The UsdSkel schema is now supported in the procedural. (#329)
- **Image uvset:** The built-in uvset is used now when a UsdPrimvarReader for st/uv is connected to UsdUvTexture. (#428)
- **Textured Mesh Lights:** Textured mesh lights are now supported. (#366)

- Fixed an issue when using multiple Procedurals. (#400)
- Fixed issues with Nested Procedurals when using the Procedural Viewport API. (#408 #435)
- Fixed a crash with empty node names. (#380)
- Fixed an issue with reading namespaced primvars. (#382)
- Fixed an issue when reading Light color and intensity parameters. (#364)
- Fixed several issues when reading primvars. (#333)
- Fixed an issue when reading RGB arrays. (#325)

### Render Delegate

- **Filters for AOVs:** Filtering parameters are now read from the aovSettings map for RenderVars. (#319 #426 #437)
- **LPE RenderVars:** LPE RenderVars are now supported. (#317)
- **Primvar RenderVars:** Primvar RenderVars are now supported. (#318)
- **SourceName for RenderVars:** The sourceName aovSetting is now supported. This allows renaming Arnold AOVs and writing a single AOV to multiple Render Buffers with different filters. (#425)

- Fixed an issue that prevented using the GPU on Windows. (#398)
- Fixed a crash when running the Render Delegate in Solaris on Windows. (#394)
- Fixed a bug related to marking ignored Render Buffers as converged. (#431)
- Fixed an issue related to using incorrect LPEs. (#430)
- Fixed a crash when deleting an active RenderVar in Solaris. (#439)
- Fixed an issue when the USD Preview Surface is used as a Displacement shader. (#448)
- Fixed an issue with how the dataType parameter is interpreted. (#450)

### Scene Format / Writer

- **Roundtripping Node Names:** Node names are now preserved when roundtripping scenes from Arnold to USD to Arnold. (#396)
- **Per-channel connections:** Per-channel connections are now written using adapter nodes. (#351)
- **Motion Keys:** Motion keys are now written to the USD file. (#334)
- **Motion Blur:** Motion blur is now supported. (#346)

- Fixed an issue when writing Toon light lists. (#374)
- Fixed an issue when writing linked ramp parameters. (#375)
- Fixed an issue when writing AI_TYPE_NODE user data. (#371)
- Fixed an issue when writing motion ranges. (#368)
- Fixed an issue when writing ginstance parameters. (#362)
- Fixed a crash when writing empty arrays. (#360)
- Fixed an issue when the number of motion keys for normals did not match the number of motion keys for positions. (#356)
- Fixed an issue when writing custom Matrix parameters. (#354)
- Fixed an issue when writing polymesh.subdiv_iterations.(#349)
- Fixed an issue when writing curves.num_points. (#324)
- Removed warnings when writing the displayColor primvar. (#312)

## [6.0.3.0] - 2020-04-20

### Build

- **USD requirement:** USD 19.05 is now the earliest supported version.
- **USD 20.02:** USD 20.02 is now supported. (#260)

- Fixed build issues on Linux and MacOS. (#303)
- Fixed build issues when using USD 0.19.05.

### Procedural

- **Using the new instancer procedural:** The procedural now uses the core shipped instancer procedural. (#256)
- **Prim Visibility:** The visibility token from UsdGeomImageable is now correctly inherited. (#218)

- Fixed a crash when using the Arnold Viewport functions. (#295)
- Fixed a crash when writing USD files with upper-case extensions. (#288)

### Render Delegate

- **Computed Primvars:** Computed primvars are now supported, enabling previewing UsdSkel and Houdini crowds. (#265 and #267)
- **Improved Rendering:** The Render Delegate is now using the Arnold Render API correctly, leading to better responsiveness. (#270)
- **Improved Render Buffers:** The Hydra Render Buffer support is now significantly improved, including improved performance. (#8)
- **32-bit buffers:** The render delegate now outputs 32-bit float buffers, instead of dithered 8 bit whenever possible. (#9)
- **arnold:global: prefix:** Prefixing Render Settings with `arnold:global:` is now supported.
- **Shaping Parameters:** Shaping parameters on Sphere Lights are now supported. This includes Spot and IES parameters, excluding IES normalize and IES angle scale. (#314)
- **Barndoor Parameters:** Solaris' Barndoor parameters are now roughly approximated using the barndoor filter. Note, Arnold *does NOT match* Karma. (#332)

- Fixed a crash when instancer nodes had uninitialized node pointers. (#298)
- Fixed a bug with aborted renders not marking the render pass as converged. (#4)
- Fixed a bug where the camera jumped to the origin in Solaris. (#385)

### Scene Format/Writer

- **Mask:** The scene format plugin now supports a mask parameter, allowing selective export of Arnold nodes. (#274)
- **Closures:** Closure attributes are now written to the USD file. (#322)
- **Options:** The options node is now correctly translated. (#320)

- Fixed bugs with the string export functions. (#320)
- Fixed a crash when writing pointer attributes. (#342)

## [6.0.2.1] - 2020-03-11

### Build

- **Clang 9:** We now support building using Clang 9. (#252)

### Procedural

- **Primvar translation:** The procedural now uses "primvars:st" and "primvars:uv" for UV coordinates, and "normals" for "nlist" on polymeshes. (#206)
- **Per-vertex UV and Normals:** Per-vertex UVs and normals are now supported on polymeshes. (#222)
- **Shader output connections:** Support for shader output connections has been improved, including per-component connections. (#211)
- **Point varying primvars:** Varying primvars are now supported on point schemas. (#228)
- **USDVol support:** The procedural now supports USD Volumes schemas. Using grids from two different files for a single volume is not allowed. (#227)
- **Serialized USD:** The procedural supports creating the stage from a set of strings without requiring a file. (#235)
- **Basis Curves:** The procedural now supports Basis Curves. (#239)
- **Boolean parameters:** The procedural now supports setting boolean parameters on Arnold nodes using bool, int or long USD attributes. (#238)
- **Converting between Width and Radius:** Width attributes are now properly converted to Arnold's radius parameters. (#247)
- **RTLD_LOCAL:** RTLD_LOCAL is used instead of RTLD_GLOBAL when dlopening in the procedural. (#259)

### Render Delegate

- **Left Handed Topology:** Left-handed topologies are now supported, including converting the varying primvars and indices for position, normal and uv attributes. (#207)
- **Motion Key mismatch:** Normal and position motion keys counts are the same now. (#229)
- **RGBA Primvars:** RGBA primvars are now supported. (#236)
- **Hydra Point Instancer:** Support of the Point Instancer has been greatly improved, including instancing of volumes. (#18 and #123)
- **Uniform Primvars:** Uniform primvars on points are now supported.
- **Pixel format conversion:** The render buffers now converts between pixel formats correctly. (#245)
- **Light Dirtying:** Transforms are now correctly preserved when parameters are dirtied, but transforms are unchanged on lights. (#243)

### Schemas

- **Linux Build:** Building schemas using Arnold 6.0.2.0 is now supported on Linux. (#219)

### Writer 

- **Node names for attributes:** Node names are now correctly formatted and sanitized when writing node and node array attributes. (#208)<|MERGE_RESOLUTION|>--- conflicted
+++ resolved
@@ -6,11 +6,8 @@
 ### Features
 
 - [usd#2469](https://github.com/Autodesk/arnold-usd/issues/2469) - Authored primvars should not have elementSize set to the array size
-<<<<<<< HEAD
 - [usd#2476](https://github.com/Autodesk/arnold-usd/issues/2476) - log_verbosity setting should affect both console and file logs 
-=======
 - [usd#2478](https://github.com/Autodesk/arnold-usd/issues/2478) - Use the Z AOV for the hydra depth buffer
->>>>>>> 268fb8da
 
 ## [7.4.4.1] (Unreleased)
 
