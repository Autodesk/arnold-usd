<!-- SPDX-License-Identifier: Apache-2.0 -->
# Changelog

## Next Feature release

### Features

- [usd#2148](https://github.com/Autodesk/arnold-usd/issues/2248) - Leverage new Shared Arrays API in the render delegate.

### Bug fixes

- [usd#2208](https://github.com/Autodesk/arnold-usd/issues/2208) - Fix unnecessary allocations in the instancer and mesh.
<<<<<<< HEAD
- [usd#2218](https://github.com/Autodesk/arnold-usd/issues/2218) - Fix Hydra warning with orthographic cameras
=======
- [usd#2219](https://github.com/Autodesk/arnold-usd/issues/2219) - Fix race condition in hydra with node names
>>>>>>> 07537e11

## Pending Feature release

### Bug fixes
- [usd#2201](https://github.com/Autodesk/arnold-usd/issues/2201) - Hydra procedural should not modify the input usd stage with shutter range
- [usd#2197](https://github.com/Autodesk/arnold-usd/issues/2197) - MaterialX textures not applied properly in hydra through mayaHydra

## Pending Feature release (7.3.7.0)

### Feature
- [usd#2160](https://github.com/Autodesk/arnold-usd/issues/2160) - Support OSL code generated from image shaders in MaterialX 1.38.10
- [usd#2170](https://github.com/Autodesk/arnold-usd/issues/2170) - Fix handling of render tags in hydra.
- [usd#2176](https://github.com/Autodesk/arnold-usd/issues/2176) - Support distant light's normalize attribute
- [usd#2177](https://github.com/Autodesk/arnold-usd/issues/2177) - Declare render delegate's stop render instead of pause.
- [usd#2183](https://github.com/Autodesk/arnold-usd/issues/2183) - Enable JUnit reports
- [usd#2190](https://github.com/Autodesk/arnold-usd/issues/2190) - Save the time taken to read the stage in the stats. 

### Bug fixes
- [usd#2159](https://github.com/Autodesk/arnold-usd/issues/2159) - User data errors with deformed meshes and subdivision
- [usd#2168](https://github.com/Autodesk/arnold-usd/issues/2168) - Workaround a bug in USD >= 24.08 by resampling values returned by SamplePrimvar.
- [usd#2187](https://github.com/Autodesk/arnold-usd/issues/2187) - Cannot override output image with arnold product types 

## [7.3.6.0] - 2024-12-12

### Feature
- [usd#2119](https://github.com/Autodesk/arnold-usd/issues/2119) - Support options shader_override attribute
- [usd#2088](https://github.com/Autodesk/arnold-usd/issues/2088) - Remove deprecated schemas
- [usd#2110](https://github.com/Autodesk/arnold-usd/issues/2110) - Represent arnold operators as shader primitives
- [usd#2145](https://github.com/Autodesk/arnold-usd/issues/2145) - First support of versioned schemas

### Bug fixes
- [usd#2129](https://github.com/Autodesk/arnold-usd/issues/2129) - Fixed crashes when instancers have empty / invalid positions
- [usd#2131](https://github.com/Autodesk/arnold-usd/issues/2131) - Wrong transform when an instanceable prim is not xformable
- [usd#2133](https://github.com/Autodesk/arnold-usd/issues/2133) - Fixed crash when the root primitive is invalid
- [usd#2122](https://github.com/Autodesk/arnold-usd/issues/2122) - RectLight doesn't take width / height into account with scenes exported from Arnold
- [usd#1764](https://github.com/Autodesk/arnold-usd/issues/1764) - ArnoldUsd schema was missing from Arnold SDK
- [usd#2154](https://github.com/Autodesk/arnold-usd/issues/2154) - Husk renders can miss scene updates

## [7.3.5.0] - 2024-11-08

### Feature
- [usd#1738](https://github.com/Autodesk/arnold-usd/issues/1738) - Support all camera Arnold attributes in Hydra
- [usd#1965](https://github.com/Autodesk/arnold-usd/issues/1965) - Write color manager attributes in the RenderSettings primitive
- [usd#1974](https://github.com/Autodesk/arnold-usd/issues/1974) - Delegate should only create default shaders when needed
- [usd#1959](https://github.com/Autodesk/arnold-usd/issues/1959) - Improve translation of normals and primvars in hydra
- [usd#1946](https://github.com/Autodesk/arnold-usd/issues/1946) - Support color space in materialx for hydra
- [usd#1972](https://github.com/Autodesk/arnold-usd/issues/1972) - Ensure subdivision is disabled when subdiv iterations is equal to 0 in Hydra
- [usd#1982](https://github.com/Autodesk/arnold-usd/issues/1982) - Fix subdivision when primvars are set in parent primitives
- [usd#1979](https://github.com/Autodesk/arnold-usd/issues/1979) - Support treatAsPoint in Hydra photometric lights
- [usd#1987](https://github.com/Autodesk/arnold-usd/issues/1987) - Author familyName and familyType in GeomSubsets written as USD
- [usd#2000](https://github.com/Autodesk/arnold-usd/issues/2000) - Write light filters through node graphs so they can be rendered in Hydra
- [usd#1997](https://github.com/Autodesk/arnold-usd/issues/1997) - Apply correct amount of transform keys when xformOp is set on parent prims
- [usd#2003](https://github.com/Autodesk/arnold-usd/issues/2003) - Choose render settings primitive through hydra scene loader
- [usd#2019](https://github.com/Autodesk/arnold-usd/issues/2019) - Support purpose in the hydra procedural
- [usd#2010](https://github.com/Autodesk/arnold-usd/issues/2010) - Support TreatAsPoint in spot lights
- [usd#2017](https://github.com/Autodesk/arnold-usd/issues/2017) - Set root transform and node id in the hydra procedural
- [usd#2015](https://github.com/Autodesk/arnold-usd/issues/2015) - Support hydra points with empty widths
- [usd#2008](https://github.com/Autodesk/arnold-usd/issues/2008) - Write spot and photometric lights as UsdLux schemas
- [usd#2030](https://github.com/Autodesk/arnold-usd/issues/2030) - Write background and atmosphere shaders under a node graph for hydra support
- [usd#2031](https://github.com/Autodesk/arnold-usd/issues/2031) - Write AOV shaders under a node graph for hydra support
- [usd#2025](https://github.com/Autodesk/arnold-usd/issues/2025) - Write imagers through node graphs for hydra support
- [usd#2042](https://github.com/Autodesk/arnold-usd/issues/2042) - Follow hydra normals skinning behavior in the procedural.
- [usd#1174](https://github.com/Autodesk/arnold-usd/issues/1174) - When the render errors or is aborted, husk will now exit with error code (houdini >= 20.5)
- [usd#2057](https://github.com/Autodesk/arnold-usd/issues/2057) - Add Ginstance support in hydra and fix a data race issue.
- [usd#2055](https://github.com/Autodesk/arnold-usd/issues/2055) - Support animated curves orientations in hydra
- [usd#2053](https://github.com/Autodesk/arnold-usd/issues/2053) - Visibility and sidedness attributes not supported in Arnold native hydra prims
- [usd#2058](https://github.com/Autodesk/arnold-usd/issues/2058) - Support UsdPlane primitives
- [usd#2061](https://github.com/Autodesk/arnold-usd/issues/2061) - Support arnold light groups in Hydra
- [usd#2064](https://github.com/Autodesk/arnold-usd/issues/2064) - Support instances of ArnoldProceduralCustom primitives
- [usd#2067](https://github.com/Autodesk/arnold-usd/issues/2067) - Do not author useless "normals" user data in meshes/curves through the procedural
- [usd#1118](https://github.com/Autodesk/arnold-usd/issues/1118) - Add profile/stats settings to the Render Settings
- [usd#2080](https://github.com/Autodesk/arnold-usd/issues/2080) - Author animated shader attributes in a way that they can render in hydra
- [usd#2082](https://github.com/Autodesk/arnold-usd/issues/2082) - Support arnold cameras in hydra
- [usd#2084](https://github.com/Autodesk/arnold-usd/issues/2084) - Imagers should be applied to all drivers
- [usd#2086](https://github.com/Autodesk/arnold-usd/issues/2086) - Compute FOV in the procedural and hydra in a similar manner
- [usd#2047](https://github.com/Autodesk/arnold-usd/issues/2047) - Shaders exports should be bound to a material
- [usd#2109](https://github.com/Autodesk/arnold-usd/issues/2109) - Expose hydra parameter in the procedural
- [usd#2107](https://github.com/Autodesk/arnold-usd/issues/2107) - Support procedural updates in hydra mode
- [usd#2111](https://github.com/Autodesk/arnold-usd/issues/2111) - Add support for transform_keys in xform primitives

### Bug fixes
- [usd#1961](https://github.com/Autodesk/arnold-usd/issues/1961) - Random curves width in Hydra when radius primvars are authored
- [usd#1977](https://github.com/Autodesk/arnold-usd/issues/1977) - Aov shaders not set properly in hydra mode of the scene format
- [usd#1984](https://github.com/Autodesk/arnold-usd/issues/1984) - Cylinder lights not taking normalization into account through USD
- [usd#1994](https://github.com/Autodesk/arnold-usd/issues/1994) - Fixed hydra errors with varying topologies, and incorrect velocities in first renders.
- [usd#1992](https://github.com/Autodesk/arnold-usd/issues/1992) - Support hydra skinned positions with more than 3 keys
- [usd#2027](https://github.com/Autodesk/arnold-usd/issues/2027) - Fix faceVarying normals interpolation in the procedural when the mesh is left handed.
- [usd#1837](https://github.com/Autodesk/arnold-usd/issues/1837) - Fix motion blur of instanced skinned geometry with animated parent matrix
- [usd#2037](https://github.com/Autodesk/arnold-usd/issues/2027) - Improve instances and objects motion blur coherence.
- [usd#2078](https://github.com/Autodesk/arnold-usd/issues/2078) - Ensure the hydra render callback is always invoked
- [usd#2094](https://github.com/Autodesk/arnold-usd/issues/2094) - Support material interactive updates in the procedural
- [usd#2092](https://github.com/Autodesk/arnold-usd/issues/2092) - Fix interactive update issue when prims visibility is tweaked in the procedural
- [usd#2102](https://github.com/Autodesk/arnold-usd/issues/2102) - Remove hydra warning subdiv_iterations: use type BYTE, not INT 
- [usd#2105](https://github.com/Autodesk/arnold-usd/issues/2105) - Ensure the Arnold scene isn't modified after a Hydra batch render started
- [usd#2127](https://github.com/Autodesk/arnold-usd/issues/2127) - Support deform_keys in curves

### Build
- [usd#1969](https://github.com/Autodesk/arnold-usd/issues/1969) - Remove support for USD versions older than 21.05

## [7.3.4.1] - 2024-09-18
- [usd#2090](https://github.com/Autodesk/arnold-usd/issues/2090) - Fixed crashes when registering the TfNotice callback multiple times

## [7.3.4.0] - 2024-08-30
- [usd#2075](https://github.com/Autodesk/arnold-usd/issues/2075) - Ensure options attributes are not set while a hydra render is in progress

## [7.3.3.1] - 2024-08-09
- [usd#1989](https://github.com/Autodesk/arnold-usd/issues/1989) - Support mixed half/float channels when using the render delegate in batch mode with husk.
- [usd#1610](https://github.com/Autodesk/arnold-usd/issues/1610) - Proper support of arnold:visibility primvar in hydra

## [7.3.3.0] - 2024-07-25

### Feature
- [usd#1814](https://github.com/Autodesk/arnold-usd/issues/1814) - Support skinning on USD curves and points
- [usd#1939](https://github.com/Autodesk/arnold-usd/issues/1939) - Support primvars as user data on lights
- [usd#1950](https://github.com/Autodesk/arnold-usd/issues/1950) - Avoid creating a render delegate in batch mode when ARNOLD_FORCE_ARBORT_ON_LICENSE_FAIL is set and the license isn't found.
- [usd#1918](https://github.com/Autodesk/arnold-usd/issues/1918) - Use batch render sessions for husk renders
- [usd#1955](https://github.com/Autodesk/arnold-usd/issues/1955) - Improve USD authoring of quad and mesh lights in the writer

### Bug fixes
- [usd#1861](https://github.com/Autodesk/arnold-usd/issues/1861) - Fix BasisCurves disappearing on interactive updates
- [usd#1927](https://github.com/Autodesk/arnold-usd/issues/1927) - Fix procedural updates during iteractive changes of non-leaf primitives
- [usd#1661](https://github.com/Autodesk/arnold-usd/issues/1661) - In the procedural the subdivision meshes will use the normals generated by the subdivision algorithm instead of the normal primvar.
- [usd#1919](https://github.com/Autodesk/arnold-usd/issues/1919) - Fix rendering multiple frames with husk.
- [usd#1952](https://github.com/Autodesk/arnold-usd/issues/1952) - Don't write camera aperture parameters if they're already set
- [usd#1902](https://github.com/Autodesk/arnold-usd/issues/1902) - Fix invalid Cache ID sporadic error
- [usd#1940](https://github.com/Autodesk/arnold-usd/issues/1940) - Incorrect handling of shaders referenced in multiple materials

## [7.3.2.1] - 2024-06-19

### Bug fixes
- [usd#1923](https://github.com/Autodesk/arnold-usd/issues/1923) - Fix instance primvar indices with multiple prototypes
- [usd#1929](https://github.com/Autodesk/arnold-usd/issues/1929) - Ensure subdiv_iterations is not set uselessly during procedural updates
- [usd#1932](https://github.com/Autodesk/arnold-usd/issues/1932) - Fix a crash when the number of elements in a primvar should be equal to the number of points but is not.

## [7.3.2.0] - 2024-05-22

### Feature
- [usd#1894](https://github.com/Autodesk/arnold-usd/issues/1894) - Write cylinder lights as UsdLuxCylinderLight primitives

### Bug fixes
- [usd#1900](https://github.com/Autodesk/arnold-usd/issues/1900) - Fix transform hierarchies for Arnold non-xformable primitives
- [usd#1908](https://github.com/Autodesk/arnold-usd/issues/1908) - Read deform_keys independently of the primvar interpolation
- [usd#1903](https://github.com/Autodesk/arnold-usd/issues/1903) - USD Writer should skip materials when the shader mask is disabled
- [usd#1906](https://github.com/Autodesk/arnold-usd/issues/1906) - Fix light filters assignment order in the render delegate to make it consistent with the procedural.
- [usd#1912](https://github.com/Autodesk/arnold-usd/issues/1912) - Procedural interactive updates don't consider primitives visibility
- [usd#1914](https://github.com/Autodesk/arnold-usd/issues/1914) - Ensure Mesh vertex attributes are not written to USD when not set in Arnold 

## [7.3.1.0] - 2024-03-27

### Feature
- [usd#1730](https://github.com/Autodesk/arnold-usd/issues/1730) - Add light linking to the ArnoldProceduralCustom when using hydra.
- [usd#168](https://github.com/Autodesk/arnold-usd/issues/168) - Support interactive USD updates in the procedural
- [usd#1835](https://github.com/Autodesk/arnold-usd/issues/1835) - Support Arnold "help" metadata instead of previous "desc" metadata.
- [usd#1865](https://github.com/Autodesk/arnold-usd/issues/1865) - Support ArnoldOptions primitives in Hydra
- [usd#1852](https://github.com/Autodesk/arnold-usd/issues/1852) - Write Arnold options as UsdRenderSettings primitives
- [usd#1870](https://github.com/Autodesk/arnold-usd/issues/1870) - Use new node type AI_NODE_IMAGER
- [usd#1878](https://github.com/Autodesk/arnold-usd/issues/1878) - Make arnold relative path optional for image shaders
- [usd#1874](https://github.com/Autodesk/arnold-usd/issues/1874) - Shader output attributes should be outputs:out to match the Sdr registry
- [usd#1873](https://github.com/Autodesk/arnold-usd/issues/1873) - Ensure materials are written under a scope primitive
- [usd#1868](https://github.com/Autodesk/arnold-usd/issues/1868) - Support velocities in PointInstancer primitive rendered through the procedural
- [usd#1889](https://github.com/Autodesk/arnold-usd/issues/1889) - GI Transmission Depth should default to 8 in the Render Settings

### Bug fixes
- [usd#1547](https://github.com/Autodesk/arnold-usd/issues/1547) - Fix mesh lights shutoff when there is a light link in the scene.
- [usd#1859](https://github.com/Autodesk/arnold-usd/issues/1859) - Support PointInstancer invisibleIDs for lights 
- [usd#1881](https://github.com/Autodesk/arnold-usd/issues/1881) - Support UDIM and relative paths on mtlx image shaders
- [usd#1884](https://github.com/Autodesk/arnold-usd/issues/1884) - Set a proper name to skydome image node in Hydra
- [usd#1890](https://github.com/Autodesk/arnold-usd/issues/1890) - Reduce VtArray memory consumption, mostly in the instancer. 

## [7.3.0.0] - 2024-03-27

### Feature
- [usd#1758](https://github.com/Autodesk/arnold-usd/issues/1758) - Return a default value when an attribute type is not recognized
- [usd#1759](https://github.com/Autodesk/arnold-usd/issues/1759) - Remove GeometryLight usd imaging adapter
- [usd#1705](https://github.com/Autodesk/arnold-usd/issues/1705) - Support Point instancers having lights as prototypes
- [usd#1635](https://github.com/Autodesk/arnold-usd/issues/1635) - Support arnold visibility and matte on Hydra instances
- [usd#1806](https://github.com/Autodesk/arnold-usd/issues/1806) - Extend the WriteUsdStageCache API

### Bug fixes
- [usd#1756](https://github.com/Autodesk/arnold-usd/issues/1756) - Registry should declare filenames as assets in GetTypeAsSdfType 
- [usd#1770](https://github.com/Autodesk/arnold-usd/issues/1770) - Fix exr driver always rendering float with husk when productType is arnold
- [usd#1772](https://github.com/Autodesk/arnold-usd/issues/1772) - RectLight texture uvs are now consistent between husk, kick and other renderers.
- [usd#1776](https://github.com/Autodesk/arnold-usd/issues/1776) - Fix incorrect PointInstancer instance orientations in the render delegate.
- [usd#1769](https://github.com/Autodesk/arnold-usd/issues/1769) - Fix curve uvs when they are vertex interpolated.
- [usd#1784](https://github.com/Autodesk/arnold-usd/issues/1784) - The aov layer name is now correctly taken into account when rendering exrs with husk and using the arnold productType.

### Build
- [usd#1795](https://github.com/Autodesk/arnold-usd/issues/1795) - Fix compilation issue on macOS with clang 15.0.7.
- [usd#1793](https://github.com/Autodesk/arnold-usd/issues/1793) - Enable compiling arnold-usd without USD_BIN.

## [fix-7.2.5]

### Bug fixes
- [usd#1854](https://github.com/Autodesk/arnold-usd/issues/1854) - Fix unnecessary updating of the scene in the render delegate when the camera is moving. This improves the interactivity in Solaris.

## [7.2.5.2] and [7.2.5.3]

### Bug fixes
- [usd#1808](https://github.com/Autodesk/arnold-usd/issues/1808) - Fix the error "Cannot load _htoa_pygeo library required for volume rendering in Solaris" in Houdini 19.5+.
- [usd#1812](https://github.com/Autodesk/arnold-usd/issues/1812) - Improve Material network creation by caching the node entries and the osl code.
- [usd#1781](https://github.com/Autodesk/arnold-usd/issues/1781) - Fix a crash happening in a aiStandin usd when scrolling the timeline in maya.
- [usd#1753](https://github.com/Autodesk/arnold-usd/issues/1753) - Fix a problem with yeti where the transforms of the ArnolProceduralCustom were not taken into account in kick (procedural).

## [7.2.5.1] - 2024-01-18

### Bug fixes

- [usd#1776](https://github.com/Autodesk/arnold-usd/issues/1776) - Fix incorrect PointInstancer instance orientations in the render delegate.
- [usd#1769](https://github.com/Autodesk/arnold-usd/issues/1769) - Fix curve uvs when they are vertex interpolated.

## [7.2.5.0] - 2023-12-13

### Feature
- [usd#612](https://github.com/Autodesk/arnold-usd/issues/612) - Add support for orthographic camera in the hydra render delegate.
- [usd#1726](https://github.com/Autodesk/arnold-usd/issues/1726) - Add usdz as a supported format of the scene reader
- [usd#1077](https://github.com/Autodesk/arnold-usd/issues/1077) - Support --threads / -j argument in husk to control the amount of render threads
- [usd#1748](https://github.com/Autodesk/arnold-usd/issues/1748) - Support implicit conversions between Float3 and Float4
- [usd#658](https://github.com/Autodesk/arnold-usd/issues/658) - Support pixel aspect ratio in Hydra
- [usd#1746](https://github.com/Autodesk/arnold-usd/issues/1746) - Made the behaviour for doubleSided gprims consistent between USD and Hydra

### Bug fixes
- [usd#1709](https://github.com/Autodesk/arnold-usd/issues/1709) - Procedural failures if schemas are present
- [usd#1713](https://github.com/Autodesk/arnold-usd/issues/1713) - Fix coding error "attempt to get string for GfVec4f"
- [usd#1732](https://github.com/Autodesk/arnold-usd/issues/1732) - Force the "color" AOV to be interpreted as the Arnold beauty pass.
- [usd#1735](https://github.com/Autodesk/arnold-usd/issues/1735) - Fix usdskel geometry and motion blur interpolation outside the keyframe boundaries.
- [usd#1524](https://github.com/Autodesk/arnold-usd/issues/1524) - Fix material binding on instances under a SkelRoot
- [usd#1718](https://github.com/Autodesk/arnold-usd/issues/1718) - Support primvars:arnold attributes in Arnold typed schemas

## [7.2.4.1] - 2023-10-18

### Bugfix
- [usd#1678](https://github.com/Autodesk/arnold-usd/issues/1678) - Add support for Arnold shaders with multiple outputs
- [usd#1711](https://github.com/Autodesk/arnold-usd/issues/1711) - Fix duplicated arnold user data introduced in 7.2.3.0
- [usd#1728](https://github.com/Autodesk/arnold-usd/issues/1728) - Fix Cryptomatte compatibility with Nuke.
- [usd#1757](https://github.com/Autodesk/arnold-usd/issues/1757) - Declare closure attributes as terminals in the registry

## [7.2.4.0] - 2023-10-04

### Feature
- [usd#1634](https://github.com/Autodesk/arnold-usd/issues/1615) - Support curves orientations identically between USD and Hydra / Prevent errors due to bad curves orientations count.
- [usd#1615](https://github.com/Autodesk/arnold-usd/issues/1615) - add bespoke usdgenschema command to create arnold schema without python
- [usd#739](https://github.com/Autodesk/arnold-usd/issues/739) - Implement the ArnoldProceduralCustom prim in hydra.
- [usd#1644](https://github.com/Autodesk/arnold-usd/issues/1644) - Support nodes mask in the hydra procedural
- [usd#1656](https://github.com/Autodesk/arnold-usd/issues/1656) - Use the same tessellation for sphere primitives as Hydra
- [usd#1632](https://github.com/Autodesk/arnold-usd/issues/1632) - Support custom materialx node definitions placed in a folder defined by the environment variable PXR_MTLX_STDLIB_SEARCH_PATHS
- [usd#1603](https://github.com/Autodesk/arnold-usd/issues/1603) - Support custom USD materialx shaders with any shader type
- [usd#1586](https://github.com/Autodesk/arnold-usd/issues/1586) - Support motion blur in the hydra procedural
- [usd#1587](https://github.com/Autodesk/arnold-usd/issues/1587) - Support object path in the hydra procedural
- [usd#1664](https://github.com/Autodesk/arnold-usd/issues/1664) - Support hydra procedural with a cacheID

### Bug fixes
- [usd#1613](https://github.com/Autodesk/arnold-usd/issues/1613) - Invisible Hydra primitives should ignore arnold visibility
- [usd#1641](https://github.com/Autodesk/arnold-usd/issues/1641) - Ensure nodes created by the render delegate have the correct parent procedural.
- [usd#1652](https://github.com/Autodesk/arnold-usd/issues/1652) - Restore the schema installed files organisation. 
- [usd#1673](https://github.com/Autodesk/arnold-usd/issues/1673) - UsdUvTexture ignores missing textures in hydra
- [usd#1675](https://github.com/Autodesk/arnold-usd/issues/1675) - Fix UsdUvTexture default wrap modes and uvset coordinates.
- [usd#1657](https://github.com/Autodesk/arnold-usd/issues/1657) - Fix a motion blur sampling bug happening when a mesh has facevarying indexed normals and different number of indices per key frame.
- [usd#1693](https://github.com/Autodesk/arnold-usd/issues/1693) - Fix geometry light not rendering in recent version.
- [usd#1696](https://github.com/Autodesk/arnold-usd/issues/1696) - Fix cryptomatte render by restoring previous filter assignment to the default filter.

### Build
- [usd#1648](https://github.com/Autodesk/arnold-usd/issues/1648) - Fix schemas generation issue that was intermittently failing

## [7.2.3.2] - 2023-08-30

### Bug fixes
- [usd#1605](https://github.com/Autodesk/arnold-usd/issues/1605) - Apply the MaterialBindingAPI to the bound prims when converting ass to usd
- [usd#1607](https://github.com/Autodesk/arnold-usd/issues/1607) - Allow primvars with namespace in the procedural 
- [usd#1593](https://github.com/Autodesk/arnold-usd/issues/1593) - Fix crash in the procedural when the UsdPrimvarReader varname attribute is not set.
- [usd#1625](https://github.com/Autodesk/arnold-usd/issues/1625) - Fix issue where user defined primvars were reset.

## [7.2.3.1] - 2023-08-14

### Note
- 7.2.3.1 is an Arnold hot fix, no new changes in arnold-usd. See 7.2.3.0 for the most recent changes.

## [7.2.3.0] - 2023-08-14

### Feature
- [usd#1435](https://github.com/Autodesk/arnold-usd/issues/1435) - Support "vertex" UV coordinates on Curves in the render delegate
- [usd#1579](https://github.com/Autodesk/arnold-usd/issues/1579) - Curves without any width should render with a default value

### Bug fixes
- [usd#1538](https://github.com/Autodesk/arnold-usd/issues/1538) - Fix triplanar in USD Materialx
- [usd#1588](https://github.com/Autodesk/arnold-usd/issues/1588) - Arnold schemas under a point instancer should be hidden
- [usd#1597](https://github.com/Autodesk/arnold-usd/issues/1597) - Fix hdx dependency which was causing issues on linux with husk
- [usd#1595](https://github.com/Autodesk/arnold-usd/issues/1595) - Support Arnold RenderVar filters in Hydra 

## [7.2.2.1] - 2023-06-21

### Bug fixes
- [usd#1567](https://github.com/Autodesk/arnold-usd/issues/1567) - Fix metallic attribute in UsdPreviewSurface in the render delegate
- [usd#1550](https://github.com/Autodesk/arnold-usd/issues/1550) - UsdPrimvarReader_float2 returning "st" not working in the usd procedural
- [usd#1552](https://github.com/Autodesk/arnold-usd/issues/1552) - Retain attributes ordering in the Sdr registry
- [usd#1548](https://github.com/Autodesk/arnold-usd/issues/1548) - Fix RenderProduct arnold:driver ignored in the render delegate
- [usd#1546](https://github.com/Autodesk/arnold-usd/issues/1546) - Fix relative paths on arnold nodes


## [7.2.2.0] - 2023-06-07

### Feature
- [usd#1492](https://github.com/Autodesk/arnold-usd/issues/1492) - Add Arnold render status and estimated render time to viewport annotation
- [usd#1499](https://github.com/Autodesk/arnold-usd/issues/1499) - Add support for camera filtermap and uv_remap
- [usd#1486](https://github.com/Autodesk/arnold-usd/issues/1486) - Add a "Mtl" scope for materials when authoring usd files
- [usd#1529](https://github.com/Autodesk/arnold-usd/issues/1529) - Add AI_RAY_SUBSURFACE visibility flag support in the render delegate and procedural

### Build
- [usd#1480](https://github.com/Autodesk/arnold-usd/issues/1480) - Allow to specify a testsuite output folder
- [usd#1463](https://github.com/Autodesk/arnold-usd/issues/1463) - Fix Windows builds with CMake
- [usd#1471](https://github.com/Autodesk/arnold-usd/issues/1471) - Support relative paths for Arnold and USD Sdk
- [usd#1466](https://github.com/Autodesk/arnold-usd/issues/1466) - Allow to run the testsuite without any build of the procedural
- [usd#1508](https://github.com/Autodesk/arnold-usd/issues/1508) - Support relative paths for python / boost / tbb
- [usd#1512](https://github.com/Autodesk/arnold-usd/issues/1512) - Remove deprecated ENABLE_MATERIALX build variable
- [usd#1519](https://github.com/Autodesk/arnold-usd/issues/1519) - Procedural does not compile with older versions of Arnold

### Bug fixes
- [usd#1502](https://github.com/Autodesk/arnold-usd/issues/1502) - Render delegate crashes with empty arrays.
- [usd#1522](https://github.com/Autodesk/arnold-usd/issues/1522) - Support UsdPrimvarReader_float2 shader returning the "st" variable
- [usd#1530](https://github.com/Autodesk/arnold-usd/issues/1530) - Fix a crash when a user primvars has an empty array on a keyframe
- [usd#1535](https://github.com/Autodesk/arnold-usd/issues/1535) - Fixed Render delegate crashes when visibility is set on lights
- [usd#1532](https://github.com/Autodesk/arnold-usd/issues/1532) - Schemas are not declaring asset parameters for filenames
- [usd#1525](https://github.com/Autodesk/arnold-usd/issues/1525) - Default values for AA sampling and ray depths in direct USD renders are now increased to be equal to render delegate defaults.

## [7.2.1.1] - 2023-04-19 

### Bug fixes
- [usd#1426](https://github.com/Autodesk/arnold-usd/issues/1426) - Skinned transforms are now correctly used on the skinned meshes.
- [usd#1485](https://github.com/Autodesk/arnold-usd/issues/1485) - MaterialX shader nodes should have "auto" colorspace by default 
- [usd#1477](https://github.com/Autodesk/arnold-usd/issues/1477) - A a note in the README for the flickering issue with instances which can be fixed with the `USD_ASSIGN_PROTOTYPES_DETERMINISTICALLY` environment variable. 
- [usd#1462](https://github.com/Autodesk/arnold-usd/issues/1462) - Ensure shader scope doesn't appear twice in the hierarchy.
- [usd#1459](https://github.com/Autodesk/arnold-usd/issues/1459) - Support Shaders with multiple outputs
- [usd#1359](https://github.com/Autodesk/arnold-usd/issues/1359) - Refresh the arnold instancer when the prototype mesh points have changed.
- [usd#1483](https://github.com/Autodesk/arnold-usd/issues/1483) - Indexed normals with vertex interpolation are now converted properly.

## [7.0.0.1] - 2021-11-24

### Bugfixes

#### Build
- #923 Testsuite fails with Arnold 7
- #1487 Update Scons to build on windows with MSVC 14.3 

#### Procedural
- #458 Point instancer should prune the primitives under its hierarchy
- #904 No way to have Point Instancer prototypes hidden
- #921 Remap curves primvars to avoid "wrong data count" errors
- #928 Transform from the Point Instancer is not applied to instances

#### Imaging
- #902 Render session is not passed to AiDeviceAutoSelect
- #900 Avoid calling AiRenderBegin if render is already running
- #905 Integer primvar Render Vars fail to render via husk
- #906 Version is not set as default when returning SDR definitions
- #915 Volume shader is not applied to the ArnoldVolume primitive in Hydra
- #918 Rendervars do not show up in Houdini 19

#### Scene Format
- #924 Writer now saves the default color manager node

## [7.0.0.0] - 2021-10-18

### Enhancements

#### Build
- **ARNOLD_ prefix for definitions**: Arnold-USD now uses ARNOLD_ prefix for definitions to differentiate from core definitions. (#823)
- **CMake testsuite**: The cmake build system is now capable of running tests via kick and usdrecord. (#124 #27)
- **BOOST_ALL_NO_LIB**: When building via CMake, the implicit linking of boost libraries can be disabled.

#### Procedural
- **Procedural Path Mapping**: The procedural now supports Arnold Path Mapping when loading USD files. (#818)
- **Light Linking**: The procedural now supports light linking. (#787)

#### Imaging
- **UsdImaging adapters**: Arnold-USD now includes a set of UsdImaging adapters for Arnold specific schemas, that allows direct use of procedurals and Arnold shapes in Hydra. (#185 #741)
- **Deep rendering**: The render delegate now supports rendering of deep AOVs via [DelegateRenderProducts](https://www.sidefx.com/docs/hdk/_h_d_k__u_s_d_hydra.html#HDK_USDHydraHusk). (#650)
- **Hydra scene delegate**: Arnold-USD now includes an experimental scene delegate for Hydra. (#764)
- **Progressive disabled when using Husk**: Progressive rendering is now disabled when rendering via husk. (#755)
- **Custom PrimID Hydra Buffer**: The render delegate now uses a dedicated primId AOV to support selections in Hydra viewports. This improves support for render-time procedurals and leaves the built-in id parameter unchanged on shapes. (#812)
- **DoubleSided in the Render Delegate**: The render delegate now supports the built-in doubleSided parameter on USD primitives and correctly supports overrides via Arnold-specific primvars. (#805)
- **Motion Blur using Velocity and Acceleration**: The render delegate now extrapolates point positions if velocity or acceleration primvars exist and there are no multiple samples for the position. (#673)
- **Fast camera updates**: The render delegate now handles camera-only updates more efficiently, improving the first time to pixel. (#869)
- **Standard Surface Fallback**: The render delegate now uses a standard surface as a fallback, when no materials are assigned to a prim. (#861)
- **String array parameters**: String array primvars are now converted to built-in parameters. (#808)
- **Multiple hydra sessions**: The render delegate now uses the multiple render session API. (#783)

#### Scene Format
- **Multiple frames in a single file**: The USD writer is now able to append multiple frames to a single USD file. (#777)

### Bugfixes

#### Build
- #746 Issue with dependency between the procedural build and the testsuite
- #810 Can't build schemas when there are spaces in the project folder path
- #830 HdArnoldNativeRprim::GetBuiltinPrimvarNames lacks the override modifier
- #835 Building for USD 21.08 fails because the lack of SdfTypeIndicator
- #837 Schemas fail to generate with python 3 because of dict.iteritems()
- #845 Driver using AiOutputIteratorGetNext fails to compile when using a newer Arnold build
- #851 Don't configure plugInfo.json in-source
- #849 AiArrayGetXXXFuncs are not available anymore in newer Arnold builds
- #856 Cleanup solution introduced in #845
- #874 Allow to prepend PATH folders when building schemas
- #772 Testsuite fails when using USD 21.05/21.02
- #765 Can't compile when using USD 21.05
- #775 Remove deprecated functions, warnings, and fix some bugs
- #767 Unable to compile using cmake with a Python 3 build of USD
- #792 Build error using Houdini 18.0 on OSX

#### Procedural
- #847 Procedural should check the camera of the proper universe for motion blur settings
- #802 B-spline curves not using radius in procedural
- #816 The procedural does not use "driver:parameters:aov:name"

#### Imaging
- #751 Render delegate crashes when changing material terminals interactively
- #797 Warning messages when HdArnoldRenderPass is deleted
- #858 Can't hide/unhide lights in Hydra
- #853 Missing indices for facevarying primvars in Hydra abort renders
- #821 The render delegate crashes when using render session API
- #884 Render delegate shouldn't call AiBegin/AiEnd if Arnold is already active
- #843 Disabling render purposes does not hide geometries in hydra
- #887 Int parameters are not converted to unsigned int shader parameters in the render delegate
- #761 Change render_context string to RENDER_CONTEXT for render hints

#### Scene Format
- #871 Enforce writing multiple frames when no default is authored

#### Schemas
- #798 SdfMetadata Clashing with another NdrDiscovery Plugin

## [6.2.1.1] - 2021-06-07

### Bugfixes

#### Procedural
- #778 Procedural doesn't read some animated parameters properly
- #768 Custom typed primitives are not written if they already exist

#### Render Delegate
- #795 GfMatrix4d attributes are not converted to AI_TYPE_MATRIX parameters
- #790 Reset the disp_map parameter instead of setting nullptr when there is no displacement

## [6.2.1.0] - 2021-04-22

### Enhancements

#### Build
- **Common Library**: Arnold-usd now includes a set of common functions and string definitions to share across multiple modules. (#466)

#### Procedural
- **Half and Double precision**: Storing data using half or double precision is now supported. (#672)
- **Velocity blur**: The procedural now uses the velocity attribute to create motion keys for point-based shapes, when there are no position keys or the topology changes between frames. (#221)
- **NodeGraph schemas**: The procedural now supports using the NodeGraph schema for shader networks. (#678)
- **Crease Sets**: The procedural now supports crease sets on polymesh. (#694)
- **Purpose**: Usd Purpose is now supported in the procedural. (#698)
- **Transform2D**: The procedural now supports remapping UsdTransform2D to built-in Arnold nodes. (#517)
- **Multi-Threading**: The procedural now uses USD's WorkDispatcher which improves the performance of multi-threaded expansion in many cases. (#690)

#### Render Delegate
- **Half and Double precision**: Storing data using half or double precision is now supported. (#669)
- **Light and Shadow linking**: The render delegate now supports light and shadow linking. (#412)
- **Motion blur for the Point Instancer**: The render delegate now calculates motion blur when using the point instancer. (#653)
- **Pause and Resume**: Pausing and resuming renders are now supported in the render delegate. (#595)

#### Scene Format
- **Write with default values**: The scene format now supports optionally writing parameters with default values. (#720)

#### Schemas
- **Removal of the ArnoldUSD DSO**: The Schemas now work without generating a C++ library. This simplifies the build process and removes the need of installing DSOs that are not used. (#705)

### Bugfixes
- #715 Initialization order issue with constant strings common source file

#### Build
- #656 Arnold-USD fails to build with USD 21.02
- #663 render_delegate/lights.cpp fails to compile for pre-21.02 on windows
- #692 The render delegate fails to build on Windows due to template parameter names
- #707 Schema generator scons should use USD_BIN instead of USD_LOCATION + bin to find usdGenSchema
- #722 Failing to generate schemas when targeting Houdini on macOS
- #730 Translator fails to build when targeting USD 20.08

#### Procedural
- #674 Testsuite fails after standard_surface default changes in 6.2.0.0
- #564 Changing topology only works when rendering the first frame of the USD file
- #681 Read render settings at the proper frame
- #683 Don't apply skinning if the usdStage comes from the cache
- #508 Nested procedurals ignore matrix in the viewport API
- #687 Crash with empty primvar arrays
- #679 Attribute subdiv_type should have priority over usd subdivisionScheme
- #282 Primvars are not inherited from ancestor primitives
- #215 Issue with instanced primitives' visibility
- #244 Curves with vertex interpolation on width
- #732 Support wrap, bias and scale in USdUvTexture
- #724 ID not passed to the shapes generated in the procedural

#### Render Delegate
- #651 Error rendering USD file with samples in productName
- #660 Crease sets and subdivision scheme is not imported correctly
- #727 Arnold does not use wrapS and wrapT values on UsdUVTexture shader node when rendering UsdPreviewSurface
- #759 Primvars are not correctly set on the instancer if there is more than one prototype

#### Scene Format
- #615 USD Writer crashes when node name contains hyphen character
- #718 Inactive render vars are still rendered when using the scene format

## [6.2.0.1] - 2021-02-11

### Bugfixes

#### Render Delegate
- #654 Transform is not synced for the points primitive

## [6.2.0.0] - 2021-01-28

### Enhancements

#### Build

- **USD Procedural Name**: It is now possible to overwrite the USD procedurals name, which allows deploying a custom USD procedural alongside the core shipped one. (#600)

#### Procedural

- **Cache Id**: The procedural now supports reading stages from the shared stage cache via the cache id parameter. (#599)
- **Per ray-visibility**: The USD procedural now supports per-ray visibilities exported from Houdini. (#637)

#### Render Delegate

- **Hydra Cameras**: The render delegate now supports physical camera parameters, including depth of field and Arnold specific camera parameters. (#31 #591 #611)
- **Search Paths**: The render delegate now exposes search paths for plugins, procedurals, textures, and OSL includes. (#602)
- **Autobump Visibility**: The render delegate now supports setting autobump_visibility via primvars. (#597)

#### Scene Format

- **Authoring extent**: Extents on UsdGeom shapes are now correctly authored when using the USD scene format. (#582)

#### Schemas

- **Prefix for Schema Attributes**: Arnold schemas now prefix their attributes for better compatibility with built-in USD schemas. (#583)
- **Inheriting from UsdGeomXformable**: Arnold schemas now inherit from UsdGeomXformable instead of UsdTyped. (#558)
- **Creating XForms**: The USD scene format now correctly creates UsdGeomXform parents for shapes instead of UsdTyped. (#629)

### Bugfixes

#### Build

- #624 CMake fails building schemas for a beta Arnold build.
- #641 The render delegate fails to build using gcc 4.8.5 .

#### Procedural

- #621 UVs not read from facevarying primvar if indexes are not present.
- #643 Don't error out when a procedural object_path points at an inactive primitive.

#### Render Delegate

- #592 Invalid face-varying primvars crash the render delegate.
- #481 std::string, TfToken, and SdfAssetPath typed VtArrays are not converted when setting primvars.
- #619 Several built-in render buffer types are not translated to the right Arnold AOV type.
- #634 Fixing disappearing meshes when playing back animation.
- #638 Motion start and motion end is not set reading animated transformation.
- #605 Issues with UVs when rendering the kitchen scene.

#### Scene Format

- #596 Invalid USD is produced if polymesh is made of triangles and nsides is empty.

## [6.1.0.0] - 2020-10-28

### Enhancements

#### Build

- **Installing license**: The license is now copied to the installation folder when using scons. (#540)

#### Procedural

- **Light Shaping**: The procedural now supports the UsdLuxShapingAPI, allowing the use of spot and IES lights. (#344)

#### Render Delegate

- **UsdTransform2d**: The render delegate now supports the `UsdTransform2d` preview shader. (#516)
- **Per face material assignments**: Per-face material assignments are now supported. (#29)
- **Render Stats**: The Render Delegate now returns render stats via `GetRenderStats`. For now, this is used to show render progress in Solaris. (#537)

#### Schemas

- **Schema for custom procedurals**: The schemas now include ArnoldCustomProcedural for describing custom procedurals. (#487)
- **Schema updates**: Schemas now support cameras, render settings, and new output types. (#500)

#### Scene Format

- **Parent Scope**: There is a new flag to specify a custom root for all exported prims. (#292)
- **ST for Texture Coordinates**: Texture coordinates are now written as `primvars:st` to match the USD convention. (#542)

### Bugfixes

#### Build

- #528 Render delegate fails to build when building for Katana.
- #553 Compilation failures because of License.md.
- #567 HdArnoldMaterial fails to compile for the latest USD dev branch.
- #560 plugInfo.json for schemas is broken with newer USD builds.

#### Procedural

- #513 Viewport representation in points mode doesn't have the correct matrix.
- #543 Visibility is not checked on the current frame.
- #556 motion_start and motion_end is only set if the matrix of the prim is animated.
- #565 Animated transforms not translated properly if set on parent xforms.
- #570 USD procedural is not picking up osl shader parameters.

#### Render Delegate

- #569 Render delegate not picking up OSL shader parameters.
- #577 Point light should have zero radius.
- #580 The Render Delegate's depth range is incorrect if USD is at least version 20.02.
- #570 Incorrect display of curve widths in Solaris when changing curve basis.

## [6.0.4.1] - 2020-10-01

### Enhancements

#### Build

- **Custom Build Directory**: `BUILD_DIR` can now be used to overwrite the build directory for scons builds. (#490)
- **New Scons Version**: The build is now using Scons-3.1.2. (#549)

### Bugfixes

#### Build

- #533 Add BOOST_ALL_NO_LIB when building on windows.
- #501 The render delegate fails to build on gcc-4.8.5/Linux.
- #498 Can't build for Katana on Windows.

#### Procedural

- #513 Viewport representation in points mode doesn't have the correct matrix.

#### Render Delegate

- #488 Render Settings are not passed to the Render Delegate when using Husk.
- #518 HdArnold does not correctly handle texture coordinates when the primvar is not name `st` and `varname` in `PrimvarReader_float2` is of type `string`.
- #530 Cylinder light not matching the viewport preview.

## [6.0.4.0] - 2020-08-05

### Enhancements

#### Build

- **20.08 Support**: Building for USD 20.08 is supported.

#### Procedural

- **UsdRender schema**: UsdRenderSetting, UsdRenderProduct and UsdRenderVar are now supported in the procedural. (#453)

#### Render Delegate

- **Improved Solaris Primvar support**: Primvars with arrays of a single element are converted to non-array user data in Arnold. This improves primvar support in Houdini Solaris. (#456)
- **Basis Curves**: The Render Delegate now supports rendering of Basis Curves. Overriding the basis parameter via primvars and periodic/pinned wrapping are not supported. (#19)
- **Per instance primvars**: Instancer primvars are now supported, with the exception of nested instancer primvars. (#478)
- **Overriding the default filter**: HDARNOLD_default_filter and HDARNOLD_default_filter_attributes can now be used to overwrite the default filter. (#475)

### Bugfixes

#### Procedural

- #463 Texture coordinates of texcoord2f type are not read correctly

#### Render Delegate

- #475 The closest filter is used for AOVs without filtering information

## [6.0.3.1] - 2020-06-04

### Build

- **Testing the Scene Format:** The testsuite now includes tests for the Scene format plugin. (#157)
- **Hiding symbols:** Weak symbols are now hidden in the Procedural on Linux and MacOS. (#409)
- **Lambert for the Tests:** The testsuite is now using the lambert as the default shader. (#416)
- **Overwriting the C++ standard:** The C++ standard can now be overwritten for builds on Linux and MacOS. (#446)
- **Google Test:** Google Test can now be used to write tests. (#311)

- Fixed an issue with the "resave" test parameter. (#402)
- Fixed an issue with test 62 and 68. (#414)

### Procedural

- **UsdGeomCamera:** The UsdGeomCamera schema is now supported in the procedural. (#345)
- **UsdSkel:** The UsdSkel schema is now supported in the procedural. (#329)
- **Image uvset:** The built-in uvset is used now when a UsdPrimvarReader for st/uv is connected to UsdUvTexture. (#428)
- **Textured Mesh Lights:** Textured mesh lights are now supported. (#366)

- Fixed an issue when using multiple Procedurals. (#400)
- Fixed issues with Nested Procedurals when using the Procedural Viewport API. (#408 #435)
- Fixed a crash with empty node names. (#380)
- Fixed an issue with reading namespaced primvars. (#382)
- Fixed an issue when reading Light color and intensity parameters. (#364)
- Fixed several issues when reading primvars. (#333)
- Fixed an issue when reading RGB arrays. (#325)

### Render Delegate

- **Filters for AOVs:** Filtering parameters are now read from the aovSettings map for RenderVars. (#319 #426 #437)
- **LPE RenderVars:** LPE RenderVars are now supported. (#317)
- **Primvar RenderVars:** Primvar RenderVars are now supported. (#318)
- **SourceName for RenderVars:** The sourceName aovSetting is now supported. This allows renaming Arnold AOVs and writing a single AOV to multiple Render Buffers with different filters. (#425)

- Fixed an issue that prevented using the GPU on Windows. (#398)
- Fixed a crash when running the Render Delegate in Solaris on Windows. (#394)
- Fixed a bug related to marking ignored Render Buffers as converged. (#431)
- Fixed an issue related to using incorrect LPEs. (#430)
- Fixed a crash when deleting an active RenderVar in Solaris. (#439)
- Fixed an issue when the USD Preview Surface is used as a Displacement shader. (#448)
- Fixed an issue with how the dataType parameter is interpreted. (#450)

### Scene Format / Writer

- **Roundtripping Node Names:** Node names are now preserved when roundtripping scenes from Arnold to USD to Arnold. (#396)
- **Per-channel connections:** Per-channel connections are now written using adapter nodes. (#351)
- **Motion Keys:** Motion keys are now written to the USD file. (#334)
- **Motion Blur:** Motion blur is now supported. (#346)

- Fixed an issue when writing Toon light lists. (#374)
- Fixed an issue when writing linked ramp parameters. (#375)
- Fixed an issue when writing AI_TYPE_NODE user data. (#371)
- Fixed an issue when writing motion ranges. (#368)
- Fixed an issue when writing ginstance parameters. (#362)
- Fixed a crash when writing empty arrays. (#360)
- Fixed an issue when the number of motion keys for normals did not match the number of motion keys for positions. (#356)
- Fixed an issue when writing custom Matrix parameters. (#354)
- Fixed an issue when writing polymesh.subdiv_iterations.(#349)
- Fixed an issue when writing curves.num_points. (#324)
- Removed warnings when writing the displayColor primvar. (#312)

## [6.0.3.0] - 2020-04-20

### Build

- **USD requirement:** USD 19.05 is now the earliest supported version.
- **USD 20.02:** USD 20.02 is now supported. (#260)

- Fixed build issues on Linux and MacOS. (#303)
- Fixed build issues when using USD 0.19.05.

### Procedural

- **Using the new instancer procedural:** The procedural now uses the core shipped instancer procedural. (#256)
- **Prim Visibility:** The visibility token from UsdGeomImageable is now correctly inherited. (#218)

- Fixed a crash when using the Arnold Viewport functions. (#295)
- Fixed a crash when writing USD files with upper-case extensions. (#288)

### Render Delegate

- **Computed Primvars:** Computed primvars are now supported, enabling previewing UsdSkel and Houdini crowds. (#265 and #267)
- **Improved Rendering:** The Render Delegate is now using the Arnold Render API correctly, leading to better responsiveness. (#270)
- **Improved Render Buffers:** The Hydra Render Buffer support is now significantly improved, including improved performance. (#8)
- **32-bit buffers:** The render delegate now outputs 32-bit float buffers, instead of dithered 8 bit whenever possible. (#9)
- **arnold:global: prefix:** Prefixing Render Settings with `arnold:global:` is now supported.
- **Shaping Parameters:** Shaping parameters on Sphere Lights are now supported. This includes Spot and IES parameters, excluding IES normalize and IES angle scale. (#314)
- **Barndoor Parameters:** Solaris' Barndoor parameters are now roughly approximated using the barndoor filter. Note, Arnold *does NOT match* Karma. (#332)

- Fixed a crash when instancer nodes had uninitialized node pointers. (#298)
- Fixed a bug with aborted renders not marking the render pass as converged. (#4)
- Fixed a bug where the camera jumped to the origin in Solaris. (#385)

### Scene Format/Writer

- **Mask:** The scene format plugin now supports a mask parameter, allowing selective export of Arnold nodes. (#274)
- **Closures:** Closure attributes are now written to the USD file. (#322)
- **Options:** The options node is now correctly translated. (#320)

- Fixed bugs with the string export functions. (#320)
- Fixed a crash when writing pointer attributes. (#342)

## [6.0.2.1] - 2020-03-11

### Build

- **Clang 9:** We now support building using Clang 9. (#252)

### Procedural

- **Primvar translation:** The procedural now uses "primvars:st" and "primvars:uv" for UV coordinates, and "normals" for "nlist" on polymeshes. (#206)
- **Per-vertex UV and Normals:** Per-vertex UVs and normals are now supported on polymeshes. (#222)
- **Shader output connections:** Support for shader output connections has been improved, including per-component connections. (#211)
- **Point varying primvars:** Varying primvars are now supported on point schemas. (#228)
- **USDVol support:** The procedural now supports USD Volumes schemas. Using grids from two different files for a single volume is not allowed. (#227)
- **Serialized USD:** The procedural supports creating the stage from a set of strings without requiring a file. (#235)
- **Basis Curves:** The procedural now supports Basis Curves. (#239)
- **Boolean parameters:** The procedural now supports setting boolean parameters on Arnold nodes using bool, int or long USD attributes. (#238)
- **Converting between Width and Radius:** Width attributes are now properly converted to Arnold's radius parameters. (#247)
- **RTLD_LOCAL:** RTLD_LOCAL is used instead of RTLD_GLOBAL when dlopening in the procedural. (#259)

### Render Delegate

- **Left Handed Topology:** Left-handed topologies are now supported, including converting the varying primvars and indices for position, normal and uv attributes. (#207)
- **Motion Key mismatch:** Normal and position motion keys counts are the same now. (#229)
- **RGBA Primvars:** RGBA primvars are now supported. (#236)
- **Hydra Point Instancer:** Support of the Point Instancer has been greatly improved, including instancing of volumes. (#18 and #123)
- **Uniform Primvars:** Uniform primvars on points are now supported.
- **Pixel format conversion:** The render buffers now converts between pixel formats correctly. (#245)
- **Light Dirtying:** Transforms are now correctly preserved when parameters are dirtied, but transforms are unchanged on lights. (#243)

### Schemas

- **Linux Build:** Building schemas using Arnold 6.0.2.0 is now supported on Linux. (#219)

### Writer 

- **Node names for attributes:** Node names are now correctly formatted and sanitized when writing node and node array attributes. (#208)<|MERGE_RESOLUTION|>--- conflicted
+++ resolved
@@ -10,11 +10,8 @@
 ### Bug fixes
 
 - [usd#2208](https://github.com/Autodesk/arnold-usd/issues/2208) - Fix unnecessary allocations in the instancer and mesh.
-<<<<<<< HEAD
 - [usd#2218](https://github.com/Autodesk/arnold-usd/issues/2218) - Fix Hydra warning with orthographic cameras
-=======
 - [usd#2219](https://github.com/Autodesk/arnold-usd/issues/2219) - Fix race condition in hydra with node names
->>>>>>> 07537e11
 
 ## Pending Feature release
 
