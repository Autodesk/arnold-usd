<!-- SPDX-License-Identifier: Apache-2.0 -->
# Changelog

## Pending next bugfix release
<<<<<<< HEAD
- [usd#1989](https://github.com/Autodesk/arnold-usd/issues/1989) - Support mixed half/float channels when using the render delegate in batch mode with husk.
- [usd#1610](https://github.com/Autodesk/arnold-usd/issues/1610) - Proper support of arnold:visibility primvar in hydra

## Pending feature release
=======
- [usd#2075](https://github.com/Autodesk/arnold-usd/issues/2075) - Ensure options attributes are not set while a hydra render is in progress

## [7.3.3.1] - 2024-08-09
- [usd#1989](https://github.com/Autodesk/arnold-usd/issues/1989) - Support mixed half/float channels when using the render delegate in batch mode with husk.
- [usd#1610](https://github.com/Autodesk/arnold-usd/issues/1610) - Proper support of arnold:visibility primvar in hydra

## [7.3.3.0] - 2024-07-26
>>>>>>> 9e9b8d0c

### Feature
- [usd#1738](https://github.com/Autodesk/arnold-usd/issues/1738) - Support all camera Arnold attributes in Hydra
- [usd#1965](https://github.com/Autodesk/arnold-usd/issues/1965) - Write color manager attributes in the RenderSettings primitive
- [usd#1974](https://github.com/Autodesk/arnold-usd/issues/1974) - Delegate should only create default shaders when needed
- [usd#1959](https://github.com/Autodesk/arnold-usd/issues/1959) - Improve translation of normals and primvars in hydra
- [usd#1946](https://github.com/Autodesk/arnold-usd/issues/1946) - Support color space in materialx for hydra
- [usd#1972](https://github.com/Autodesk/arnold-usd/issues/1972) - Ensure subdivision is disabled when subdiv iterations is equal to 0 in Hydra
- [usd#1982](https://github.com/Autodesk/arnold-usd/issues/1982) - Fix subdivision when primvars are set in parent primitives
- [usd#1979](https://github.com/Autodesk/arnold-usd/issues/1979) - Support treatAsPoint in Hydra photometric lights
- [usd#1987](https://github.com/Autodesk/arnold-usd/issues/1987) - Author familyName and familyType in GeomSubsets written as USD
- [usd#2000](https://github.com/Autodesk/arnold-usd/issues/2000) - Write light filters through node graphs so they can be rendered in Hydra
- [usd#1997](https://github.com/Autodesk/arnold-usd/issues/1997) - Apply correct amount of transform keys when xformOp is set on parent prims
- [usd#2003](https://github.com/Autodesk/arnold-usd/issues/2003) - Choose render settings primitive through hydra scene loader
- [usd#2019](https://github.com/Autodesk/arnold-usd/issues/2019) - Support purpose in the hydra procedural
- [usd#2010](https://github.com/Autodesk/arnold-usd/issues/2010) - Support TreatAsPoint in spot lights
- [usd#2017](https://github.com/Autodesk/arnold-usd/issues/2017) - Set root transform and node id in the hydra procedural
- [usd#2015](https://github.com/Autodesk/arnold-usd/issues/2015) - Support hydra points with empty widths
- [usd#2008](https://github.com/Autodesk/arnold-usd/issues/2008) - Write spot and photometric lights as UsdLux schemas
- [usd#2030](https://github.com/Autodesk/arnold-usd/issues/2030) - Write background and atmosphere shaders under a node graph for hydra support
- [usd#2031](https://github.com/Autodesk/arnold-usd/issues/2031) - Write AOV shaders under a node graph for hydra support
- [usd#2025](https://github.com/Autodesk/arnold-usd/issues/2025) - Write imagers through node graphs for hydra support
- [usd#2042](https://github.com/Autodesk/arnold-usd/issues/2042) - Follow hydra normals skinning behavior in the procedural.
- [usd#1174](https://github.com/Autodesk/arnold-usd/issues/1174) - When the render errors or is aborted, husk will now exit with error code (houdini >= 20.5)
- [usd#2057](https://github.com/Autodesk/arnold-usd/issues/2057) - Add Ginstance support in hydra and fix a data race issue.
- [usd#2055](https://github.com/Autodesk/arnold-usd/issues/2055) - Support animated curves orientations in hydra
- [usd#2053](https://github.com/Autodesk/arnold-usd/issues/2053) - Visibility and sidedness attributes not supported in Arnold native hydra prims
- [usd#2058](https://github.com/Autodesk/arnold-usd/issues/2058) - Support UsdPlane primitives
- [usd#2061](https://github.com/Autodesk/arnold-usd/issues/2061) - Support arnold light groups in Hydra
- [usd#2067](https://github.com/Autodesk/arnold-usd/issues/2067) - Do not author useless "normals" user data in meshes/curves through the procedural

### Bug fixes
- [usd#1961](https://github.com/Autodesk/arnold-usd/issues/1961) - Random curves width in Hydra when radius primvars are authored
- [usd#1977](https://github.com/Autodesk/arnold-usd/issues/1977) - Aov shaders not set properly in hydra mode of the scene format
- [usd#1984](https://github.com/Autodesk/arnold-usd/issues/1984) - Cylinder lights not taking normalization into account through USD
- [usd#1994](https://github.com/Autodesk/arnold-usd/issues/1994) - Fixed hydra errors with varying topologies, and incorrect velocities in first renders.
- [usd#1992](https://github.com/Autodesk/arnold-usd/issues/1992) - Support hydra skinned positions with more than 3 keys
- [usd#2027](https://github.com/Autodesk/arnold-usd/issues/2027) - Fix faceVarying normals interpolation in the procedural when the mesh is left handed.
- [usd#1837](https://github.com/Autodesk/arnold-usd/issues/1837) - Fix motion blur of instanced skinned geometry with animated parent matrix
- [usd#2037](https://github.com/Autodesk/arnold-usd/issues/2027) - Improve instances and objects motion blur coherence.


### Build
- [usd#1969](https://github.com/Autodesk/arnold-usd/issues/1969) - Remove support for USD versions older than 21.05

## [7.3.3.0] - 2024-07-25

### Feature
- [usd#1814](https://github.com/Autodesk/arnold-usd/issues/1814) - Support skinning on USD curves and points
- [usd#1939](https://github.com/Autodesk/arnold-usd/issues/1939) - Support primvars as user data on lights
- [usd#1950](https://github.com/Autodesk/arnold-usd/issues/1950) - Avoid creating a render delegate in batch mode when ARNOLD_FORCE_ARBORT_ON_LICENSE_FAIL is set and the license isn't found.
- [usd#1918](https://github.com/Autodesk/arnold-usd/issues/1918) - Use batch render sessions for husk renders
- [usd#1955](https://github.com/Autodesk/arnold-usd/issues/1955) - Improve USD authoring of quad and mesh lights in the writer

### Bug fixes
- [usd#1861](https://github.com/Autodesk/arnold-usd/issues/1861) - Fix BasisCurves disappearing on interactive updates
- [usd#1927](https://github.com/Autodesk/arnold-usd/issues/1927) - Fix procedural updates during iteractive changes of non-leaf primitives
- [usd#1661](https://github.com/Autodesk/arnold-usd/issues/1661) - In the procedural the subdivision meshes will use the normals generated by the subdivision algorithm instead of the normal primvar.
- [usd#1919](https://github.com/Autodesk/arnold-usd/issues/1919) - Fix rendering multiple frames with husk.
- [usd#1952](https://github.com/Autodesk/arnold-usd/issues/1952) - Don't write camera aperture parameters if they're already set
- [usd#1902](https://github.com/Autodesk/arnold-usd/issues/1902) - Fix invalid Cache ID sporadic error
- [usd#1940](https://github.com/Autodesk/arnold-usd/issues/1940) - Incorrect handling of shaders referenced in multiple materials

## [7.3.2.1] - 2024-06-19

### Bug fixes
- [usd#1923](https://github.com/Autodesk/arnold-usd/issues/1923) - Fix instance primvar indices with multiple prototypes
- [usd#1929](https://github.com/Autodesk/arnold-usd/issues/1929) - Ensure subdiv_iterations is not set uselessly during procedural updates
- [usd#1932](https://github.com/Autodesk/arnold-usd/issues/1932) - Fix a crash when the number of elements in a primvar should be equal to the number of points but is not.

## [7.3.2.0] - 2024-05-22

### Feature
- [usd#1894](https://github.com/Autodesk/arnold-usd/issues/1894) - Write cylinder lights as UsdLuxCylinderLight primitives

### Bug fixes
- [usd#1900](https://github.com/Autodesk/arnold-usd/issues/1900) - Fix transform hierarchies for Arnold non-xformable primitives
- [usd#1908](https://github.com/Autodesk/arnold-usd/issues/1908) - Read deform_keys independently of the primvar interpolation
- [usd#1903](https://github.com/Autodesk/arnold-usd/issues/1903) - USD Writer should skip materials when the shader mask is disabled
- [usd#1906](https://github.com/Autodesk/arnold-usd/issues/1906) - Fix light filters assignment order in the render delegate to make it consistent with the procedural.
- [usd#1912](https://github.com/Autodesk/arnold-usd/issues/1912) - Procedural interactive updates don't consider primitives visibility
- [usd#1914](https://github.com/Autodesk/arnold-usd/issues/1914) - Ensure Mesh vertex attributes are not written to USD when not set in Arnold 

## [7.3.1.0] - 2024-03-27

### Feature
- [usd#1730](https://github.com/Autodesk/arnold-usd/issues/1730) - Add light linking to the ArnoldProceduralCustom when using hydra.
- [usd#168](https://github.com/Autodesk/arnold-usd/issues/168) - Support interactive USD updates in the procedural
- [usd#1835](https://github.com/Autodesk/arnold-usd/issues/1835) - Support Arnold "help" metadata instead of previous "desc" metadata.
- [usd#1865](https://github.com/Autodesk/arnold-usd/issues/1865) - Support ArnoldOptions primitives in Hydra
- [usd#1852](https://github.com/Autodesk/arnold-usd/issues/1852) - Write Arnold options as UsdRenderSettings primitives
- [usd#1870](https://github.com/Autodesk/arnold-usd/issues/1870) - Use new node type AI_NODE_IMAGER
- [usd#1878](https://github.com/Autodesk/arnold-usd/issues/1878) - Make arnold relative path optional for image shaders
- [usd#1874](https://github.com/Autodesk/arnold-usd/issues/1874) - Shader output attributes should be outputs:out to match the Sdr registry
- [usd#1873](https://github.com/Autodesk/arnold-usd/issues/1873) - Ensure materials are written under a scope primitive
- [usd#1868](https://github.com/Autodesk/arnold-usd/issues/1868) - Support velocities in PointInstancer primitive rendered through the procedural
- [usd#1889](https://github.com/Autodesk/arnold-usd/issues/1889) - GI Transmission Depth should default to 8 in the Render Settings

### Bug fixes
- [usd#1547](https://github.com/Autodesk/arnold-usd/issues/1547) - Fix mesh lights shutoff when there is a light link in the scene.
- [usd#1859](https://github.com/Autodesk/arnold-usd/issues/1859) - Support PointInstancer invisibleIDs for lights 
- [usd#1881](https://github.com/Autodesk/arnold-usd/issues/1881) - Support UDIM and relative paths on mtlx image shaders
- [usd#1884](https://github.com/Autodesk/arnold-usd/issues/1884) - Set a proper name to skydome image node in Hydra
- [usd#1890](https://github.com/Autodesk/arnold-usd/issues/1890) - Reduce VtArray memory consumption, mostly in the instancer. 

## [7.3.0.0] - 2024-03-27

### Feature
- [usd#1758](https://github.com/Autodesk/arnold-usd/issues/1758) - Return a default value when an attribute type is not recognized
- [usd#1759](https://github.com/Autodesk/arnold-usd/issues/1759) - Remove GeometryLight usd imaging adapter
- [usd#1705](https://github.com/Autodesk/arnold-usd/issues/1705) - Support Point instancers having lights as prototypes
- [usd#1635](https://github.com/Autodesk/arnold-usd/issues/1635) - Support arnold visibility and matte on Hydra instances
- [usd#1806](https://github.com/Autodesk/arnold-usd/issues/1806) - Extend the WriteUsdStageCache API

### Bug fixes
- [usd#1756](https://github.com/Autodesk/arnold-usd/issues/1756) - Registry should declare filenames as assets in GetTypeAsSdfType 
- [usd#1770](https://github.com/Autodesk/arnold-usd/issues/1770) - Fix exr driver always rendering float with husk when productType is arnold
- [usd#1772](https://github.com/Autodesk/arnold-usd/issues/1772) - RectLight texture uvs are now consistent between husk, kick and other renderers.
- [usd#1776](https://github.com/Autodesk/arnold-usd/issues/1776) - Fix incorrect PointInstancer instance orientations in the render delegate.
- [usd#1769](https://github.com/Autodesk/arnold-usd/issues/1769) - Fix curve uvs when they are vertex interpolated.
- [usd#1784](https://github.com/Autodesk/arnold-usd/issues/1784) - The aov layer name is now correctly taken into account when rendering exrs with husk and using the arnold productType.

### Build
- [usd#1795](https://github.com/Autodesk/arnold-usd/issues/1795) - Fix compilation issue on macOS with clang 15.0.7.
- [usd#1793](https://github.com/Autodesk/arnold-usd/issues/1793) - Enable compiling arnold-usd without USD_BIN.

## [fix-7.2.5]

### Bug fixes
- [usd#1854](https://github.com/Autodesk/arnold-usd/issues/1854) - Fix unnecessary updating of the scene in the render delegate when the camera is moving. This improves the interactivity in Solaris.

## [7.2.5.2] and [7.2.5.3]

### Bug fixes
- [usd#1808](https://github.com/Autodesk/arnold-usd/issues/1808) - Fix the error "Cannot load _htoa_pygeo library required for volume rendering in Solaris" in Houdini 19.5+.
- [usd#1812](https://github.com/Autodesk/arnold-usd/issues/1812) - Improve Material network creation by caching the node entries and the osl code.
- [usd#1781](https://github.com/Autodesk/arnold-usd/issues/1781) - Fix a crash happening in a aiStandin usd when scrolling the timeline in maya.
- [usd#1753](https://github.com/Autodesk/arnold-usd/issues/1753) - Fix a problem with yeti where the transforms of the ArnolProceduralCustom were not taken into account in kick (procedural).

## [7.2.5.1] - 2024-01-18

### Bug fixes

- [usd#1776](https://github.com/Autodesk/arnold-usd/issues/1776) - Fix incorrect PointInstancer instance orientations in the render delegate.
- [usd#1769](https://github.com/Autodesk/arnold-usd/issues/1769) - Fix curve uvs when they are vertex interpolated.

## [7.2.5.0] - 2023-12-13

### Feature
- [usd#612](https://github.com/Autodesk/arnold-usd/issues/612) - Add support for orthographic camera in the hydra render delegate.
- [usd#1726](https://github.com/Autodesk/arnold-usd/issues/1726) - Add usdz as a supported format of the scene reader
- [usd#1077](https://github.com/Autodesk/arnold-usd/issues/1077) - Support --threads / -j argument in husk to control the amount of render threads
- [usd#1748](https://github.com/Autodesk/arnold-usd/issues/1748) - Support implicit conversions between Float3 and Float4
- [usd#658](https://github.com/Autodesk/arnold-usd/issues/658) - Support pixel aspect ratio in Hydra
- [usd#1746](https://github.com/Autodesk/arnold-usd/issues/1746) - Made the behaviour for doubleSided gprims consistent between USD and Hydra

### Bug fixes
- [usd#1709](https://github.com/Autodesk/arnold-usd/issues/1709) - Procedural failures if schemas are present
- [usd#1713](https://github.com/Autodesk/arnold-usd/issues/1713) - Fix coding error "attempt to get string for GfVec4f"
- [usd#1732](https://github.com/Autodesk/arnold-usd/issues/1732) - Force the "color" AOV to be interpreted as the Arnold beauty pass.
- [usd#1735](https://github.com/Autodesk/arnold-usd/issues/1735) - Fix usdskel geometry and motion blur interpolation outside the keyframe boundaries.
- [usd#1524](https://github.com/Autodesk/arnold-usd/issues/1524) - Fix material binding on instances under a SkelRoot
- [usd#1718](https://github.com/Autodesk/arnold-usd/issues/1718) - Support primvars:arnold attributes in Arnold typed schemas

## [7.2.4.1] - 2023-10-18

### Bugfix
- [usd#1678](https://github.com/Autodesk/arnold-usd/issues/1678) - Add support for Arnold shaders with multiple outputs
- [usd#1711](https://github.com/Autodesk/arnold-usd/issues/1711) - Fix duplicated arnold user data introduced in 7.2.3.0
- [usd#1728](https://github.com/Autodesk/arnold-usd/issues/1728) - Fix Cryptomatte compatibility with Nuke.
- [usd#1757](https://github.com/Autodesk/arnold-usd/issues/1757) - Declare closure attributes as terminals in the registry

## [7.2.4.0] - 2023-10-04

### Feature
- [usd#1634](https://github.com/Autodesk/arnold-usd/issues/1615) - Support curves orientations identically between USD and Hydra / Prevent errors due to bad curves orientations count.
- [usd#1615](https://github.com/Autodesk/arnold-usd/issues/1615) - add bespoke usdgenschema command to create arnold schema without python
- [usd#739](https://github.com/Autodesk/arnold-usd/issues/739) - Implement the ArnoldProceduralCustom prim in hydra.
- [usd#1644](https://github.com/Autodesk/arnold-usd/issues/1644) - Support nodes mask in the hydra procedural
- [usd#1656](https://github.com/Autodesk/arnold-usd/issues/1656) - Use the same tessellation for sphere primitives as Hydra
- [usd#1632](https://github.com/Autodesk/arnold-usd/issues/1632) - Support custom materialx node definitions placed in a folder defined by the environment variable PXR_MTLX_STDLIB_SEARCH_PATHS
- [usd#1603](https://github.com/Autodesk/arnold-usd/issues/1603) - Support custom USD materialx shaders with any shader type
- [usd#1586](https://github.com/Autodesk/arnold-usd/issues/1586) - Support motion blur in the hydra procedural
- [usd#1587](https://github.com/Autodesk/arnold-usd/issues/1587) - Support object path in the hydra procedural
- [usd#1664](https://github.com/Autodesk/arnold-usd/issues/1664) - Support hydra procedural with a cacheID

### Bug fixes
- [usd#1613](https://github.com/Autodesk/arnold-usd/issues/1613) - Invisible Hydra primitives should ignore arnold visibility
- [usd#1641](https://github.com/Autodesk/arnold-usd/issues/1641) - Ensure nodes created by the render delegate have the correct parent procedural.
- [usd#1652](https://github.com/Autodesk/arnold-usd/issues/1652) - Restore the schema installed files organisation. 
- [usd#1673](https://github.com/Autodesk/arnold-usd/issues/1673) - UsdUvTexture ignores missing textures in hydra
- [usd#1675](https://github.com/Autodesk/arnold-usd/issues/1675) - Fix UsdUvTexture default wrap modes and uvset coordinates.
- [usd#1657](https://github.com/Autodesk/arnold-usd/issues/1657) - Fix a motion blur sampling bug happening when a mesh has facevarying indexed normals and different number of indices per key frame.
- [usd#1693](https://github.com/Autodesk/arnold-usd/issues/1693) - Fix geometry light not rendering in recent version.
- [usd#1696](https://github.com/Autodesk/arnold-usd/issues/1696) - Fix cryptomatte render by restoring previous filter assignment to the default filter.

### Build
- [usd#1648](https://github.com/Autodesk/arnold-usd/issues/1648) - Fix schemas generation issue that was intermittently failing

## [7.2.3.2] - 2023-08-30

### Bug fixes
- [usd#1605](https://github.com/Autodesk/arnold-usd/issues/1605) - Apply the MaterialBindingAPI to the bound prims when converting ass to usd
- [usd#1607](https://github.com/Autodesk/arnold-usd/issues/1607) - Allow primvars with namespace in the procedural 
- [usd#1593](https://github.com/Autodesk/arnold-usd/issues/1593) - Fix crash in the procedural when the UsdPrimvarReader varname attribute is not set.
- [usd#1625](https://github.com/Autodesk/arnold-usd/issues/1625) - Fix issue where user defined primvars were reset.

## [7.2.3.1] - 2023-08-14

### Note
- 7.2.3.1 is an Arnold hot fix, no new changes in arnold-usd. See 7.2.3.0 for the most recent changes.

## [7.2.3.0] - 2023-08-14

### Feature
- [usd#1435](https://github.com/Autodesk/arnold-usd/issues/1435) - Support "vertex" UV coordinates on Curves in the render delegate
- [usd#1579](https://github.com/Autodesk/arnold-usd/issues/1579) - Curves without any width should render with a default value

### Bug fixes
- [usd#1538](https://github.com/Autodesk/arnold-usd/issues/1538) - Fix triplanar in USD Materialx
- [usd#1588](https://github.com/Autodesk/arnold-usd/issues/1588) - Arnold schemas under a point instancer should be hidden
- [usd#1597](https://github.com/Autodesk/arnold-usd/issues/1597) - Fix hdx dependency which was causing issues on linux with husk
- [usd#1595](https://github.com/Autodesk/arnold-usd/issues/1595) - Support Arnold RenderVar filters in Hydra 

## [7.2.2.1] - 2023-06-21

### Bug fixes
- [usd#1567](https://github.com/Autodesk/arnold-usd/issues/1567) - Fix metallic attribute in UsdPreviewSurface in the render delegate
- [usd#1550](https://github.com/Autodesk/arnold-usd/issues/1550) - UsdPrimvarReader_float2 returning "st" not working in the usd procedural
- [usd#1552](https://github.com/Autodesk/arnold-usd/issues/1552) - Retain attributes ordering in the Sdr registry
- [usd#1548](https://github.com/Autodesk/arnold-usd/issues/1548) - Fix RenderProduct arnold:driver ignored in the render delegate
- [usd#1546](https://github.com/Autodesk/arnold-usd/issues/1546) - Fix relative paths on arnold nodes


## [7.2.2.0] - 2023-06-07

### Feature
- [usd#1492](https://github.com/Autodesk/arnold-usd/issues/1492) - Add Arnold render status and estimated render time to viewport annotation
- [usd#1499](https://github.com/Autodesk/arnold-usd/issues/1499) - Add support for camera filtermap and uv_remap
- [usd#1486](https://github.com/Autodesk/arnold-usd/issues/1486) - Add a "Mtl" scope for materials when authoring usd files
- [usd#1529](https://github.com/Autodesk/arnold-usd/issues/1529) - Add AI_RAY_SUBSURFACE visibility flag support in the render delegate and procedural

### Build
- [usd#1480](https://github.com/Autodesk/arnold-usd/issues/1480) - Allow to specify a testsuite output folder
- [usd#1463](https://github.com/Autodesk/arnold-usd/issues/1463) - Fix Windows builds with CMake
- [usd#1471](https://github.com/Autodesk/arnold-usd/issues/1471) - Support relative paths for Arnold and USD Sdk
- [usd#1466](https://github.com/Autodesk/arnold-usd/issues/1466) - Allow to run the testsuite without any build of the procedural
- [usd#1508](https://github.com/Autodesk/arnold-usd/issues/1508) - Support relative paths for python / boost / tbb
- [usd#1512](https://github.com/Autodesk/arnold-usd/issues/1512) - Remove deprecated ENABLE_MATERIALX build variable
- [usd#1519](https://github.com/Autodesk/arnold-usd/issues/1519) - Procedural does not compile with older versions of Arnold

### Bug fixes
- [usd#1502](https://github.com/Autodesk/arnold-usd/issues/1502) - Render delegate crashes with empty arrays.
- [usd#1522](https://github.com/Autodesk/arnold-usd/issues/1522) - Support UsdPrimvarReader_float2 shader returning the "st" variable
- [usd#1530](https://github.com/Autodesk/arnold-usd/issues/1530) - Fix a crash when a user primvars has an empty array on a keyframe
- [usd#1535](https://github.com/Autodesk/arnold-usd/issues/1535) - Fixed Render delegate crashes when visibility is set on lights
- [usd#1532](https://github.com/Autodesk/arnold-usd/issues/1532) - Schemas are not declaring asset parameters for filenames
- [usd#1525](https://github.com/Autodesk/arnold-usd/issues/1525) - Default values for AA sampling and ray depths in direct USD renders are now increased to be equal to render delegate defaults.

## [7.2.1.1] - 2023-04-19 

### Bug fixes
- [usd#1426](https://github.com/Autodesk/arnold-usd/issues/1426) - Skinned transforms are now correctly used on the skinned meshes.
- [usd#1485](https://github.com/Autodesk/arnold-usd/issues/1485) - MaterialX shader nodes should have "auto" colorspace by default 
- [usd#1477](https://github.com/Autodesk/arnold-usd/issues/1477) - A a note in the README for the flickering issue with instances which can be fixed with the `USD_ASSIGN_PROTOTYPES_DETERMINISTICALLY` environment variable. 
- [usd#1462](https://github.com/Autodesk/arnold-usd/issues/1462) - Ensure shader scope doesn't appear twice in the hierarchy.
- [usd#1459](https://github.com/Autodesk/arnold-usd/issues/1459) - Support Shaders with multiple outputs
- [usd#1359](https://github.com/Autodesk/arnold-usd/issues/1359) - Refresh the arnold instancer when the prototype mesh points have changed.
- [usd#1483](https://github.com/Autodesk/arnold-usd/issues/1483) - Indexed normals with vertex interpolation are now converted properly.

## [7.0.0.1] - 2021-11-24

### Bugfixes

#### Build
- #923 Testsuite fails with Arnold 7
- #1487 Update Scons to build on windows with MSVC 14.3 

#### Procedural
- #458 Point instancer should prune the primitives under its hierarchy
- #904 No way to have Point Instancer prototypes hidden
- #921 Remap curves primvars to avoid "wrong data count" errors
- #928 Transform from the Point Instancer is not applied to instances

#### Imaging
- #902 Render session is not passed to AiDeviceAutoSelect
- #900 Avoid calling AiRenderBegin if render is already running
- #905 Integer primvar Render Vars fail to render via husk
- #906 Version is not set as default when returning SDR definitions
- #915 Volume shader is not applied to the ArnoldVolume primitive in Hydra
- #918 Rendervars do not show up in Houdini 19

#### Scene Format
- #924 Writer now saves the default color manager node

## [7.0.0.0] - 2021-10-18

### Enhancements

#### Build
- **ARNOLD_ prefix for definitions**: Arnold-USD now uses ARNOLD_ prefix for definitions to differentiate from core definitions. (#823)
- **CMake testsuite**: The cmake build system is now capable of running tests via kick and usdrecord. (#124 #27)
- **BOOST_ALL_NO_LIB**: When building via CMake, the implicit linking of boost libraries can be disabled.

#### Procedural
- **Procedural Path Mapping**: The procedural now supports Arnold Path Mapping when loading USD files. (#818)
- **Light Linking**: The procedural now supports light linking. (#787)

#### Imaging
- **UsdImaging adapters**: Arnold-USD now includes a set of UsdImaging adapters for Arnold specific schemas, that allows direct use of procedurals and Arnold shapes in Hydra. (#185 #741)
- **Deep rendering**: The render delegate now supports rendering of deep AOVs via [DelegateRenderProducts](https://www.sidefx.com/docs/hdk/_h_d_k__u_s_d_hydra.html#HDK_USDHydraHusk). (#650)
- **Hydra scene delegate**: Arnold-USD now includes an experimental scene delegate for Hydra. (#764)
- **Progressive disabled when using Husk**: Progressive rendering is now disabled when rendering via husk. (#755)
- **Custom PrimID Hydra Buffer**: The render delegate now uses a dedicated primId AOV to support selections in Hydra viewports. This improves support for render-time procedurals and leaves the built-in id parameter unchanged on shapes. (#812)
- **DoubleSided in the Render Delegate**: The render delegate now supports the built-in doubleSided parameter on USD primitives and correctly supports overrides via Arnold-specific primvars. (#805)
- **Motion Blur using Velocity and Acceleration**: The render delegate now extrapolates point positions if velocity or acceleration primvars exist and there are no multiple samples for the position. (#673)
- **Fast camera updates**: The render delegate now handles camera-only updates more efficiently, improving the first time to pixel. (#869)
- **Standard Surface Fallback**: The render delegate now uses a standard surface as a fallback, when no materials are assigned to a prim. (#861)
- **String array parameters**: String array primvars are now converted to built-in parameters. (#808)
- **Multiple hydra sessions**: The render delegate now uses the multiple render session API. (#783)

#### Scene Format
- **Multiple frames in a single file**: The USD writer is now able to append multiple frames to a single USD file. (#777)

### Bugfixes

#### Build
- #746 Issue with dependency between the procedural build and the testsuite
- #810 Can't build schemas when there are spaces in the project folder path
- #830 HdArnoldNativeRprim::GetBuiltinPrimvarNames lacks the override modifier
- #835 Building for USD 21.08 fails because the lack of SdfTypeIndicator
- #837 Schemas fail to generate with python 3 because of dict.iteritems()
- #845 Driver using AiOutputIteratorGetNext fails to compile when using a newer Arnold build
- #851 Don't configure plugInfo.json in-source
- #849 AiArrayGetXXXFuncs are not available anymore in newer Arnold builds
- #856 Cleanup solution introduced in #845
- #874 Allow to prepend PATH folders when building schemas
- #772 Testsuite fails when using USD 21.05/21.02
- #765 Can't compile when using USD 21.05
- #775 Remove deprecated functions, warnings, and fix some bugs
- #767 Unable to compile using cmake with a Python 3 build of USD
- #792 Build error using Houdini 18.0 on OSX

#### Procedural
- #847 Procedural should check the camera of the proper universe for motion blur settings
- #802 B-spline curves not using radius in procedural
- #816 The procedural does not use "driver:parameters:aov:name"

#### Imaging
- #751 Render delegate crashes when changing material terminals interactively
- #797 Warning messages when HdArnoldRenderPass is deleted
- #858 Can't hide/unhide lights in Hydra
- #853 Missing indices for facevarying primvars in Hydra abort renders
- #821 The render delegate crashes when using render session API
- #884 Render delegate shouldn't call AiBegin/AiEnd if Arnold is already active
- #843 Disabling render purposes does not hide geometries in hydra
- #887 Int parameters are not converted to unsigned int shader parameters in the render delegate
- #761 Change render_context string to RENDER_CONTEXT for render hints

#### Scene Format
- #871 Enforce writing multiple frames when no default is authored

#### Schemas
- #798 SdfMetadata Clashing with another NdrDiscovery Plugin

## [6.2.1.1] - 2021-06-07

### Bugfixes

#### Procedural
- #778 Procedural doesn't read some animated parameters properly
- #768 Custom typed primitives are not written if they already exist

#### Render Delegate
- #795 GfMatrix4d attributes are not converted to AI_TYPE_MATRIX parameters
- #790 Reset the disp_map parameter instead of setting nullptr when there is no displacement

## [6.2.1.0] - 2021-04-22

### Enhancements

#### Build
- **Common Library**: Arnold-usd now includes a set of common functions and string definitions to share across multiple modules. (#466)

#### Procedural
- **Half and Double precision**: Storing data using half or double precision is now supported. (#672)
- **Velocity blur**: The procedural now uses the velocity attribute to create motion keys for point-based shapes, when there are no position keys or the topology changes between frames. (#221)
- **NodeGraph schemas**: The procedural now supports using the NodeGraph schema for shader networks. (#678)
- **Crease Sets**: The procedural now supports crease sets on polymesh. (#694)
- **Purpose**: Usd Purpose is now supported in the procedural. (#698)
- **Transform2D**: The procedural now supports remapping UsdTransform2D to built-in Arnold nodes. (#517)
- **Multi-Threading**: The procedural now uses USD's WorkDispatcher which improves the performance of multi-threaded expansion in many cases. (#690)

#### Render Delegate
- **Half and Double precision**: Storing data using half or double precision is now supported. (#669)
- **Light and Shadow linking**: The render delegate now supports light and shadow linking. (#412)
- **Motion blur for the Point Instancer**: The render delegate now calculates motion blur when using the point instancer. (#653)
- **Pause and Resume**: Pausing and resuming renders are now supported in the render delegate. (#595)

#### Scene Format
- **Write with default values**: The scene format now supports optionally writing parameters with default values. (#720)

#### Schemas
- **Removal of the ArnoldUSD DSO**: The Schemas now work without generating a C++ library. This simplifies the build process and removes the need of installing DSOs that are not used. (#705)

### Bugfixes
- #715 Initialization order issue with constant strings common source file

#### Build
- #656 Arnold-USD fails to build with USD 21.02
- #663 render_delegate/lights.cpp fails to compile for pre-21.02 on windows
- #692 The render delegate fails to build on Windows due to template parameter names
- #707 Schema generator scons should use USD_BIN instead of USD_LOCATION + bin to find usdGenSchema
- #722 Failing to generate schemas when targeting Houdini on macOS
- #730 Translator fails to build when targeting USD 20.08

#### Procedural
- #674 Testsuite fails after standard_surface default changes in 6.2.0.0
- #564 Changing topology only works when rendering the first frame of the USD file
- #681 Read render settings at the proper frame
- #683 Don't apply skinning if the usdStage comes from the cache
- #508 Nested procedurals ignore matrix in the viewport API
- #687 Crash with empty primvar arrays
- #679 Attribute subdiv_type should have priority over usd subdivisionScheme
- #282 Primvars are not inherited from ancestor primitives
- #215 Issue with instanced primitives' visibility
- #244 Curves with vertex interpolation on width
- #732 Support wrap, bias and scale in USdUvTexture
- #724 ID not passed to the shapes generated in the procedural

#### Render Delegate
- #651 Error rendering USD file with samples in productName
- #660 Crease sets and subdivision scheme is not imported correctly
- #727 Arnold does not use wrapS and wrapT values on UsdUVTexture shader node when rendering UsdPreviewSurface
- #759 Primvars are not correctly set on the instancer if there is more than one prototype

#### Scene Format
- #615 USD Writer crashes when node name contains hyphen character
- #718 Inactive render vars are still rendered when using the scene format

## [6.2.0.1] - 2021-02-11

### Bugfixes

#### Render Delegate
- #654 Transform is not synced for the points primitive

## [6.2.0.0] - 2021-01-28

### Enhancements

#### Build

- **USD Procedural Name**: It is now possible to overwrite the USD procedurals name, which allows deploying a custom USD procedural alongside the core shipped one. (#600)

#### Procedural

- **Cache Id**: The procedural now supports reading stages from the shared stage cache via the cache id parameter. (#599)
- **Per ray-visibility**: The USD procedural now supports per-ray visibilities exported from Houdini. (#637)

#### Render Delegate

- **Hydra Cameras**: The render delegate now supports physical camera parameters, including depth of field and Arnold specific camera parameters. (#31 #591 #611)
- **Search Paths**: The render delegate now exposes search paths for plugins, procedurals, textures, and OSL includes. (#602)
- **Autobump Visibility**: The render delegate now supports setting autobump_visibility via primvars. (#597)

#### Scene Format

- **Authoring extent**: Extents on UsdGeom shapes are now correctly authored when using the USD scene format. (#582)

#### Schemas

- **Prefix for Schema Attributes**: Arnold schemas now prefix their attributes for better compatibility with built-in USD schemas. (#583)
- **Inheriting from UsdGeomXformable**: Arnold schemas now inherit from UsdGeomXformable instead of UsdTyped. (#558)
- **Creating XForms**: The USD scene format now correctly creates UsdGeomXform parents for shapes instead of UsdTyped. (#629)

### Bugfixes

#### Build

- #624 CMake fails building schemas for a beta Arnold build.
- #641 The render delegate fails to build using gcc 4.8.5 .

#### Procedural

- #621 UVs not read from facevarying primvar if indexes are not present.
- #643 Don't error out when a procedural object_path points at an inactive primitive.

#### Render Delegate

- #592 Invalid face-varying primvars crash the render delegate.
- #481 std::string, TfToken, and SdfAssetPath typed VtArrays are not converted when setting primvars.
- #619 Several built-in render buffer types are not translated to the right Arnold AOV type.
- #634 Fixing disappearing meshes when playing back animation.
- #638 Motion start and motion end is not set reading animated transformation.
- #605 Issues with UVs when rendering the kitchen scene.

#### Scene Format

- #596 Invalid USD is produced if polymesh is made of triangles and nsides is empty.

## [6.1.0.0] - 2020-10-28

### Enhancements

#### Build

- **Installing license**: The license is now copied to the installation folder when using scons. (#540)

#### Procedural

- **Light Shaping**: The procedural now supports the UsdLuxShapingAPI, allowing the use of spot and IES lights. (#344)

#### Render Delegate

- **UsdTransform2d**: The render delegate now supports the `UsdTransform2d` preview shader. (#516)
- **Per face material assignments**: Per-face material assignments are now supported. (#29)
- **Render Stats**: The Render Delegate now returns render stats via `GetRenderStats`. For now, this is used to show render progress in Solaris. (#537)

#### Schemas

- **Schema for custom procedurals**: The schemas now include ArnoldCustomProcedural for describing custom procedurals. (#487)
- **Schema updates**: Schemas now support cameras, render settings, and new output types. (#500)

#### Scene Format

- **Parent Scope**: There is a new flag to specify a custom root for all exported prims. (#292)
- **ST for Texture Coordinates**: Texture coordinates are now written as `primvars:st` to match the USD convention. (#542)

### Bugfixes

#### Build

- #528 Render delegate fails to build when building for Katana.
- #553 Compilation failures because of License.md.
- #567 HdArnoldMaterial fails to compile for the latest USD dev branch.
- #560 plugInfo.json for schemas is broken with newer USD builds.

#### Procedural

- #513 Viewport representation in points mode doesn't have the correct matrix.
- #543 Visibility is not checked on the current frame.
- #556 motion_start and motion_end is only set if the matrix of the prim is animated.
- #565 Animated transforms not translated properly if set on parent xforms.
- #570 USD procedural is not picking up osl shader parameters.

#### Render Delegate

- #569 Render delegate not picking up OSL shader parameters.
- #577 Point light should have zero radius.
- #580 The Render Delegate's depth range is incorrect if USD is at least version 20.02.
- #570 Incorrect display of curve widths in Solaris when changing curve basis.

## [6.0.4.1] - 2020-10-01

### Enhancements

#### Build

- **Custom Build Directory**: `BUILD_DIR` can now be used to overwrite the build directory for scons builds. (#490)
- **New Scons Version**: The build is now using Scons-3.1.2. (#549)

### Bugfixes

#### Build

- #533 Add BOOST_ALL_NO_LIB when building on windows.
- #501 The render delegate fails to build on gcc-4.8.5/Linux.
- #498 Can't build for Katana on Windows.

#### Procedural

- #513 Viewport representation in points mode doesn't have the correct matrix.

#### Render Delegate

- #488 Render Settings are not passed to the Render Delegate when using Husk.
- #518 HdArnold does not correctly handle texture coordinates when the primvar is not name `st` and `varname` in `PrimvarReader_float2` is of type `string`.
- #530 Cylinder light not matching the viewport preview.

## [6.0.4.0] - 2020-08-05

### Enhancements

#### Build

- **20.08 Support**: Building for USD 20.08 is supported.

#### Procedural

- **UsdRender schema**: UsdRenderSetting, UsdRenderProduct and UsdRenderVar are now supported in the procedural. (#453)

#### Render Delegate

- **Improved Solaris Primvar support**: Primvars with arrays of a single element are converted to non-array user data in Arnold. This improves primvar support in Houdini Solaris. (#456)
- **Basis Curves**: The Render Delegate now supports rendering of Basis Curves. Overriding the basis parameter via primvars and periodic/pinned wrapping are not supported. (#19)
- **Per instance primvars**: Instancer primvars are now supported, with the exception of nested instancer primvars. (#478)
- **Overriding the default filter**: HDARNOLD_default_filter and HDARNOLD_default_filter_attributes can now be used to overwrite the default filter. (#475)

### Bugfixes

#### Procedural

- #463 Texture coordinates of texcoord2f type are not read correctly

#### Render Delegate

- #475 The closest filter is used for AOVs without filtering information

## [6.0.3.1] - 2020-06-04

### Build

- **Testing the Scene Format:** The testsuite now includes tests for the Scene format plugin. (#157)
- **Hiding symbols:** Weak symbols are now hidden in the Procedural on Linux and MacOS. (#409)
- **Lambert for the Tests:** The testsuite is now using the lambert as the default shader. (#416)
- **Overwriting the C++ standard:** The C++ standard can now be overwritten for builds on Linux and MacOS. (#446)
- **Google Test:** Google Test can now be used to write tests. (#311)

- Fixed an issue with the "resave" test parameter. (#402)
- Fixed an issue with test 62 and 68. (#414)

### Procedural

- **UsdGeomCamera:** The UsdGeomCamera schema is now supported in the procedural. (#345)
- **UsdSkel:** The UsdSkel schema is now supported in the procedural. (#329)
- **Image uvset:** The built-in uvset is used now when a UsdPrimvarReader for st/uv is connected to UsdUvTexture. (#428)
- **Textured Mesh Lights:** Textured mesh lights are now supported. (#366)

- Fixed an issue when using multiple Procedurals. (#400)
- Fixed issues with Nested Procedurals when using the Procedural Viewport API. (#408 #435)
- Fixed a crash with empty node names. (#380)
- Fixed an issue with reading namespaced primvars. (#382)
- Fixed an issue when reading Light color and intensity parameters. (#364)
- Fixed several issues when reading primvars. (#333)
- Fixed an issue when reading RGB arrays. (#325)

### Render Delegate

- **Filters for AOVs:** Filtering parameters are now read from the aovSettings map for RenderVars. (#319 #426 #437)
- **LPE RenderVars:** LPE RenderVars are now supported. (#317)
- **Primvar RenderVars:** Primvar RenderVars are now supported. (#318)
- **SourceName for RenderVars:** The sourceName aovSetting is now supported. This allows renaming Arnold AOVs and writing a single AOV to multiple Render Buffers with different filters. (#425)

- Fixed an issue that prevented using the GPU on Windows. (#398)
- Fixed a crash when running the Render Delegate in Solaris on Windows. (#394)
- Fixed a bug related to marking ignored Render Buffers as converged. (#431)
- Fixed an issue related to using incorrect LPEs. (#430)
- Fixed a crash when deleting an active RenderVar in Solaris. (#439)
- Fixed an issue when the USD Preview Surface is used as a Displacement shader. (#448)
- Fixed an issue with how the dataType parameter is interpreted. (#450)

### Scene Format / Writer

- **Roundtripping Node Names:** Node names are now preserved when roundtripping scenes from Arnold to USD to Arnold. (#396)
- **Per-channel connections:** Per-channel connections are now written using adapter nodes. (#351)
- **Motion Keys:** Motion keys are now written to the USD file. (#334)
- **Motion Blur:** Motion blur is now supported. (#346)

- Fixed an issue when writing Toon light lists. (#374)
- Fixed an issue when writing linked ramp parameters. (#375)
- Fixed an issue when writing AI_TYPE_NODE user data. (#371)
- Fixed an issue when writing motion ranges. (#368)
- Fixed an issue when writing ginstance parameters. (#362)
- Fixed a crash when writing empty arrays. (#360)
- Fixed an issue when the number of motion keys for normals did not match the number of motion keys for positions. (#356)
- Fixed an issue when writing custom Matrix parameters. (#354)
- Fixed an issue when writing polymesh.subdiv_iterations.(#349)
- Fixed an issue when writing curves.num_points. (#324)
- Removed warnings when writing the displayColor primvar. (#312)

## [6.0.3.0] - 2020-04-20

### Build

- **USD requirement:** USD 19.05 is now the earliest supported version.
- **USD 20.02:** USD 20.02 is now supported. (#260)

- Fixed build issues on Linux and MacOS. (#303)
- Fixed build issues when using USD 0.19.05.

### Procedural

- **Using the new instancer procedural:** The procedural now uses the core shipped instancer procedural. (#256)
- **Prim Visibility:** The visibility token from UsdGeomImageable is now correctly inherited. (#218)

- Fixed a crash when using the Arnold Viewport functions. (#295)
- Fixed a crash when writing USD files with upper-case extensions. (#288)

### Render Delegate

- **Computed Primvars:** Computed primvars are now supported, enabling previewing UsdSkel and Houdini crowds. (#265 and #267)
- **Improved Rendering:** The Render Delegate is now using the Arnold Render API correctly, leading to better responsiveness. (#270)
- **Improved Render Buffers:** The Hydra Render Buffer support is now significantly improved, including improved performance. (#8)
- **32-bit buffers:** The render delegate now outputs 32-bit float buffers, instead of dithered 8 bit whenever possible. (#9)
- **arnold:global: prefix:** Prefixing Render Settings with `arnold:global:` is now supported.
- **Shaping Parameters:** Shaping parameters on Sphere Lights are now supported. This includes Spot and IES parameters, excluding IES normalize and IES angle scale. (#314)
- **Barndoor Parameters:** Solaris' Barndoor parameters are now roughly approximated using the barndoor filter. Note, Arnold *does NOT match* Karma. (#332)

- Fixed a crash when instancer nodes had uninitialized node pointers. (#298)
- Fixed a bug with aborted renders not marking the render pass as converged. (#4)
- Fixed a bug where the camera jumped to the origin in Solaris. (#385)

### Scene Format/Writer

- **Mask:** The scene format plugin now supports a mask parameter, allowing selective export of Arnold nodes. (#274)
- **Closures:** Closure attributes are now written to the USD file. (#322)
- **Options:** The options node is now correctly translated. (#320)

- Fixed bugs with the string export functions. (#320)
- Fixed a crash when writing pointer attributes. (#342)

## [6.0.2.1] - 2020-03-11

### Build

- **Clang 9:** We now support building using Clang 9. (#252)

### Procedural

- **Primvar translation:** The procedural now uses "primvars:st" and "primvars:uv" for UV coordinates, and "normals" for "nlist" on polymeshes. (#206)
- **Per-vertex UV and Normals:** Per-vertex UVs and normals are now supported on polymeshes. (#222)
- **Shader output connections:** Support for shader output connections has been improved, including per-component connections. (#211)
- **Point varying primvars:** Varying primvars are now supported on point schemas. (#228)
- **USDVol support:** The procedural now supports USD Volumes schemas. Using grids from two different files for a single volume is not allowed. (#227)
- **Serialized USD:** The procedural supports creating the stage from a set of strings without requiring a file. (#235)
- **Basis Curves:** The procedural now supports Basis Curves. (#239)
- **Boolean parameters:** The procedural now supports setting boolean parameters on Arnold nodes using bool, int or long USD attributes. (#238)
- **Converting between Width and Radius:** Width attributes are now properly converted to Arnold's radius parameters. (#247)
- **RTLD_LOCAL:** RTLD_LOCAL is used instead of RTLD_GLOBAL when dlopening in the procedural. (#259)

### Render Delegate

- **Left Handed Topology:** Left-handed topologies are now supported, including converting the varying primvars and indices for position, normal and uv attributes. (#207)
- **Motion Key mismatch:** Normal and position motion keys counts are the same now. (#229)
- **RGBA Primvars:** RGBA primvars are now supported. (#236)
- **Hydra Point Instancer:** Support of the Point Instancer has been greatly improved, including instancing of volumes. (#18 and #123)
- **Uniform Primvars:** Uniform primvars on points are now supported.
- **Pixel format conversion:** The render buffers now converts between pixel formats correctly. (#245)
- **Light Dirtying:** Transforms are now correctly preserved when parameters are dirtied, but transforms are unchanged on lights. (#243)

### Schemas

- **Linux Build:** Building schemas using Arnold 6.0.2.0 is now supported on Linux. (#219)

### Writer 

- **Node names for attributes:** Node names are now correctly formatted and sanitized when writing node and node array attributes. (#208)<|MERGE_RESOLUTION|>--- conflicted
+++ resolved
@@ -1,21 +1,7 @@
 <!-- SPDX-License-Identifier: Apache-2.0 -->
 # Changelog
 
-## Pending next bugfix release
-<<<<<<< HEAD
-- [usd#1989](https://github.com/Autodesk/arnold-usd/issues/1989) - Support mixed half/float channels when using the render delegate in batch mode with husk.
-- [usd#1610](https://github.com/Autodesk/arnold-usd/issues/1610) - Proper support of arnold:visibility primvar in hydra
-
 ## Pending feature release
-=======
-- [usd#2075](https://github.com/Autodesk/arnold-usd/issues/2075) - Ensure options attributes are not set while a hydra render is in progress
-
-## [7.3.3.1] - 2024-08-09
-- [usd#1989](https://github.com/Autodesk/arnold-usd/issues/1989) - Support mixed half/float channels when using the render delegate in batch mode with husk.
-- [usd#1610](https://github.com/Autodesk/arnold-usd/issues/1610) - Proper support of arnold:visibility primvar in hydra
-
-## [7.3.3.0] - 2024-07-26
->>>>>>> 9e9b8d0c
 
 ### Feature
 - [usd#1738](https://github.com/Autodesk/arnold-usd/issues/1738) - Support all camera Arnold attributes in Hydra
@@ -57,9 +43,15 @@
 - [usd#1837](https://github.com/Autodesk/arnold-usd/issues/1837) - Fix motion blur of instanced skinned geometry with animated parent matrix
 - [usd#2037](https://github.com/Autodesk/arnold-usd/issues/2027) - Improve instances and objects motion blur coherence.
 
-
 ### Build
 - [usd#1969](https://github.com/Autodesk/arnold-usd/issues/1969) - Remove support for USD versions older than 21.05
+
+## Pending next bugfix release
+- [usd#2075](https://github.com/Autodesk/arnold-usd/issues/2075) - Ensure options attributes are not set while a hydra render is in progress
+
+## [7.3.3.1] - 2024-08-09
+- [usd#1989](https://github.com/Autodesk/arnold-usd/issues/1989) - Support mixed half/float channels when using the render delegate in batch mode with husk.
+- [usd#1610](https://github.com/Autodesk/arnold-usd/issues/1610) - Proper support of arnold:visibility primvar in hydra
 
 ## [7.3.3.0] - 2024-07-25
 
