--- conflicted
+++ resolved
@@ -45,7 +45,6 @@
         return (source_files, add_optional_libs(env, usd_deps))
 
 # Returns a list of usd dependencies and source files.
-<<<<<<< HEAD
 # This only works with monolithic and shared usd dependencies.
 def render_delegate(env, sources):
     usd_libs = [
@@ -78,52 +77,6 @@
         'usd',
     ]
     return add_plugin_deps(env, sources, usd_libs, False)
-
-# This only works with monolithic and shared usd dependencies.
-def katana_plugin(env, sources):
-    usd_libs = [
-        'tf',
-        'gf',
-        'sdf',
-        'usd',
-        'usdGeom',
-        'usdShade',
-    ]
-    return add_plugin_deps(env, sources, usd_libs, True)
-=======
-# This only works with monolithic and shared usd dependencies.
-def render_delegate(env, sources):
-    usd_libs = [
-        'arch',
-        'plug',
-        'tf',
-        'vt',
-        'gf',
-        'work',
-        'hf',
-        'hd',
-        'hdx',
-        'sdf',
-        'usdImaging',
-        'usdLux',
-        'pxOsd',
-    ]
-    return add_plugin_deps(env, sources, usd_libs, True)
-
-# This only works with monolithic and shared usd dependencies.
-def ndr_plugin(env, sources):
-    usd_libs = [
-        'arch',
-        'tf',
-        'gf',
-        'vt',
-        'ndr',
-        'sdr',
-        'sdf',
-        'usd',
-    ]
-    return add_plugin_deps(env, sources, usd_libs, False)
->>>>>>> e5298974
 
 def translator(env, sources):
     if env['USD_BUILD_MODE'] == 'monolithic':
