// Copyright 2019 Autodesk, Inc.
//
// Licensed under the Apache License, Version 2.0 (the "License");
// you may not use this file except in compliance with the License.
// You may obtain a copy of the License at
//
//     http://www.apache.org/licenses/LICENSE-2.0
//
// Unless required by applicable law or agreed to in writing, software
// distributed under the License is distributed on an "AS IS" BASIS,
// WITHOUT WARRANTIES OR CONDITIONS OF ANY KIND, either express or implied.
// See the License for the specific language governing permissions and
// limitations under the License.
#pragma once

#include <ai.h>

#include <pxr/usd/usd/prim.h>
#include <pxr/usd/usdGeom/xformCache.h>
#include <string>
#include <unordered_map>
#include <vector>
#include "utils.h"

PXR_NAMESPACE_USING_DIRECTIVE

class UsdArnoldReaderRegistry;

/**
 *  Class handling the translation of USD data to Arnold
 **/

class UsdArnoldReader {
public:
    UsdArnoldReader()
        : _procParent(nullptr),
          _universe(nullptr),
          _registry(nullptr),
          _convert(true),
          _debug(false),
          _threadCount(1),
          _mask(AI_NODE_ALL),
          _defaultShader(nullptr),
          _overrides(nullptr),
          _readerLock(nullptr),
          _readStep(READ_NOT_STARTED)
    {
    }
    ~UsdArnoldReader();

    void Read(const std::string &filename, AtArray *overrides,
              const std::string &path = ""); // read a USD file
    void ReadStage(UsdStageRefPtr stage,
                   const std::string &path = ""); // read a specific UsdStage
    void ReadPrimitive(const UsdPrim &prim, UsdArnoldReaderContext &context);

    void ClearNodes();

    void SetProceduralParent(const AtNode *node);
    void SetUniverse(AtUniverse *universe);
    void SetRegistry(UsdArnoldReaderRegistry *registry);
    void SetFrame(float frame);
<<<<<<< HEAD
    void SetMotionBlur(bool motion_blur, float motion_start = 0.f, float motion_end = 0.f);
=======
    void SetMotionBlur(bool motionBlur, float motionStart = 0.f, float motionEnd = 0.f);
>>>>>>> 00f6239f
    void SetDebug(bool b);
    void SetThreadCount(unsigned int t);
    void SetConvertPrimitives(bool b);
    void SetMask(int m) { _mask = m; }

    const UsdStageRefPtr &GetStage() const { return _stage; }
    const std::vector<AtNode *> &GetNodes() const { return _nodes; }
    float GetFrame() const { return _time.frame; }
    UsdArnoldReaderRegistry *GetRegistry() { return _registry; }
    AtUniverse *GetUniverse() { return _universe; }
    const AtNode *GetProceduralParent() const { return _procParent; }
    bool GetDebug() const { return _debug; }
    bool GetConvertPrimitives() const { return _convert; }
    const TimeSettings &GetTimeSettings() const { return _time; }
    const std::string &GetFilename() const { return _filename; }
    const AtArray *GetOverrides() const { return _overrides; }
    unsigned int GetThreadCount() const { return _threadCount; }
    int GetMask() const { return _mask; }

    static unsigned int RenderThread(void *data);
    static unsigned int ProcessConnectionsThread(void *data);

    AtNode *GetDefaultShader();
    AtNode *LookupNode(const char *name, bool checkParent = true)
    {
        AtNode *node = AiNodeLookUpByName(_universe, name, _procParent);
        // We don't want to take into account nodes that were created by a parent procedural
        // (see #172). It happens that calling AiNodeGetParent on a child node that was just
        // created by this procedural returns nullptr. I guess we'll get a correct result only
        // after the procedural initialization is finished. The best test we can do now is to
        // ignore the node returned by AiNodeLookupByName if it has a non-null parent that
        // is different from the current procedural parent
        if (checkParent && node) {
            AtNode *parent = AiNodeGetParent(node);
            if (parent != nullptr && parent != _procParent)
                node = nullptr;
        }
        return node;
    }

    // We only lock if we're in multithread, otherwise
    // we want to avoid this cost
    void LockReader()
    {
        if (_threadCount > 1 && _readerLock)
            AiCritSecEnter(&_readerLock);
    }
    void UnlockReader()
    {
        if (_threadCount > 1 && _readerLock)
            AiCritSecLeave(&_readerLock);
    }

    // Reading a stage in multithread implies to go
    // through different steps, in order to handle the
    // connections between nodes. This enum will tell us
    // at which step we are during the whole process
    enum ReadStep {
        READ_NOT_STARTED = 0,
        READ_TRAVERSE = 1,
        READ_PROCESS_CONNECTIONS,
        READ_DANGLING_CONNECTIONS,
        READ_FINISHED
    };
    ReadStep GetReadStep() const { return _readStep; }

private:
    const AtNode *_procParent;          // the created nodes are children of a procedural parent
    AtUniverse *_universe;              // only set if a specific universe is being used
    UsdArnoldReaderRegistry *_registry; // custom registry used for this reader. If null, a global
                                        // registry will be used.
    TimeSettings _time;
    bool _convert; // do we want to convert the primitives attributes
    bool _debug;
    unsigned int _threadCount;
    int _mask;             // mask based on the arnold flags (AI_NODE_SHADER, etc...) to control
                           // what type of nodes are being read
    UsdStageRefPtr _stage; // current stage being read. Will be cleared once
                           // finished reading
    std::vector<AtNode *> _nodes;
    AtNode *_defaultShader;
    std::string _filename; // usd filename that is currently being read
    AtArray *_overrides;   // usd overrides that are currently being applied on top of the usd file
    AtCritSec _readerLock; // arnold mutex for multi-threaded translator

    ReadStep _readStep;
};

class UsdArnoldReaderContext {
public:
    UsdArnoldReaderContext() : _reader(nullptr), _xformCache(nullptr) {}
    ~UsdArnoldReaderContext();

    UsdArnoldReader *GetReader() { return _reader; }
    void SetReader(UsdArnoldReader *r);
    std::vector<AtNode *> &GetNodes() { return _nodes; }
    const TimeSettings &GetTimeSettings() const { return _reader->GetTimeSettings(); }

    enum ConnectionType {
        CONNECTION_LINK = 0,
        CONNECTION_PTR = 1,
        CONNECTION_ARRAY,
        CONNECTION_LINK_X,
        CONNECTION_LINK_Y,
        CONNECTION_LINK_Z,
        CONNECTION_LINK_R,
        CONNECTION_LINK_G,
        CONNECTION_LINK_B,
        CONNECTION_LINK_A
    };
    struct Connection {
        AtNode *sourceNode;
        std::string sourceAttr;
        std::string target;
        ConnectionType type;
    };

    AtNode *CreateArnoldNode(const char *type, const char *name);
    void AddConnection(AtNode *source, const std::string &attr, const std::string &target, ConnectionType type);
    void ProcessConnections();
    bool ProcessConnection(const Connection &connection);

    std::vector<Connection> &GetConnections() { return _connections; }
    UsdGeomXformCache *GetXformCache(float frame);

    /// Checks the visibility of the usdPrim
    ///
    /// @param prim the usdPrim we are check the visibility of
    /// @param frame at what frame we are checking the visibility
    /// @return  whether or not the prim is visible
    bool GetPrimVisibility(const UsdPrim &prim, float frame);

private:
    std::vector<Connection> _connections;
    UsdArnoldReader *_reader;
    std::vector<AtNode *> _nodes;
    UsdGeomXformCache *_xformCache;                                // main xform cache for current frame
    std::unordered_map<float, UsdGeomXformCache *> _xformCacheMap; // map of xform caches for animated keys
};<|MERGE_RESOLUTION|>--- conflicted
+++ resolved
@@ -60,11 +60,7 @@
     void SetUniverse(AtUniverse *universe);
     void SetRegistry(UsdArnoldReaderRegistry *registry);
     void SetFrame(float frame);
-<<<<<<< HEAD
-    void SetMotionBlur(bool motion_blur, float motion_start = 0.f, float motion_end = 0.f);
-=======
     void SetMotionBlur(bool motionBlur, float motionStart = 0.f, float motionEnd = 0.f);
->>>>>>> 00f6239f
     void SetDebug(bool b);
     void SetThreadCount(unsigned int t);
     void SetConvertPrimitives(bool b);
