--- conflicted
+++ resolved
@@ -371,11 +371,7 @@
     _time.frame = frame;
 }
 
-<<<<<<< HEAD
-void UsdArnoldReader::SetMotionBlur(bool motion_blur, float motion_start, float motion_end)
-=======
 void UsdArnoldReader::SetMotionBlur(bool motionBlur, float motionStart, float motionEnd)
->>>>>>> 00f6239f
 {
     ClearNodes(); // FIXME do we need to clear here ? We should rather re-export
                   // the data
