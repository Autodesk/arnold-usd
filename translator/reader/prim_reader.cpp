--- conflicted
+++ resolved
@@ -119,7 +119,6 @@
                 case AI_TYPE_FLOAT:
                     exportArray<float, float>(attr, node, arnoldAttr.c_str(), time);
                     break;
-<<<<<<< HEAD
                 case AI_TYPE_VECTOR:
                 case AI_TYPE_RGB:
                     // Vector and RGB are represented as GfVec3f, so we need to pass the type
@@ -134,37 +133,13 @@
                     break;
                 case AI_TYPE_ENUM:
                 case AI_TYPE_STRING:
-                    exportArray<TfToken, TfToken>(attr, node, arnoldAttr.c_str(), time);
+                    exportStringArray(attr, node, arnoldAttr.c_str(), time);
                     break;
                 {
                 case AI_TYPE_MATRIX:
                     VtArray<GfMatrix4d> array;
                     if (!attr.Get(&array, frame) || array.empty()) {
                         continue;
-=======
-                    {
-                        case AI_TYPE_VECTOR:
-                        case AI_TYPE_RGB:
-                            exportArray<GfVec3f, GfVec3f>(attr, node, arnoldAttr.c_str(), time);
-                            break;
-                    }
-                    {
-                        case AI_TYPE_RGBA:
-                            exportArray<GfVec4f, GfVec4f>(attr, node, arnoldAttr.c_str(), time);
-                            break;
-                    }
-                    {
-                        case AI_TYPE_VECTOR2:
-                            exportArray<GfVec2f, GfVec2f>(attr, node, arnoldAttr.c_str(), time);
-                            break;
-                    }
-                    {
-                            // FIXME: ensure enum is working here
-                        case AI_TYPE_ENUM:
-                        case AI_TYPE_STRING:
-                            exportStringArray(attr, node, arnoldAttr.c_str(), time);
-                            break;
->>>>>>> 627c890e
                     }
                     // special case for matrices. They're single
                     // precision in arnold but double precision in USD,
