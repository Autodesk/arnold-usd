--- conflicted
+++ resolved
@@ -477,11 +477,7 @@
             primvarType = AI_TYPE_ARRAY;
         }
 
-<<<<<<< HEAD
-        bool animated = time.motion_blur && primvar.ValueMightBeTimeVarying();
-=======
         bool animated = time.motionBlur && primvar.ValueMightBeTimeVarying();
->>>>>>> 00f6239f
 
         InputAttribute inputAttr(primvar);
         // inputAttr.attr = (UsdAttribute*)&attr;
