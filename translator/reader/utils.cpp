// Copyright 2019 Autodesk, Inc.
//
// Licensed under the Apache License, Version 2.0 (the "License");
// you may not use this file except in compliance with the License.
// You may obtain a copy of the License at
//
//     http://www.apache.org/licenses/LICENSE-2.0
//
// Unless required by applicable law or agreed to in writing, software
// distributed under the License is distributed on an "AS IS" BASIS,
// WITHOUT WARRANTIES OR CONDITIONS OF ANY KIND, either express or implied.
// See the License for the specific language governing permissions and
// limitations under the License.
#include "utils.h"

#include <ai.h>

#include <pxr/base/tf/token.h>
#include <pxr/usd/usd/prim.h>
#include <pxr/usd/usdGeom/imageable.h>
#include <pxr/usd/usdGeom/xformable.h>
#include <pxr/usd/usdShade/material.h>
#include <pxr/usd/usdShade/shader.h>

#include <cstdio>
#include <cstring>
#include <numeric>
#include <string>
#include <vector>

#include <constant_strings.h>

#include "../arnold_usd.h"
#include "reader.h"

#if PXR_VERSION >= 2002
#include <pxr/usd/usdShade/materialBindingAPI.h>
#endif

//-*************************************************************************

PXR_NAMESPACE_USING_DIRECTIVE

static inline void getMatrix(const UsdPrim &prim, AtMatrix &matrix, float frame, 
    UsdArnoldReaderContext &context, bool isXformable = true)
{
    GfMatrix4d xform;
    UsdGeomXformCache *xformCache = context.GetXformCache(frame);

    bool createXformCache = (xformCache == nullptr);
    if (createXformCache)
        xformCache = new UsdGeomXformCache(frame);

    // Special case for arnold schemas. They're not yet recognized as UsdGeomXformables, 
    // so we can't get their local to world transform. In that case, we ask for its parent
    // and we manually apply the local matrix on top of it
    if (isXformable){
        context.GetReader()->GetWorldMatrix(prim, xformCache, xform);
    }
    else {
        context.GetReader()->GetWorldMatrix(prim.GetParent(), xformCache, xform);
        UsdGeomXformable xformable(prim);
        GfMatrix4d localTransform;
        bool resetStack = true;
        if (xformable.GetLocalTransformation(&localTransform, &resetStack, UsdTimeCode(frame)))
        {
            xform *= localTransform;
        }
    }

    if (createXformCache)
        delete xformCache;

    const double *array = xform.GetArray();
    for (unsigned int i = 0; i < 4; ++i)
        for (unsigned int j = 0; j < 4; ++j)
            matrix[i][j] = array[4 * i + j];
}
/** Read Xformable transform as an arnold shape "matrix"
 */
void ReadMatrix(const UsdPrim &prim, AtNode *node, const TimeSettings &time, 
                    UsdArnoldReaderContext &context, bool isXformable)
{
    AtArray *matrices = context.GetMatrices();
    if (matrices) {
        // need to copy the array, as it will be deleted by 
        // UsdArnoldReaderContext's destructor after this primitive is translated
        AiNodeSetArray(node, str::matrix, AiArrayCopy(matrices));
    } else {
        matrices = ReadMatrix(prim, time, context, isXformable);
        AiNodeSetArray(node, str::matrix, matrices);
    }
    // If the matrices have multiple keys, it means that we have motion blur
    // and that we should set the motion_start / motion_end 
    if (AiArrayGetNumKeys(matrices) > 1) {
        AiNodeSetFlt(node, str::motion_start, time.motionStart);
        AiNodeSetFlt(node, str::motion_end, time.motionEnd);
    }
}
AtArray *ReadMatrix(const UsdPrim &prim, const TimeSettings &time, UsdArnoldReaderContext &context, bool isXformable)
{
    UsdGeomXformable xformable(prim);
    bool animated = xformable.TransformMightBeTimeVarying();
    if (time.motionBlur && !animated) {
        UsdPrim parent = prim.GetParent();
        while(parent) {
            UsdGeomXformable parentXform(parent);
            if (parentXform && parentXform.TransformMightBeTimeVarying()) {
                animated = true;
                break;
            }
            parent = parent.GetParent();
        }
    }
    AtMatrix matrix;
    AtArray *array = nullptr;
    if (time.motionBlur && animated) {
        // animated matrix, need to make it an array
        GfInterval interval(time.start(), time.end(), false, false);
        std::vector<double> timeSamples;
        xformable.GetTimeSamplesInInterval(interval, &timeSamples);
        // need to add the start end end keys (interval has open bounds)
        size_t numKeys = timeSamples.size() + 2;
        array = AiArrayAllocate(1, numKeys, AI_TYPE_MATRIX);
        float timeStep = float(interval.GetMax() - interval.GetMin()) / int(numKeys - 1);
        float timeVal = interval.GetMin();
        for (size_t i = 0; i < numKeys; i++, timeVal += timeStep) {
            getMatrix(prim, matrix, timeVal, context, isXformable);
            AiArraySetMtx(array, i, matrix);
        }
    } else {
        // no motion, we just need a single matrix
        getMatrix(prim, matrix, time.frame, context, isXformable);
        array = AiArrayConvert(1, 1, AI_TYPE_MATRIX, &matrix);
    }
    return array;
}

static void getMaterialTargets(const UsdPrim &prim, std::string &shaderStr, std::string *dispStr = nullptr)
{
#if PXR_VERSION >= 2002
    UsdShadeMaterial mat = UsdShadeMaterialBindingAPI(prim).ComputeBoundMaterial();
#else
    UsdShadeMaterial mat = UsdShadeMaterial::GetBoundMaterial(prim);
#endif

    if (!mat) {
        return;
    }
    // First search the material attachment in the arnold scope
    UsdShadeShader surface = mat.ComputeSurfaceSource(str::t_arnold);
    if (!surface) // not found, search in the global scope
        surface = mat.ComputeSurfaceSource();

    if (surface) {
        // Found a surface shader, let's add a connection to it (to be processed later)
        shaderStr = surface.GetPath().GetText();
    } else {
        // No surface found in USD primitives

        // We have a single "shader" binding in arnold, whereas USD has "surface"
        // and "volume" For now we export volume only if surface is empty.
        UsdShadeShader volume = mat.ComputeVolumeSource(str::t_arnold);
        if (!volume)
            volume = mat.ComputeVolumeSource();

        if (volume)
            shaderStr = volume.GetPath().GetText();
    }

    if (dispStr) {
        UsdShadeShader displacement = mat.ComputeDisplacementSource(str::t_arnold);
        if (!displacement)
            displacement = mat.ComputeDisplacementSource();

        if (displacement)
            *dispStr = displacement.GetPath().GetText();
    }
}

// Read the materials / shaders assigned to a shape (node)
void ReadMaterialBinding(const UsdPrim &prim, AtNode *node, UsdArnoldReaderContext &context, bool assignDefault)
{
    std::string shaderStr;
    std::string dispStr;
    bool isPolymesh = AiNodeIs(node, str::polymesh);

    getMaterialTargets(prim, shaderStr, isPolymesh ? &dispStr : nullptr);

    if (!shaderStr.empty()) {
        context.AddConnection(node, "shader", shaderStr, UsdArnoldReader::CONNECTION_PTR);
    } else if (assignDefault) {
        AiNodeSetPtr(node, str::shader, context.GetReader()->GetDefaultShader());
    }

    if (isPolymesh && !dispStr.empty()) {
        context.AddConnection(node, "disp_map", dispStr, UsdArnoldReader::CONNECTION_PTR);
    }
}

// Read the materials / shaders assigned to geometry subsets, e.g. with per-face shader assignments
void ReadSubsetsMaterialBinding(
    const UsdPrim &prim, AtNode *node, UsdArnoldReaderContext &context, std::vector<UsdGeomSubset> &subsets,
    unsigned int elementCount, bool assignDefault)
{
    // We need to serialize the array of shaders in a string.
    std::string shadersArrayStr;
    std::string dispArrayStr;

    bool isPolymesh = AiNodeIs(node, str::polymesh);
    bool hasDisplacement = false;

    std::string shaderStr;
    std::string dispStr;

    // If some faces aren't assigned to any geom subset, we'll add a shader to the list.
    // So by default we're assigning a shader index that equals the amount of subsets.
    // If, after dealing with all the subsets, we still have indices equal to this value,
    // we will need to add a shader to the list.
    unsigned char unassignedIndex = (unsigned char)subsets.size();
    std::vector<unsigned char> shidxs(elementCount, unassignedIndex);
    int shidx = 0;

    for (auto subset : subsets) {
        shaderStr.clear();
        dispStr.clear();

        getMaterialTargets(subset.GetPrim(), shaderStr, isPolymesh ? &dispStr : nullptr);
        if (shaderStr.empty() && assignDefault) {
            shaderStr = AiNodeGetName(context.GetReader()->GetDefaultShader());
        }
        if (shaderStr.empty())
            shaderStr = "NULL";

        if (shidx > 0)
            shadersArrayStr += " ";

        shadersArrayStr += shaderStr;

        // For polymeshes, check if there is some displacement for this subset
        if (isPolymesh) {
            if (dispStr.empty())
                dispStr = "NULL";
            else
                hasDisplacement = true;

            if (shidx > 0)
                dispArrayStr += " ";
            dispArrayStr += dispStr;
        }
        VtIntArray subsetIndices;
        subset.GetIndicesAttr().Get(&subsetIndices, context.GetTimeSettings().frame);
        // Set the "shidxs" array with the indices for this subset
        for (size_t i = 0; i < subsetIndices.size(); ++i) {
            int idx = subsetIndices[i];
<<<<<<< HEAD
            if (idx < (int) elementCount)
=======
            if (idx < (size_t) elementCount)
>>>>>>> 47578c78
                shidxs[idx] = shidx;
        }
        shidx++;
    }
    bool needUnassignedShader = false;
    // Verify if some faces weren't part of any subset.
    // If so, we need to create a new shader
    for (auto shidxElem : shidxs) {
        if (shidxElem == unassignedIndex) {
            needUnassignedShader = true;
            break;
        }
    }
    if (needUnassignedShader) {
        // For the "default" shader, we check the shader assigned to the geometry
        // primitive itself.

        shaderStr.clear();
        dispStr.clear();
        getMaterialTargets(prim, shaderStr, isPolymesh ? &dispStr : nullptr);
        if (shaderStr.empty() && assignDefault) {
            shaderStr = AiNodeGetName(context.GetReader()->GetDefaultShader());
        }
        if (shaderStr.empty())
            shaderStr = "NULL";

        shadersArrayStr += " ";
        shadersArrayStr += shaderStr;
        if (isPolymesh) {
            if (dispStr.empty())
                dispStr = "NULL";
            else
                hasDisplacement = true;

            dispArrayStr += " ";
            dispArrayStr += dispStr;
        }
    }

    // Set the shaders array, for the array connections to be applied later
    if (!shadersArrayStr.empty()) {
        context.AddConnection(node, "shader", shadersArrayStr, UsdArnoldReader::CONNECTION_ARRAY);
    }
    if (hasDisplacement) {
        context.AddConnection(node, "disp_map", dispArrayStr, UsdArnoldReader::CONNECTION_ARRAY);
    }
    AtArray *shidxsArray = AiArrayConvert(elementCount, 1, AI_TYPE_BYTE, &(shidxs[0]));
    AiNodeSetArray(node, str::shidxs, shidxsArray);
}

// To find if a primitive is visible we need to call UsdGeomImageble::ComputeVisibility
// that will look for the visibility of all imageable primitives up in the scene hierarchy.
// But when we're loading a usd file with a given object_path we only traverse the scene
// starting at a given primitive and downwards, and therefore we need to ignore all visibility
// statements in the root's parents (see #1104)
bool IsPrimVisible(const UsdPrim &prim, UsdArnoldReader *reader, float frame)
{   
    UsdGeomImageable imageable = UsdGeomImageable(prim);
    if (!reader->HasRootPrim()) {
        // if there is no root prim in the reader, we just call ComputeVisibility
        return imageable ? (imageable.ComputeVisibility(frame) != UsdGeomTokens->invisible) : true;
    }
    // We have a root primitive: we need to compute the visibility only up to the root prim.
    // Since there is no USD API to do this, we need to compute it ourselves, by checking recursively
    // the visibility of each primitive, until we reach the root.

    if (prim == reader->GetRootPrim()) {
        // We reached the root primitive. We just want to check its own visibility without 
        // accounting for its eventual parents
        VtValue value;
        if (imageable && imageable.GetVisibilityAttr().Get(&value, frame))
            return value.Get<TfToken>() != UsdGeomTokens->invisible;
        return true;
    }
    // We didn't reach the root primitive yet, we're calling this function recursively, 
    // so that we can call the ComputeVisibility function with a parent visibility argument
    // (this function doesn't look for parent and just uses the input we give it).
    UsdPrim parent = prim.GetParent();
    if (!parent)
        return true;
    
    bool parentVisibility = IsPrimVisible(parent, reader, frame);
    if (!imageable)
        return parentVisibility;

    return imageable.ComputeVisibility(
        (parentVisibility ? 
            UsdGeomTokens->inherited : UsdGeomTokens->invisible), frame) != UsdGeomTokens->invisible;

}
size_t ReadStringArray(UsdAttribute attr, AtNode *node, const char *attrName, const TimeSettings &time)
{
    // Strings can be represented in USD as std::string, TfToken or SdfAssetPath.
    // We'll try to get the input attribute value as each of these types
    VtArray<std::string> arrayStr;
    VtArray<TfToken> arrayToken;
    VtArray<SdfAssetPath> arrayPath;
    AtArray *outArray = nullptr;
    size_t size;

    if (attr.Get(&arrayStr, time.frame)) {
        size = arrayStr.size();
        if (size > 0) {
            outArray = AiArrayAllocate(size, 1, AI_TYPE_STRING);
            for (size_t i = 0; i < size; ++i) {
                if (!arrayStr[i].empty())
                    AiArraySetStr(outArray, i, AtString(arrayStr[i].c_str()));
                else
                    AiArraySetStr(outArray, i, AtString(""));
            }
        }
    } else if (attr.Get(&arrayToken, time.frame)) {
        size = arrayToken.size();
        if (size > 0) {
            outArray = AiArrayAllocate(size, 1, AI_TYPE_STRING);
            for (size_t i = 0; i < size; ++i) {
                if (!arrayToken[i].GetString().empty())
                    AiArraySetStr(outArray, i, AtString(arrayToken[i].GetText()));
                else
                    AiArraySetStr(outArray, i, AtString(""));
            }
        }
    } else if (attr.Get(&arrayPath, time.frame)) {
        size = arrayPath.size();
        if (size > 0) {
            outArray = AiArrayAllocate(size, 1, AI_TYPE_STRING);
            for (size_t i = 0; i < size; ++i) {
                if (!arrayPath[i].GetResolvedPath().empty())
                    AiArraySetStr(outArray, i, AtString(arrayPath[i].GetResolvedPath().c_str()));
                else
                    AiArraySetStr(outArray, i, AtString(""));
            }
        }
    }

    if (outArray)
        AiNodeSetArray(node, AtString(attrName), outArray);
    else
        AiNodeResetParameter(node, AtString(attrName));

    return 1; // return the amount of motion keys
}

bool PrimvarsRemapper::RemapValues(const UsdGeomPrimvar &primvar, const TfToken &interpolation, 
        VtValue &value)
{
    return false;
}

bool PrimvarsRemapper::RemapIndexes(const UsdGeomPrimvar &primvar, const TfToken &interpolation, 
        std::vector<unsigned int> &indexes)
{
    return false;
}

void PrimvarsRemapper::RemapPrimvar(TfToken &name, std::string &interpolation)
{
}
<|MERGE_RESOLUTION|>--- conflicted
+++ resolved
@@ -253,11 +253,7 @@
         // Set the "shidxs" array with the indices for this subset
         for (size_t i = 0; i < subsetIndices.size(); ++i) {
             int idx = subsetIndices[i];
-<<<<<<< HEAD
             if (idx < (int) elementCount)
-=======
-            if (idx < (size_t) elementCount)
->>>>>>> 47578c78
                 shidxs[idx] = shidx;
         }
         shidx++;
