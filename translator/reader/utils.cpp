--- conflicted
+++ resolved
@@ -382,11 +382,7 @@
     }
 }
 
-<<<<<<< HEAD
-size_t ExportStringArray(UsdAttribute attr, AtNode *node, const char *attr_name, const TimeSettings &time)
-=======
 size_t ExportStringArray(UsdAttribute attr, AtNode *node, const char *attrName, const TimeSettings &time)
->>>>>>> 00f6239f
 {
     // Strings can be represented in USD as std::string, TfToken or SdfAssetPath.
     // We'll try to get the input attribute value as each of these types
