--- conflicted
+++ resolved
@@ -77,17 +77,6 @@
     pchB = strchr(strin, '[');
     while (pchB != nullptr) {
         // Copy original string from last ']' to the new '['
-<<<<<<< HEAD
-        int nchars = pch_b - str_i;
-        strout.append(str_i, nchars);
-        str_i = pch_b;
-        pch_e = strchr(pch_b + 1, ']');
-        if (pch_e == nullptr)
-            break;
-
-        // Found a [var] token. Recover its name.
-        nchars = pch_e - pch_b - 1;
-=======
         int nchars = pchB - strI;
         strout.append(strI, nchars);
         strI = pchB;
@@ -97,7 +86,6 @@
 
         // Found a [var] token. Recover its name.
         nchars = pchE - pchB - 1;
->>>>>>> 00f6239f
         if (nchars <= 0)
             break;
 
@@ -108,13 +96,8 @@
         if (envar_char) {
             strout.append(std::string(envar_char));
         } else {
-<<<<<<< HEAD
-            nchars = pch_e - pch_b + 1;
-            strout.append(pch_b, nchars);
-=======
             nchars = pchE - pchB + 1;
             strout.append(pchB, nchars);
->>>>>>> 00f6239f
         }
 
         // Look for the next environment variable
@@ -123,11 +106,7 @@
     }
 
     // Copy the remaining original string
-<<<<<<< HEAD
-    strout.append(str_i);
-=======
     strout.append(strI);
->>>>>>> 00f6239f
 
     return strout;
 }
@@ -148,17 +127,10 @@
 inline void TokenizePath(
     const std::string &path, std::vector<std::string> &result, const std::string &sep, bool filepath)
 {
-<<<<<<< HEAD
-    char *token, *param_str = strdup(path.c_str());
-    char *savept;
-    char *last_token = empty;
-    token = strtok_r(param_str, sep.c_str(), &savept);
-=======
     char *token, *paramStr = strdup(path.c_str());
     char *savept;
     char *lastToken = empty;
     token = strtok_r(paramStr, sep.c_str(), &savept);
->>>>>>> 00f6239f
     while (token != nullptr) {
         std::string opath = std::string(token);
 #ifdef _WIN32
