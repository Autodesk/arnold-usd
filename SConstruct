# vim: filetype=python
# Copyright 2019 Autodesk, Inc.
#
# Licensed under the Apache License, Version 2.0 (the "License");
# you may not use this file except in compliance with the License.
# You may obtain a copy of the License at
#
#     http://www.apache.org/licenses/LICENSE-2.0
#
# Unless required by applicable law or agreed to in writing, software
# distributed under the License is distributed on an "AS IS" BASIS,
# WITHOUT WARRANTIES OR CONDITIONS OF ANY KIND, either express or implied.
# See the License for the specific language governing permissions and
# limitations under the License.
import glob
import re
import shutil
import sys, os
import platform
from SCons.Script import PathVariable

# Disable warning about Python 2.6 being deprecated
SetOption('warn', 'no-python-version')

# Local helper tools
sys.path = [os.path.abspath(os.path.join('tools'))] + sys.path

from utils import system, configure
from utils.system import IS_WINDOWS, IS_LINUX, IS_DARWIN
from utils.build_tools import *

# Allowed compilers
if IS_WINDOWS:
    ALLOWED_COMPILERS = ['msvc', 'icc']
    arnold_default_api_lib = os.path.join('$ARNOLD_PATH', 'lib')
else:
    ALLOWED_COMPILERS = ['gcc', 'clang']
    arnold_default_api_lib = os.path.join('$ARNOLD_PATH', 'bin')

# Scons doesn't provide a string variable
def StringVariable(key, help, default):
    # We always get string values, so it's always valid and trivial to convert
    return (key, help, default, lambda k, v, e: True, lambda s: s)

# Custom variables definitions
vars = Variables('custom.py')
vars.AddVariables(
    EnumVariable('MODE', 'Set compiler configuration', 'opt', allowed_values=('opt', 'debug', 'profile')),
    EnumVariable('WARN_LEVEL', 'Set warning level', 'none', allowed_values=('strict', 'warn-only', 'none')),
    EnumVariable('COMPILER', 'Set compiler to use', ALLOWED_COMPILERS[0], allowed_values=ALLOWED_COMPILERS),
    PathVariable('SHCXX', 'C++ compiler used for generating shared-library objects', None),
    PathVariable('ARNOLD_PATH', 'Arnold installation root', os.getenv('ARNOLD_PATH', None), PathVariable.PathIsDir),
    PathVariable('ARNOLD_API_INCLUDES', 'Where to find Arnold API includes', os.path.join('$ARNOLD_PATH', 'include'), PathVariable.PathIsDir),
    PathVariable('ARNOLD_API_LIB', 'Where to find Arnold API static libraries', arnold_default_api_lib, PathVariable.PathIsDir),
    PathVariable('ARNOLD_BINARIES', 'Where to find Arnold API dynamic libraries and executables', os.path.join('$ARNOLD_PATH', 'bin'), PathVariable.PathIsDir),
    PathVariable('ARNOLD_PYTHON', 'Where to find Arnold python bindings', os.path.join('$ARNOLD_PATH', 'python'), PathVariable.PathIsDir),  
    PathVariable('USD_PATH', 'USD installation root', os.getenv('USD_PATH', None)),
    PathVariable('USD_INCLUDE', 'Where to find USD includes', os.path.join('$USD_PATH', 'include'), PathVariable.PathIsDir),
    PathVariable('USD_LIB', 'Where to find USD libraries', os.path.join('$USD_PATH', 'lib'), PathVariable.PathIsDir),
    PathVariable('USD_BIN', 'Where to find USD binaries', os.path.join('$USD_PATH', 'bin'), PathVariable.PathIsDir),   
    EnumVariable('USD_BUILD_MODE', 'Build mode of USD libraries'         , 'monolithic'            , allowed_values=('shared_libs', 'monolithic', 'static')),
    StringVariable('USD_LIB_PREFIX', 'USD library prefix', '' if IS_WINDOWS else 'lib'),
    BoolVariable('USD_1910_UPDATED_COMPOSITOR', 'USD-19.10 has the updated compositor interface', False),
    # 'static'  will expect a static monolithic library "libusd_m". When doing a monolithic build of USD, this 
    # library can be found in the build/pxr folder
    PathVariable('BOOST_INCLUDE', 'Where to find Boost includes', os.path.join('$USD_PATH', 'include', 'boost-1_61'), PathVariable.PathIsDir),
    PathVariable('BOOST_LIB', 'Where to find Boost libraries', '.', PathVariable.PathIsDir),
    PathVariable('PYTHON_INCLUDE', 'Where to find Python includes (pyconfig.h)', os.getenv('PYTHON_INCLUDE', None)),
    PathVariable('PYTHON_LIB', 'Where to find Python libraries (python27.lib) ', os.getenv('PYTHON_LIB', None)),
    PathVariable('TBB_INCLUDE', 'Where to find TBB headers.', os.getenv('TBB_INCLUDE', None)),
    PathVariable('TBB_LIB', 'Where to find TBB libraries', os.getenv('TBB_LIB', None)),
    BoolVariable('TBB_STATIC', 'Wether we link against a static TBB library', False),
    EnumVariable('TEST_ORDER', 'Set the execution order of tests to be run', 'reverse', allowed_values=('normal', 'reverse')),
    EnumVariable('SHOW_TEST_OUTPUT', 'Display the test log as it is being run', 'single', allowed_values=('always', 'never', 'single')),
    EnumVariable('USE_VALGRIND', 'Enable Valgrinding', 'False', allowed_values=('False', 'True', 'Full')),
    BoolVariable('UPDATE_REFERENCE', 'Update the reference log/image for the specified targets', False),
    PathVariable('PREFIX', 'Directory to install under', '.', PathVariable.PathIsDirCreate),
    PathVariable('PREFIX_PROCEDURAL', 'Directory to install the procedural under.', os.path.join('$PREFIX', 'procedural'), PathVariable.PathIsDirCreate),
    PathVariable('PREFIX_RENDER_DELEGATE', 'Directory to install the procedural under.', os.path.join('$PREFIX', 'plugin'), PathVariable.PathIsDirCreate),
    PathVariable('PREFIX_NDR_PLUGIN', 'Directory to install the ndr plugin under.', os.path.join('$PREFIX', 'plugin'), PathVariable.PathIsDirCreate),
    PathVariable('PREFIX_HEADERS', 'Directory to install the headers under.', os.path.join('$PREFIX', 'include'), PathVariable.PathIsDirCreate),
    PathVariable('PREFIX_LIB', 'Directory to install the libraries under.', os.path.join('$PREFIX', 'lib'), PathVariable.PathIsDirCreate),
    PathVariable('PREFIX_BIN', 'Directory to install the binaries under.', os.path.join('$PREFIX', 'bin'), PathVariable.PathIsDirCreate),
    PathVariable('PREFIX_DOCS', 'Directory to install the documentation under.', os.path.join('$PREFIX', 'docs'), PathVariable.PathIsDirCreate),
    PathVariable('PREFIX_THIRD_PARTY', 'Directory to install the third party modules under.', os.path.join('$PREFIX', 'third_party'), PathVariable.PathIsDirCreate),
    BoolVariable('SHOW_PLOTS', 'Display timing plots for the testsuite. gnuplot has to be found in the environment path.', False),
    BoolVariable('BUILD_SCHEMAS', 'Wether or not to build the schemas and their wrapper.', True),
    BoolVariable('BUILD_RENDER_DELEGATE', 'Wether or not to build the hydra render delegate.', True),
    BoolVariable('BUILD_NDR_PLUGIN', 'Wether or not to build the node registry plugin.', True),
    BoolVariable('BUILD_USD_WRITER', 'Wether or not to build the arnold to usd writer tool.', True),
    BoolVariable('BUILD_PROCEDURAL', 'Wether or not to build the arnold procedural', True),
    BoolVariable('BUILD_TESTSUITE', 'Wether or not to build the testsuite', True),
    BoolVariable('BUILD_DOCS', 'Wether or not to build the documentation.', True),
    BoolVariable('BUILD_HOUDINI_TOOLS', 'Wether or not to build the Houdini tools.', False),
    BoolVariable('DISABLE_CXX11_ABI', 'Disable the use of the CXX11 abi for gcc/clang', False),
    BoolVariable('USD_HAS_PYTHON_SUPPORT', 'Wether or not the usd build has python support enabled', False),
    BoolVariable('BUILD_FOR_KATANA', 'Wether or not buildinf the plugins for Katana', False),
    StringVariable('BOOST_LIB_NAME', 'Boost library name pattern', 'boost_%s'),
    StringVariable('USD_MONOLITHIC_LIBRARY', 'Name of the USD monolithic library', 'usd_ms'),
    StringVariable('PYTHON_LIB_NAME', 'Name of the python library', 'python27'),
    ('TEST_PATTERN', 'Glob pattern of tests to be run', 'test_*'),
    ('KICK_PARAMS', 'Additional parameters for kick', '-v 6')
)

# Create the scons environment
env = Environment(variables = vars, ENV = os.environ, tools = ['default', 'doxygen'])

def get_optional_env_var(env_name):
    return env.subst(env[env_name]) if env_name in env else None

BUILD_SCHEMAS         = env['BUILD_SCHEMAS']
BUILD_RENDER_DELEGATE = env['BUILD_RENDER_DELEGATE']
BUILD_NDR_PLUGIN      = env['BUILD_NDR_PLUGIN']
BUILD_USD_WRITER      = env['BUILD_USD_WRITER']
BUILD_PROCEDURAL      = env['BUILD_PROCEDURAL']
BUILD_TESTSUITE       = env['BUILD_TESTSUITE']
BUILD_DOCS            = env['BUILD_DOCS']
BUILD_HOUDINI_TOOLS   = env['BUILD_HOUDINI_TOOLS']

USD_LIB_PREFIX        = env['USD_LIB_PREFIX']

env['USD_LIB_AS_SOURCE'] = None
# There are two possible behaviors with USD_LIB_PREFIX, if it starts with 'lib'
# then we have to remove it, since gcc and clang automatically substitutes it on
# non windows platforms. If the prefix does not start with lib, then we have to
# force scons to properly link against libs named in a non-standard way.
if not IS_WINDOWS:
    if USD_LIB_PREFIX.startswith('lib'):
        USD_LIB_PREFIX = USD_LIB_PREFIX[3:]
    else:
        # Scons needs this variable, so we can pass uniquely named shared
        # objects to link against. This is only required on osx and linux.
        env['STATIC_AND_SHARED_OBJECTS_ARE_THE_SAME'] = 1
        env['USD_LIB_AS_SOURCE'] = True

env['USD_LIB_PREFIX'] = USD_LIB_PREFIX

# Forcing the build of the procedural when the testsuite is enabled.
if BUILD_TESTSUITE:
    BUILD_PROCEDURAL = True

ARNOLD_PATH         = env.subst(env['ARNOLD_PATH'])
ARNOLD_API_INCLUDES = env.subst(env['ARNOLD_API_INCLUDES'])
ARNOLD_API_LIB      = env.subst(env['ARNOLD_API_LIB'])
ARNOLD_BINARIES     = env.subst(env['ARNOLD_BINARIES'])

PREFIX                 = env.subst(env['PREFIX'])
PREFIX_PROCEDURAL      = env.subst(env['PREFIX_PROCEDURAL'])
PREFIX_RENDER_DELEGATE = env.subst(env['PREFIX_RENDER_DELEGATE'])
PREFIX_NDR_PLUGIN      = env.subst(env['PREFIX_NDR_PLUGIN'])
PREFIX_HEADERS         = env.subst(env['PREFIX_HEADERS'])
PREFIX_LIB             = env.subst(env['PREFIX_LIB'])
PREFIX_BIN             = env.subst(env['PREFIX_BIN'])
PREFIX_DOCS            = env.subst(env['PREFIX_DOCS'])
PREFIX_THIRD_PARTY     = env.subst(env['PREFIX_THIRD_PARTY'])

USD_PATH = env.subst(env['USD_PATH'])
USD_INCLUDE = env.subst(env['USD_INCLUDE'])
USD_LIB = env.subst(env['USD_LIB'])
USD_BIN = env.subst(env['USD_BIN'])

# Storing values after expansion
env['USD_PATH'] = USD_PATH
env['USD_INCLUDE'] = USD_INCLUDE
env['USD_LIB'] = USD_LIB
env['USD_BIN'] = USD_BIN

# these could be supplied by linux / osx
BOOST_INCLUDE = get_optional_env_var('BOOST_INCLUDE')
BOOST_LIB = get_optional_env_var('BOOST_LIB')
PYTHON_INCLUDE = get_optional_env_var('PYTHON_INCLUDE')
PYTHON_LIB = get_optional_env_var('PYTHON_LIB')
TBB_INCLUDE = get_optional_env_var('TBB_INCLUDE')
TBB_LIB = get_optional_env_var('TBB_LIB')

if env['COMPILER'] == 'clang':
   env['CC']  = 'clang'
   env['CXX']  =  'clang++'

# force compiler to match SHCXX
if env['SHCXX'] != '$CXX':
   env['CXX'] = env['SHCXX']

# Get Arnold version
env['ARNOLD_VERSION'] = get_arnold_version(ARNOLD_API_INCLUDES)

# Get USD Version
env['USD_VERSION'] = get_usd_version(USD_INCLUDE)

if env['COMPILER'] in ['gcc', 'clang'] and env['SHCXX'] != '$CXX':
   env['GCC_VERSION'] = os.path.splitext(os.popen(env['SHCXX'] + ' -dumpversion').read())[0]


print("Building Arnold-USD:")
print(" - Build mode: '{}'".format(env['MODE']))
print(" - Host OS: '{}'".format(system.os))
print(" - Arnold version: '{}'".format(env['ARNOLD_VERSION']))
#print(" - Environment:")
#for k, v in os.environ.items():
#    print("     {} = {}".format(k,v))


# Platform definitions
if IS_DARWIN:
    env.Append(CPPDEFINES = Split('_DARWIN'))

elif IS_LINUX:
    env.Append(CPPDEFINES = Split('_LINUX'))

elif IS_WINDOWS:
    env.Append(CPPDEFINES = Split('_WINDOWS _WIN32 WIN32'))
    env.Append(CPPDEFINES = Split('_WIN64'))


# Adding USD paths to environment for the teststuite
dylib = 'PATH' if IS_WINDOWS else ('DYLD_LIBRARY_PATH' if IS_DARWIN else 'LD_LIBRARY_PATH')
env_separator = ';' if IS_WINDOWS else ':'

env.AppendENVPath(dylib, USD_LIB, envname='ENV', sep=env_separator, delete_existing=1)
env.AppendENVPath(dylib, USD_BIN, envname='ENV', sep=env_separator, delete_existing=1)
env.AppendENVPath('PYTHONPATH', os.path.join(USD_LIB, 'python'), envname='ENV', sep=env_separator, delete_existing=1)
env.AppendENVPath('PXR_PLUGINPATH_NAME', os.path.join(USD_PATH, 'plugin', 'usd'), envname='ENV', sep=env_separator, delete_existing=1)
os.environ['PATH'] = env['ENV']['PATH']
os.putenv('PATH', os.environ['PATH'])
os.environ['PYTHONPATH'] = env['ENV']['PYTHONPATH']
os.putenv('PYTHONPATH', os.environ['PYTHONPATH'])
os.environ['PXR_PLUGINPATH_NAME'] = env['ENV']['PXR_PLUGINPATH_NAME']   
os.putenv('PXR_PLUGINPATH_NAME', os.environ['PXR_PLUGINPATH_NAME'])


# Compiler settings
if env['COMPILER'] in ['gcc', 'clang']:
    env.Append(CCFLAGS = Split('-fno-operator-names -std=c++11'))
    if env['DISABLE_CXX11_ABI']:
        env.Append(CCFLAGS = Split('-D_GLIBCXX_USE_CXX11_ABI=0'))
    # Warning level
    if env['WARN_LEVEL'] == 'none':
        env.Append(CCFLAGS = Split('-w'))
    else:
        env.Append(CCFLAGS = Split('-Wall -Wsign-compare'))
        if env['WARN_LEVEL'] == 'strict':
            env.Append(CCFLAGS = Split('-Werror'))

    # Optimization flags
    if env['MODE'] == 'opt' or env['MODE'] == 'profile':
        env.Append(CCFLAGS = Split('-O3'))

    # Debug and profile flags
    if env['MODE'] == 'debug' or env['MODE'] == 'profile':
        env.ParseFlags('-DDEBUG')
        env.Append(CCFLAGS = Split('-g'))
        env.Append(LINKFLAGS = Split('-g'))
        env.Append(CCFLAGS = Split('-O0'))

    # Linux profiling
    if system.os == 'linux' and env['MODE'] == 'profile':
        env.Append(CCFLAGS = Split('-pg'))
        env.Append(LINKFLAGS = Split('-pg'))

# msvc settings
elif env['COMPILER'] == 'msvc':
    env.Append(CCFLAGS=Split('/EHsc'))
    env.Append(LINKFLAGS=Split('/Machine:X64'))
    env.Append(CCFLAGS=Split('/D "NOMINMAX"'))
    # Optimization/profile/debug flags
    if env['MODE'] == 'opt':
        env.Append(CCFLAGS=Split('/O2 /Oi /Ob2 /MD'))
        env.Append(CPPDEFINES=Split('NDEBUG'))
    elif env['MODE'] == 'profile':
        env.Append(CCFLAGS=Split('/Ob2 /MD /Zi'))
    else:  # debug mode
        env.Append(CCFLAGS=Split('/Od /Zi /MD'))
        env.Append(LINKFLAGS=Split('/DEBUG'))

# Add include and lib paths to Arnold
env.Append(CPPPATH = [ARNOLD_API_INCLUDES, USD_INCLUDE])
env.Append(LIBPATH = [ARNOLD_API_LIB, ARNOLD_BINARIES, USD_LIB])

# Add optional include and library paths. These are the standard additional
# libraries required when using USD.
env.Append(CPPPATH = [p for p in [BOOST_INCLUDE, PYTHON_INCLUDE, TBB_INCLUDE] if p is not None])
env.Append(LIBPATH = [p for p in [BOOST_LIB, PYTHON_LIB, TBB_LIB] if p is not None])

# Configure base directory for temp files
BUILD_BASE_DIR = os.path.join('build', '%s_%s' % (system.os, 'x86_64'), '%s_%s' % (env['COMPILER'], env['MODE']), 'usd-%s_arnold-%s' % (env['USD_VERSION'], env['ARNOLD_VERSION']))

env['BUILD_BASE_DIR'] = BUILD_BASE_DIR
# Build target
env['ROOT_DIR'] = os.getcwd()

# Propagate any "library path" environment variable to scons
# if system.os == 'linux':
#     add_to_library_path(env, '.')
#     if os.environ.has_key('LD_LIBRARY_PATH'):
#         add_to_library_path(env, os.environ['LD_LIBRARY_PATH'])
#     os.environ['LD_LIBRARY_PATH'] = env['ENV']['LD_LIBRARY_PATH']
# elif system.os == 'darwin':
#     if os.environ.has_key('DYLD_LIBRARY_PATH'):
#         add_to_library_path(env, os.environ['DYLD_LIBRARY_PATH'])
# elif system.os == 'windows':
#     add_to_library_path(env, os.environ['PATH'])
#     os.environ['PATH'] = env['ENV']['PATH']

# SCons scripts to build
procedural_script = os.path.join('procedural', 'SConscript')
procedural_build = os.path.join(BUILD_BASE_DIR, 'procedural')

cmd_script = os.path.join('cmd', 'SConscript')
cmd_build = os.path.join(BUILD_BASE_DIR, 'cmd')

schemas_script = os.path.join('schemas', 'SConscript')
schemas_build = os.path.join(BUILD_BASE_DIR, 'schemas')

translator_script = os.path.join('translator', 'SConscript')
translator_build = os.path.join(BUILD_BASE_DIR, 'translator')

renderdelegate_script = os.path.join('render_delegate', 'SConscript')
renderdelegate_build = os.path.join(BUILD_BASE_DIR, 'render_delegate')
renderdelegate_plug_info = os.path.join('render_delegate', 'plugInfo.json')

ndrplugin_script = os.path.join('ndr', 'SConscript')
ndrplugin_build = os.path.join(BUILD_BASE_DIR, 'ndr')
ndrplugin_plug_info = os.path.join('ndr', 'plugInfo.json')

testsuite_build = os.path.join(BUILD_BASE_DIR, 'testsuite')

# Define targets
# Target for the USD procedural

if BUILD_PROCEDURAL or BUILD_USD_WRITER:
    TRANSLATOR = env.SConscript(translator_script,
        variant_dir = translator_build,
        duplicate = 0, exports = 'env')

    SConscriptChdir(0)
else:
    TRANSLATOR = None

<<<<<<< HEAD
ARNOLDUSD_HEADER = None
=======
if BUILD_PROCEDURAL or BUILD_RENDER_DELEGATE or BUILD_NDR_PLUGIN:
    ARNOLDUSD_HEADER = env.Command(os.path.join(BUILD_BASE_DIR, 'arnold_usd.h'), 'arnold_usd.h.in', configure.configure_header_file) 
else:
    ARNOLDUSD_HEADER = None

>>>>>>> b9d8b237
# Define targets
# Target for the USD procedural
if BUILD_PROCEDURAL:
    PROCEDURAL = env.SConscript(procedural_script,
        variant_dir = procedural_build,
        duplicate = 0, exports = 'env')
    SConscriptChdir(0)
    Depends(PROCEDURAL, TRANSLATOR[0])
<<<<<<< HEAD
    ARNOLDUSD_HEADER = env.Command(os.path.join(BUILD_BASE_DIR, 'arnold_usd.h'), 'arnold_usd.h.in', configure.configure_header_file) 
=======
>>>>>>> b9d8b237
    Depends(PROCEDURAL, ARNOLDUSD_HEADER)
else:
    PROCEDURAL = None

if BUILD_SCHEMAS:
    SCHEMAS = env.SConscript(schemas_script,
        variant_dir = schemas_build,
        duplicate = 0, exports = 'env')
    SConscriptChdir(0)
else:
    SCHEMAS = None

if BUILD_USD_WRITER:
    ARNOLD_TO_USD = env.SConscript(cmd_script, variant_dir = cmd_build, duplicate = 0, exports = 'env')
    SConscriptChdir(0)
    Depends(ARNOLD_TO_USD, TRANSLATOR[0])
else:
    ARNOLD_TO_USD = None

if BUILD_RENDER_DELEGATE:
    RENDERDELEGATE = env.SConscript(renderdelegate_script, variant_dir = renderdelegate_build, duplicate = 0, exports = 'env')
    SConscriptChdir(0)
    Depends(RENDERDELEGATE, ARNOLDUSD_HEADER)
else:
    RENDERDELEGATE = None

if BUILD_NDR_PLUGIN:
    NDRPLUGIN = env.SConscript(ndrplugin_script, variant_dir = ndrplugin_build, duplicate = 0, exports = 'env')
    SConscriptChdir(0)
    Depends(NDRPLUGIN, ARNOLDUSD_HEADER)
else:
    NDRPLUGIN = None

#Depends(PROCEDURAL, SCHEMAS)

if BUILD_DOCS:
    docs_output = os.path.join(BUILD_BASE_DIR, 'docs')
    env['DOXYGEN_TAGS'] = {
        'OUTPUT_DIRECTORY': docs_output
    }
    DOCS = env.Doxygen(source='docs/Doxyfile', target=docs_output)
else:
    DOCS = None

# Generating plugInfo.json files so we have the right platform specific
# extension.

plugInfos = [
    renderdelegate_plug_info,
    ndrplugin_plug_info,
]

for plugInfo in plugInfos:
    env.Command(target=plugInfo, source=['%s.in' % plugInfo],
                action=configure.configure_plug_info)

if RENDERDELEGATE:
    Depends(RENDERDELEGATE, renderdelegate_plug_info)

if BUILD_TESTSUITE:
    env['USD_PROCEDURAL_PATH'] = os.path.abspath(str(PROCEDURAL[0]))
    # copy the usd resources to the same path as the procedural
    usd_resource_folder = os.path.join(os.path.dirname(os.path.abspath(str(PROCEDURAL[0]))), 'usd')
    if os.path.exists(usd_resource_folder) and not os.path.exists(usd_resource_folder):
        shutil.copytree(os.path.join(USD_LIB, 'usd'), usd_resource_folder)



    # Target for the test suite
    TESTSUITE = env.SConscript(os.path.join('testsuite', 'SConscript'),
        variant_dir = testsuite_build,
        exports     = ['env'],
        duplicate   = 0)
    SConscriptChdir(1)
    Depends(TESTSUITE, PROCEDURAL)
else:
    TESTSUITE = None

for target in [RENDERDELEGATE, PROCEDURAL, SCHEMAS, ARNOLD_TO_USD, RENDERDELEGATE, DOCS, TESTSUITE]:
    if target:
        env.AlwaysBuild(target)

if TESTSUITE:
    env.Alias('testsuite', TESTSUITE)
env.Alias('install', PREFIX)

# Install compiled dynamic library
if PROCEDURAL:
    INSTALL_PROC = env.Install(PREFIX_PROCEDURAL, PROCEDURAL)
    INSTALL_PROC += env.Install(PREFIX_HEADERS, ARNOLDUSD_HEADER)
    env.Alias('procedural-install', INSTALL_PROC)

if ARNOLD_TO_USD:
    INSTALL_ARNOLD_TO_USD = env.Install(PREFIX_BIN, ARNOLD_TO_USD)
    env.Alias('writer-install', INSTALL_ARNOLD_TO_USD)

if RENDERDELEGATE:
    INSTALL_RENDERDELEGATE = env.Install(PREFIX_RENDER_DELEGATE, RENDERDELEGATE)
    INSTALL_RENDERDELEGATE += env.Install(os.path.join(PREFIX_RENDER_DELEGATE, 'hdArnold', 'resources'), [os.path.join('render_delegate', 'plugInfo.json')])
    INSTALL_RENDERDELEGATE += env.Install(PREFIX_RENDER_DELEGATE, ['plugInfo.json'])
    INSTALL_RENDERDELEGATE += env.Install(os.path.join(PREFIX_HEADERS, 'render_delegate'), env.Glob(os.path.join('render_delegate', '*.h')))
    env.Alias('delegate-install', INSTALL_RENDERDELEGATE)

if NDRPLUGIN:
    INSTALL_NDRPLUGIN = env.Install(PREFIX_NDR_PLUGIN, NDRPLUGIN)
    INSTALL_NDRPLUGIN += env.Install(os.path.join(PREFIX_NDR_PLUGIN, 'ndrArnold', 'resources'), [os.path.join('ndr', 'plugInfo.json')])
    INSTALL_NDRPLUGIN += env.Install(PREFIX_NDR_PLUGIN, ['plugInfo.json'])
    INSTALL_NDRPLUGIN += env.Install(os.path.join(PREFIX_HEADERS, 'ndr'), env.Glob(os.path.join('ndr', '*.h')))
    env.Alias('ndrplugin-install', INSTALL_NDRPLUGIN)

if ARNOLDUSD_HEADER:
    INSTALL_ARNOLDUSDHEADER = env.Install(PREFIX_HEADERS, ARNOLDUSD_HEADER)
    env.Alias('arnoldusdheader-install', INSTALL_ARNOLDUSDHEADER)

'''
# below are the other dlls we need
env.Install(USD_INSTALL, [os.path.join(env['USD_PATH'], 'bin', 'tbb.dll')])
env.Install(USD_INSTALL, [os.path.join(env['USD_PATH'], 'bin', 'glew32.dll')])
env.Install(USD_INSTALL, [os.path.join(env['USD_PATH'], 'lib', 'boost_python-vc140-mt-1_61.dll')])
'''

# This follows the standard layout of USD plugins / libraries.
if SCHEMAS:
    INSTALL_SCHEMAS = env.Install(PREFIX_LIB, [SCHEMAS[0]])
    INSTALL_SCHEMAS += env.Install(os.path.join(PREFIX_LIB, 'python', 'UsdArnold'), [SCHEMAS[1], os.path.join('schemas', '__init__.py')])
    INSTALL_SCHEMAS += env.Install(os.path.join(PREFIX_LIB, 'usd'), ['plugInfo.json'])
    INSTALL_SCHEMAS += env.Install(os.path.join(PREFIX_LIB, 'usd', 'usdArnold', 'resources', 'usdArnold'), [SCHEMAS[2]])
    INSTALL_SCHEMAS += env.Install(os.path.join(PREFIX_LIB, 'usd', 'usdArnold', 'resources'), [SCHEMAS[3], SCHEMAS[4]])
    INSTALL_SCHEMAS += env.Install(os.path.join(PREFIX_HEADERS, 'schemas'), SCHEMAS[5])
    env.Alias('schemas-install', INSTALL_SCHEMAS)

if DOCS:
    INSTALL_DOCS = env.Install(PREFIX_DOCS, DOCS)
    env.Alias('docs-install', INSTALL_DOCS)

Default(PREFIX)<|MERGE_RESOLUTION|>--- conflicted
+++ resolved
@@ -336,15 +336,11 @@
 else:
     TRANSLATOR = None
 
-<<<<<<< HEAD
-ARNOLDUSD_HEADER = None
-=======
 if BUILD_PROCEDURAL or BUILD_RENDER_DELEGATE or BUILD_NDR_PLUGIN:
     ARNOLDUSD_HEADER = env.Command(os.path.join(BUILD_BASE_DIR, 'arnold_usd.h'), 'arnold_usd.h.in', configure.configure_header_file) 
 else:
     ARNOLDUSD_HEADER = None
 
->>>>>>> b9d8b237
 # Define targets
 # Target for the USD procedural
 if BUILD_PROCEDURAL:
@@ -353,10 +349,6 @@
         duplicate = 0, exports = 'env')
     SConscriptChdir(0)
     Depends(PROCEDURAL, TRANSLATOR[0])
-<<<<<<< HEAD
-    ARNOLDUSD_HEADER = env.Command(os.path.join(BUILD_BASE_DIR, 'arnold_usd.h'), 'arnold_usd.h.in', configure.configure_header_file) 
-=======
->>>>>>> b9d8b237
     Depends(PROCEDURAL, ARNOLDUSD_HEADER)
 else:
     PROCEDURAL = None
