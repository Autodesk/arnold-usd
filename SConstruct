--- conflicted
+++ resolved
@@ -72,11 +72,6 @@
     PathVariable('TBB_INCLUDE', 'Where to find TBB headers.', os.getenv('TBB_INCLUDE', None)),
     PathVariable('TBB_LIB', 'Where to find TBB libraries', os.getenv('TBB_LIB', None)),
     BoolVariable('TBB_STATIC', 'Whether we link against a static TBB library', False),
-    # Katana
-    PathVariable('KATANA_LOCATION', 'Where to find the installed Katana.', os.getenv('KATANA_LOCATION', None)),
-    PathVariable('USDKATANA_LOCATION', 'Where to find the installed usdKatana library.', os.getenv('USDKATANA_LOCATION', None), PathVariable.PathAccept),
-    PathVariable('USDKATANA_INCLUDE', 'Where to find the installed usdKatana includes.', os.path.join('$USDKATANA_LOCATION', 'include'), PathVariable.PathAccept),
-    PathVariable('USDKATANA_LIB', 'Where to find the installed usdKatana libraries.', os.path.join('$USDKATANA_LOCATION', 'libs'), PathVariable.PathAccept),
     # Google test dependency
     PathVariable('GOOGLETEST_PATH', 'Google Test installation root', '.', PathVariable.PathAccept),
     PathVariable('GOOGLETEST_INCLUDE', 'Where to find Google Test includes', os.path.join('$GOOGLETEST_PATH', 'include'), PathVariable.PathAccept),
@@ -94,7 +89,7 @@
     PathVariable('PREFIX_LIB', 'Directory to install the libraries under.', os.path.join('$PREFIX', 'lib'), PathVariable.PathIsDirCreate),
     PathVariable('PREFIX_BIN', 'Directory to install the binaries under.', os.path.join('$PREFIX', 'bin'), PathVariable.PathIsDirCreate),
     PathVariable('PREFIX_DOCS', 'Directory to install the documentation under.', os.path.join('$PREFIX', 'docs'), PathVariable.PathIsDirCreate),
-    PathVariable('PREFIX_KATANA_PLUGIN', 'Directory to install the katana module under.', os.path.join('$PREFIX', 'katana'), PathVariable.PathIsDirCreate),
+    PathVariable('PREFIX_THIRD_PARTY', 'Directory to install the third party modules under.', os.path.join('$PREFIX', 'third_party'), PathVariable.PathIsDirCreate),
     BoolVariable('SHOW_PLOTS', 'Display timing plots for the testsuite. gnuplot has to be found in the environment path.', False),
     BoolVariable('BUILD_SCHEMAS', 'Whether or not to build the schemas and their wrapper.', True),
     BoolVariable('BUILD_RENDER_DELEGATE', 'Whether or not to build the hydra render delegate.', True),
@@ -102,10 +97,6 @@
     BoolVariable('BUILD_USD_WRITER', 'Whether or not to build the arnold to usd writer tool.', True),
     BoolVariable('BUILD_PROCEDURAL', 'Whether or not to build the arnold procedural.', True),
     BoolVariable('BUILD_TESTSUITE', 'Whether or not to build the testsuite.', True),
-<<<<<<< HEAD
-    BoolVariable('BUILD_KATANA_PLUGIN', 'Whether or not to build the katana plugin.', False),
-=======
->>>>>>> e5298974
     BoolVariable('BUILD_DOCS', 'Whether or not to build the documentation.', True),
     BoolVariable('DISABLE_CXX11_ABI', 'Disable the use of the CXX11 abi for gcc/clang', False),
     StringVariable('BOOST_LIB_NAME', 'Boost library name pattern', 'boost_%s'),
@@ -142,7 +133,6 @@
 BUILD_SCHEMAS         = env['BUILD_SCHEMAS'] if USD_BUILD_MODE != 'static' else False
 BUILD_RENDER_DELEGATE = env['BUILD_RENDER_DELEGATE'] if USD_BUILD_MODE != 'static' else False
 BUILD_NDR_PLUGIN      = env['BUILD_NDR_PLUGIN'] if USD_BUILD_MODE != 'static' else False
-BUILD_KATANA_PLUGIN   = env['BUILD_KATANA_PLUGIN'] if USD_BUILD_MODE != 'static' else False
 BUILD_USD_WRITER      = env['BUILD_USD_WRITER']
 BUILD_PROCEDURAL      = env['BUILD_PROCEDURAL']
 BUILD_TESTSUITE       = env['BUILD_TESTSUITE']
@@ -183,7 +173,7 @@
 PREFIX_LIB             = env.subst(env['PREFIX_LIB'])
 PREFIX_BIN             = env.subst(env['PREFIX_BIN'])
 PREFIX_DOCS            = env.subst(env['PREFIX_DOCS'])
-PREFIX_KATANA_PLUGIN   = env.subst(env['PREFIX_KATANA_PLUGIN'])
+PREFIX_THIRD_PARTY     = env.subst(env['PREFIX_THIRD_PARTY'])
 
 USD_PATH = env.subst(env['USD_PATH'])
 USD_INCLUDE = env.subst(env['USD_INCLUDE'])
@@ -252,10 +242,6 @@
     env.Append(CPPDEFINES = Split('_WIN64'))
     if env['TBB_LIB_NAME'] != '%s':
         env.Append(CPPDEFINES = Split('__TBB_NO_IMPLICIT_LINKAGE=1'))
-<<<<<<< HEAD
-
-=======
->>>>>>> e5298974
 
 # Adding USD paths to environment for the teststuite
 dylib = 'PATH' if IS_WINDOWS else ('DYLD_LIBRARY_PATH' if IS_DARWIN else 'LD_LIBRARY_PATH')
@@ -390,9 +376,6 @@
 
 usd_input_resource_folder = os.path.join(USD_LIB, 'usd')
 
-katanaplugin_script = os.path.join('katana', 'SConscript')
-katanaplugin_build = os.path.join(BUILD_BASE_DIR, 'katana')
-
 # Define targets
 # Target for the USD procedural
 
@@ -464,13 +447,6 @@
     Depends(NDRPLUGIN, ARNOLDUSD_HEADER)
 else:
     NDRPLUGIN = None
-
-if BUILD_KATANA_PLUGIN:
-    KATANAPLUGIN = env.SConscript(katanaplugin_script, variant_dir = katanaplugin_build, duplicate = 0, exports = 'env')
-    SConscriptChdir(0)
-    Depends(KATANAPLUGIN, ARNOLDUSD_HEADER)
-else:
-    KATANAPLUGIN = None
 
 #Depends(PROCEDURAL, SCHEMAS)
 
@@ -515,7 +491,7 @@
 else:
     TESTSUITE = None
 
-for target in [RENDERDELEGATE, PROCEDURAL, SCHEMAS, ARNOLD_TO_USD, RENDERDELEGATE, DOCS, TESTSUITE, NDRPLUGIN, KATANAPLUGIN]:
+for target in [RENDERDELEGATE, PROCEDURAL, SCHEMAS, ARNOLD_TO_USD, RENDERDELEGATE, DOCS, TESTSUITE, NDRPLUGIN]:
     if target:
         env.AlwaysBuild(target)
 
@@ -558,12 +534,6 @@
     INSTALL_NDRPLUGIN += env.Install(os.path.join(PREFIX_HEADERS, 'ndr'), env.Glob(os.path.join('ndr', '*.h')))
     env.Alias('ndrplugin-install', INSTALL_NDRPLUGIN)
 
-if KATANAPLUGIN:
-    # UsdIn plugins registered as OPS, so we don't need a plugInfo.json.
-    INSTALL_KATANAPLUGIN = env.Install(os.path.join(PREFIX_KATANA_PLUGIN, 'Ops'), KATANAPLUGIN)
-    INSTALL_KATANAPLUGIN += env.Install(os.path.join(PREFIX_HEADERS, 'katana'), env.Glob(os.path.join('katana', '*.h')))
-    env.Alias('katanaplugin-install', INSTALL_KATANAPLUGIN)
-
 if ARNOLDUSD_HEADER:
     INSTALL_ARNOLDUSDHEADER = env.Install(PREFIX_HEADERS, ARNOLDUSD_HEADER)
     env.Alias('arnoldusdheader-install', INSTALL_ARNOLDUSDHEADER)
